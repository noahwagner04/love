--- conflicted
+++ resolved
@@ -51,21 +51,15 @@
 	int w_Source_isStopped(lua_State * L);
 	int w_Source_isPaused(lua_State * L);
 	int w_Source_isStatic(lua_State * L);
-<<<<<<< HEAD
-	extern "C" int luaopen_source(lua_State * L);
-=======
 	int w_Source_setMinVolume(lua_State * L);
 	int w_Source_getMinVolume(lua_State * L);
 	int w_Source_setMaxVolume(lua_State * L);
 	int w_Source_getMinVolume(lua_State * L);
-	int w_Source_setReferenceDistance(lua_State * L);
-	int w_Source_getReferenceDistance(lua_State * L);
+	int w_Source_setDistance(lua_State * L);
+	int w_Source_getDistance(lua_State * L);
 	int w_Source_setRolloffFactor(lua_State * L);
 	int w_Source_getRolloffFactor(lua_State * L);
-	int w_Source_setMaxDistance(lua_State * L);
-	int w_Source_getMaxDistance(lua_State * L);
-	int luaopen_source(lua_State * L);
->>>>>>> 36a93e46
+	extern "C" int luaopen_source(lua_State * L);
 
 } // audio
 } // love

/**
 * Copyright (c) 2006-2017 LOVE Development Team
 *
 * This software is provided 'as-is', without any express or implied
 * warranty.  In no event will the authors be held liable for any damages
 * arising from the use of this software.
 *
 * Permission is granted to anyone to use this software for any purpose,
 * including commercial applications, and to alter it and redistribute it
 * freely, subject to the following restrictions:
 *
 * 1. The origin of this software must not be misrepresented; you must not
 *    claim that you wrote the original software. If you use this software
 *    in a product, an acknowledgment in the product documentation would be
 *    appreciated but is not required.
 * 2. Altered source versions must be plainly marked as such, and must not be
 *    misrepresented as being the original software.
 * 3. This notice may not be removed or altered from any source distribution.
 **/

// LOVE
#include "wrap_Audio.h"

#include "openal/Audio.h"
#include "null/Audio.h"

#include "common/runtime.h"
#ifdef LOVE_IOS
#include "common/ios.h"
#endif

// C++
#include <iostream>
#include <cmath>

namespace love
{
namespace audio
{

#define instance() (Module::getInstance<Audio>(Module::M_AUDIO))

int w_getSourceCount(lua_State *L)
{
	lua_pushinteger(L, instance()->getSourceCount());
	return 1;
}

int w_newSource(lua_State *L)
{
	Source::Type stype = Source::TYPE_STREAM;

	if (!luax_istype(L, 1, love::sound::SoundData::type) && !luax_istype(L, 1, love::sound::Decoder::type))
	{
		const char *stypestr = luaL_checkstring(L, 2);
		if (stypestr && !Source::getConstant(stypestr, stype))
			return luaL_error(L, "Invalid source type: %s", stypestr);
	}

	if (lua_isstring(L, 1) || luax_istype(L, 1, love::filesystem::File::type) || luax_istype(L, 1, love::filesystem::FileData::type))
		luax_convobj(L, 1, "sound", "newDecoder");

	if (stype == Source::TYPE_STATIC && luax_istype(L, 1, love::sound::Decoder::type))
		luax_convobj(L, 1, "sound", "newSoundData");

	Source *t = nullptr;

	luax_catchexcept(L, [&]() {
		if (luax_istype(L, 1, love::sound::SoundData::type))
			t = instance()->newSource(luax_totype<love::sound::SoundData>(L, 1));
		else if (luax_istype(L, 1, love::sound::Decoder::type))
			t = instance()->newSource(luax_totype<love::sound::Decoder>(L, 1));
	});

	if (t != nullptr)
	{
		luax_pushtype(L, t);
		t->release();
		return 1;
	}
	else
		return luax_typerror(L, 1, "Decoder or SoundData");
}

int w_newQueueableSource(lua_State *L)
{
	Source *t = nullptr;

	luax_catchexcept(L, [&]() {
		t = instance()->newSource((int)luaL_checkinteger(L, 1), (int)luaL_checkinteger(L, 2), (int)luaL_checkinteger(L, 3), (int)luaL_optinteger(L, 4, 0));
	});

	if (t != nullptr)
	{
		luax_pushtype(L, t);
		t->release();
		return 1;
	}
	else
		return 0; //all argument type errors are checked in above constructor
}

static std::vector<Source*> readSourceList(lua_State *L, int n)
{
	if (n < 0)
		n += lua_gettop(L) + 1;

	int items = (int) lua_objlen(L, n);
	std::vector<Source*> sources(items);

	for (int i = 0; i < items; i++)
	{
		lua_rawgeti(L, n, i+1);
		sources[i] = luax_checksource(L, -1);
		lua_pop(L, 1);
	}

	return sources;
}

static std::vector<Source*> readSourceVararg(lua_State *L, int i)
{
	const int top = lua_gettop(L);

	if (i < 0)
		i += top + 1;

	int items = top - i + 1;
	std::vector<Source*> sources(items);

	for (int pos = 0; i <= top; i++, pos++)
		sources[pos] = luax_checksource(L, i);

	return sources;
}

int w_play(lua_State *L)
{
	if (lua_istable(L, 1))
		luax_pushboolean(L, instance()->play(readSourceList(L, 1)));
	else if (lua_gettop(L) > 1)
		luax_pushboolean(L, instance()->play(readSourceVararg(L, 1)));
	else
	{
		Source *s = luax_checksource(L, 1);
		luax_pushboolean(L, instance()->play(s));
	}

	return 1;
}

int w_stop(lua_State *L)
{
	if (lua_isnone(L, 1))
		instance()->stop();
	else if (lua_istable(L, 1))
		instance()->stop(readSourceList(L, 1));
	else if (lua_gettop(L) > 1)
		instance()->stop(readSourceVararg(L, 1));
	else
	{
		Source *s = luax_checksource(L, 1);
		s->stop();
	}
	return 0;
}

int w_pause(lua_State *L)
{
	if (lua_isnone(L, 1))
	{
		auto sources = instance()->pause();

		lua_createtable(L, (int) sources.size(), 0);
		for (int i = 0; i < (int) sources.size(); i++)
		{
			luax_pushtype(L, sources[i]);
			lua_rawseti(L, -2, i+1);
		}
		return 1;
	}
	else if (lua_istable(L, 1))
		instance()->pause(readSourceList(L, 1));
	else if (lua_gettop(L) > 1)
		instance()->pause(readSourceVararg(L, 1));
	else
	{
		Source *s = luax_checksource(L, 1);
		s->pause();
	}

	return 0;
}

int w_setVolume(lua_State *L)
{
	float v = (float)luaL_checknumber(L, 1);
	instance()->setVolume(v);
	return 0;
}

int w_getVolume(lua_State *L)
{
	lua_pushnumber(L, instance()->getVolume());
	return 1;
}

int w_setPosition(lua_State *L)
{
	float v[3];
	v[0] = (float)luaL_checknumber(L, 1);
	v[1] = (float)luaL_checknumber(L, 2);
	v[2] = (float)luaL_optnumber(L, 3, 0);
	instance()->setPosition(v);
	return 0;
}

int w_getPosition(lua_State *L)
{
	float v[3];
	instance()->getPosition(v);
	lua_pushnumber(L, v[0]);
	lua_pushnumber(L, v[1]);
	lua_pushnumber(L, v[2]);
	return 3;
}

int w_setOrientation(lua_State *L)
{
	float v[6];
	v[0] = (float)luaL_checknumber(L, 1);
	v[1] = (float)luaL_checknumber(L, 2);
	v[2] = (float)luaL_checknumber(L, 3);
	v[3] = (float)luaL_checknumber(L, 4);
	v[4] = (float)luaL_checknumber(L, 5);
	v[5] = (float)luaL_checknumber(L, 6);
	instance()->setOrientation(v);
	return 0;
}

int w_getOrientation(lua_State *L)
{
	float v[6];
	instance()->getOrientation(v);
	lua_pushnumber(L, v[0]);
	lua_pushnumber(L, v[1]);
	lua_pushnumber(L, v[2]);
	lua_pushnumber(L, v[3]);
	lua_pushnumber(L, v[4]);
	lua_pushnumber(L, v[5]);
	return 6;
}

int w_setVelocity(lua_State *L)
{
	float v[3];
	v[0] = (float)luaL_checknumber(L, 1);
	v[1] = (float)luaL_checknumber(L, 2);
	v[2] = (float)luaL_optnumber(L, 3, 0);
	instance()->setVelocity(v);
	return 0;
}

int w_getVelocity(lua_State *L)
{
	float v[3];
	instance()->getVelocity(v);
	lua_pushnumber(L, v[0]);
	lua_pushnumber(L, v[1]);
	lua_pushnumber(L, v[2]);
	return 3;
}

int w_setDopplerScale(lua_State *L)
{
	instance()->setDopplerScale(luax_checkfloat(L, 1));
	return 0;
}

int w_getDopplerScale(lua_State *L)
{
	lua_pushnumber(L, instance()->getDopplerScale());
	return 1;
}
/*
int w_setMeter(lua_State *L)
{
	instance()->setMeter(luax_checkfloat(L, 1));
	return 0;
}

int w_getMeter(lua_State *L)
{
	lua_pushnumber(L, instance()->getMeter());
	return 1;
}
*/
int w_setDistanceModel(lua_State *L)
{
	const char *modelStr = luaL_checkstring(L, 1);
	Audio::DistanceModel distanceModel;
	if (!Audio::getConstant(modelStr, distanceModel))
		return luaL_error(L, "Invalid distance model: %s", modelStr);
	instance()->setDistanceModel(distanceModel);
	return 0;
}

int w_getDistanceModel(lua_State *L)
{
	Audio::DistanceModel distanceModel = instance()->getDistanceModel();
	const char *modelStr;
	if (!Audio::getConstant(distanceModel, modelStr))
		return 0;
	lua_pushstring(L, modelStr);
	return 1;
}

int w_getRecordingDevices(lua_State *L)
{
	const std::vector<RecordingDevice*> &devices = instance()->getRecordingDevices();

	lua_createtable(L, devices.size(), 0);

	for (unsigned int i = 0; i < devices.size(); i++)
	{
		luax_pushtype(L, devices[i]);
		lua_rawseti(L, -2, i + 1);
	}

	return 1;
}

int w_setEffect(lua_State *L)
{
	const char *namestr = luaL_checkstring(L, 1);

	if (lua_isnoneornil(L, 2) || (lua_gettop(L) == 2 && lua_isboolean(L, 2) && !lua_toboolean(L, 2)))
	{
		lua_pushboolean(L, instance()->unsetEffect(namestr));
		return 1;
	}

	luaL_checktype(L, 2, LUA_TTABLE);

	const char *paramstr = nullptr;

	//find type (mandatory)
	Effect::getConstant(Effect::EFFECT_TYPE, paramstr, Effect::TYPE_BASIC);
	lua_pushstring(L, paramstr);
	lua_rawget(L, 2);
	if (lua_type(L, -1) == LUA_TNIL)
		return luaL_error(L, "Effect type not specificed.");

	Effect::Type type = Effect::TYPE_MAX_ENUM;
	const char *typestr = luaL_checkstring(L, -1);
	if (!Effect::getConstant(typestr, type))
		return luaL_error(L, "Invalid Effect type: %s", typestr);

	lua_pop(L, 1);
	std::map<Effect::Parameter, float> params;
	params[Effect::EFFECT_TYPE] = static_cast<int>(type);

	// Iterate over the whole table, reading valid parameters and erroring on invalid ones
	lua_pushnil(L);
	while (lua_next(L, 2))
	{
		const char *keystr = luaL_checkstring(L, -2);
		Effect::Parameter param;

		if(Effect::getConstant(keystr, param, type) || Effect::getConstant(keystr, param, Effect::TYPE_BASIC))
		{
#define luax_effecterror(l,t) luaL_error(l,"Bad parameter type for %s %s: " t " expected, got %s", typestr, keystr, lua_typename(L, -1))
			switch(Effect::getParameterType(param))
			{
			case Effect::PARAM_FLOAT:
				if (!lua_isnumber(L, -1))
					return luax_effecterror(L, "number");
				params[param] = lua_tonumber(L, -1);
				break;
			case Effect::PARAM_BOOL:
				if (!lua_isboolean(L, -1))
					return luax_effecterror(L, "boolean");
				params[param] = lua_toboolean(L, -1) ? 1.0 : 0.0;
				break;
			case Effect::PARAM_WAVEFORM:
			{
				if (!lua_isstring(L, -1))
					return luax_effecterror(L, "string");
				paramstr = lua_tostring(L, -1);
				Effect::Waveform waveform;
				if (!Effect::getConstant(paramstr, waveform))
					return luaL_error(L, "Invalid waveform type: %s", paramstr);
				params[param] = static_cast<int>(waveform);
				break;
			}
			/*
			case Effect::PARAM_DIRECTION:
			{
				if (!lua_isstring(L, -1))
					return luax_effecterror(L, "string");
				paramstr = lua_tostring(L, -1);
				Effect::Direction direction;
				if (!Effect::getConstant(paramstr, direction))
					return luaL_error(L, "Invalid direction type: %s", paramstr);
				params[param] = static_cast<int>(direction);
				break;
			}
			case Effect::PARAM_PHONEME:
			{
				if (!lua_isstring(L, -1))
					return luax_effecterror(L, "string");
				paramstr = lua_tostring(L, -1);
				Effect::Phoneme phoneme;
				if (!Effect::getConstant(basicstr, phoneme))
					return luaL_error(L, "Invalid phoneme type: %s", paramstr);
				params[param] = static_cast<int>(phoneme);
				break;
			}
			*/
			case Effect::PARAM_TYPE:
			case Effect::PARAM_MAX_ENUM:
				break;
			}
#undef luax_effecterror
		}
		else
			luaL_error(L, "Invalid '%s' Effect parameter: %s", typestr, keystr);

		//remove the value (-1) from stack, keep the key (-2) to feed into lua_next
		lua_pop(L, 1);
	}

	luax_catchexcept(L, [&]() { lua_pushboolean(L, instance()->setEffect(namestr, params)); });
	return 1;
}

int w_getEffect(lua_State *L)
{
	const char *namestr = luaL_checkstring(L, 1);

	std::map<Effect::Parameter, float> params;

	if (!instance()->getEffect(namestr, params))
		return 0;

	const char *keystr, *valstr;
	Effect::Type type = static_cast<Effect::Type>((int)params[Effect::EFFECT_TYPE]);

	lua_createtable(L, 0, params.size());

	for (auto p : params)
	{
		if (!Effect::getConstant(p.first, keystr, type))
			Effect::getConstant(p.first, keystr, Effect::TYPE_BASIC);

		lua_pushstring(L, keystr);
		switch (Effect::getParameterType(p.first))
		{
		case Effect::PARAM_FLOAT:
			lua_pushnumber(L, p.second);
			break;
		case Effect::PARAM_BOOL:
			lua_pushboolean(L, p.second > 0.5 ? true : false);
			break;
		case Effect::PARAM_WAVEFORM:
			Effect::getConstant(static_cast<Effect::Waveform>((int)p.second), valstr);
			lua_pushstring(L, valstr);
			break;
/*
		case Effect::PARAM_DIRECTION:
			Effect::getConstant(static_cast<Effect::Direction>((int)p.second), valstr);
			lua_pushstring(L, valstr);
			break;
		case Effect::PARAM_PHONEME:
			Effect::getConstant(static_cast<Effect::Phoneme>((int)p.second), valstr);
			lua_pushstring(L, valstr);
			break;
*/
		case Effect::PARAM_TYPE:
			Effect::getConstant(static_cast<Effect::Type>((int)p.second), valstr);
			lua_pushstring(L, valstr);
			break;
		case Effect::PARAM_MAX_ENUM:
			break;
		}
		lua_rawset(L, -3);
	}
	return 1;
}

int w_getEffectsList(lua_State *L)
{
	std::vector<std::string> list;
	if (!instance()->getEffectsList(list))
		return 0;

	lua_createtable(L, 0, list.size());
	for (unsigned int i = 0; i < list.size(); i++)
	{
		lua_pushnumber(L, i + 1);
		lua_pushstring(L, list[i].c_str());
		lua_rawset(L, -3);
	}
	return 1;
}

int w_getMaxSceneEffects(lua_State *L)
{
	lua_pushnumber(L, instance()->getMaxSceneEffects());
	return 1;
}

int w_getMaxSourceEffects(lua_State *L)
{
	lua_pushnumber(L, instance()->getMaxSourceEffects());
	return 1;
}

int w_isEffectsSupported(lua_State *L)
{
	lua_pushboolean(L, instance()->isEFXsupported());
	return 1;
}

#ifdef LOVE_IOS
int w_setMixMode(lua_State *L)
{
	love::ios::setAudioMixWithOthers(lua_toboolean(L, 1));
#else
int w_setMixMode(lua_State *)
{
#endif
	return 0;
}

// List of functions to wrap.
static const luaL_Reg functions[] =
{
	{ "getSourceCount", w_getSourceCount },
	{ "newSource", w_newSource },
	{ "newQueueableSource", w_newQueueableSource },
	{ "play", w_play },
	{ "stop", w_stop },
	{ "pause", w_pause },
	{ "setVolume", w_setVolume },
	{ "getVolume", w_getVolume },
	{ "setPosition", w_setPosition },
	{ "getPosition", w_getPosition },
	{ "setOrientation", w_setOrientation },
	{ "getOrientation", w_getOrientation },
	{ "setVelocity", w_setVelocity },
	{ "getVelocity", w_getVelocity },
	{ "setDopplerScale", w_setDopplerScale },
	{ "getDopplerScale", w_getDopplerScale },
	//{ "setMeter", w_setMeter },
	//{ "getMeter", w_setMeter },
	{ "setDistanceModel", w_setDistanceModel },
	{ "getDistanceModel", w_getDistanceModel },
<<<<<<< HEAD
	{ "getRecordingDevices", w_getRecordingDevices },
	{ "setEffect", w_setEffect },
	{ "getEffect", w_getEffect },
	{ "getEffectsList", w_getEffectsList },
	{ "getMaxSceneEffects", w_getMaxSceneEffects },
	{ "getMaxSourceEffects", w_getMaxSourceEffects },
	{ "isEffectsSupported", w_isEffectsSupported },
=======
	{ "setMixMode", w_setMixMode },
>>>>>>> 3dfe3808
	{ 0, 0 }
};

static const lua_CFunction types[] =
{
	luaopen_source,
	luaopen_recordingdevice,
	0
};

extern "C" int luaopen_love_audio(lua_State *L)
{
	Audio *instance = instance();

	if (instance == nullptr)
	{
		// Try OpenAL first.
		try
		{
			instance = new love::audio::openal::Audio();
		}
		catch(love::Exception &e)
		{
			std::cout << e.what() << std::endl;
		}
	}
	else
		instance->retain();

	if (instance == nullptr)
	{
		// Fall back to nullaudio.
		try
		{
			instance = new love::audio::null::Audio();
		}
		catch(love::Exception &e)
		{
			std::cout << e.what() << std::endl;
		}
	}

	if (instance == nullptr)
		return luaL_error(L, "Could not open any audio module.");

	WrappedModule w;
	w.module = instance;
	w.name = "audio";
	w.type = &Module::type;
	w.functions = functions;
	w.types = types;

	int n = luax_register_module(L, w);

	return n;
}

} // audio
} // love<|MERGE_RESOLUTION|>--- conflicted
+++ resolved
@@ -556,7 +556,6 @@
 	//{ "getMeter", w_setMeter },
 	{ "setDistanceModel", w_setDistanceModel },
 	{ "getDistanceModel", w_getDistanceModel },
-<<<<<<< HEAD
 	{ "getRecordingDevices", w_getRecordingDevices },
 	{ "setEffect", w_setEffect },
 	{ "getEffect", w_getEffect },
@@ -564,9 +563,7 @@
 	{ "getMaxSceneEffects", w_getMaxSceneEffects },
 	{ "getMaxSourceEffects", w_getMaxSourceEffects },
 	{ "isEffectsSupported", w_isEffectsSupported },
-=======
 	{ "setMixMode", w_setMixMode },
->>>>>>> 3dfe3808
 	{ 0, 0 }
 };
 

--- conflicted
+++ resolved
@@ -37,13 +37,8 @@
 	Window();
 	~Window();
 
-<<<<<<< HEAD
-	bool setWindow(int width, int height, WindowFlags *flags = 0);
-	void getWindow(int &width, int &height, WindowFlags &flags);
-=======
-	bool setWindow(int width = 800, int height = 600, bool fullscreen = false, bool vsync = true, int fsaa = 0);
-	void getWindow(int &width, int &height, bool &fullscreen, bool &vsync, int &fsaa) const;
->>>>>>> d3cdb7d6
+	bool setWindow(int width = 800, int height = 600, WindowFlags *flags = 0);
+	void getWindow(int &width, int &height, WindowFlags &flags) const;
 
 	bool checkWindowSize(int width, int height, bool fullscreen) const;
 	WindowSize **getFullscreenSizes(int &n) const;

--- conflicted
+++ resolved
@@ -295,11 +295,7 @@
 	return attribslist;
 }
 
-<<<<<<< HEAD
-bool Window::createWindowAndContext(int x, int y, int w, int h, Uint32 windowflags, graphics::Graphics::Renderer renderer, int msaa, bool stencil, int depth)
-=======
-bool Window::createWindowAndContext(int x, int y, int w, int h, Uint32 windowflags)
->>>>>>> 85ca9f51
+bool Window::createWindowAndContext(int x, int y, int w, int h, Uint32 windowflags, graphics::Graphics::Renderer renderer)
 {
 	bool needsglcontext = (windowflags & SDL_WINDOW_OPENGL) != 0;
 #ifdef LOVE_GRAPHICS_METAL
@@ -374,55 +370,27 @@
 
 	if (renderer == graphics::Graphics::RENDERER_OPENGL)
 	{
-<<<<<<< HEAD
 		std::vector<ContextAttribs> attribslist = getContextAttribsList();
 
 		// Try each context profile in order.
 		for (ContextAttribs attribs : attribslist)
 		{
-			int curMSAA  = msaa;
 			bool curSRGB = love::graphics::isGammaCorrect();
-=======
-		bool curSRGB = love::graphics::isGammaCorrect();
-
-		setGLFramebufferAttributes(curSRGB);
-		setGLContextAttributes(attribs);
->>>>>>> 85ca9f51
-
-			setGLFramebufferAttributes(curMSAA, curSRGB, stencil, depth);
+
+			setGLFramebufferAttributes(curSRGB);
 			setGLContextAttributes(attribs);
 
 			windowerror.clear();
 			contexterror.clear();
 
-<<<<<<< HEAD
 			create(&attribs);
-
-			if (!window && curMSAA > 0)
-			{
-				// The MSAA setting could have caused the failure.
-				setGLFramebufferAttributes(0, curSRGB, stencil, depth);
-				if (create(&attribs))
-					curMSAA = 0;
-			}
 
 			if (!window && curSRGB)
 			{
-				// same with sRGB.
-				setGLFramebufferAttributes(curMSAA, false, stencil, depth);
+				// The sRGB setting could have caused the failure.
+				setGLFramebufferAttributes(false);
 				if (create(&attribs))
 					curSRGB = false;
-			}
-
-			if (!window && curMSAA > 0 && curSRGB)
-			{
-				// Or both!
-				setGLFramebufferAttributes(0, false, stencil, depth);
-				if (create(&attribs))
-				{
-					curMSAA = 0;
-					curSRGB = false;
-				}
 			}
 
 			if (window && glcontext)
@@ -433,14 +401,6 @@
 				love::graphics::setGammaCorrect(curSRGB);
 				break;
 			}
-=======
-		if (!window && curSRGB)
-		{
-			// The sRGB setting could have caused the failure.
-			setGLFramebufferAttributes(false);
-			if (create(attribs))
-				curSRGB = false;
->>>>>>> 85ca9f51
 		}
 	}
 #ifdef LOVE_GRAPHICS_METAL
@@ -505,12 +465,10 @@
 	if (graphics.get() && graphics->isRenderTargetActive())
 		throw love::Exception("love.window.setMode cannot be called while a render target is active in love.graphics.");
 
-<<<<<<< HEAD
 	auto renderer = graphics != nullptr ? graphics->getRenderer() : graphics::Graphics::RENDERER_NONE;
-=======
+
 	if (isOpen())
 		updateSettings(this->settings, false);
->>>>>>> 85ca9f51
 
 	WindowSettings f;
 
@@ -531,19 +489,6 @@
 		height = mode.h;
 	}
 
-<<<<<<< HEAD
-	Uint32 sdlflags = 0;
-
-	if (renderer == graphics::Graphics::RENDERER_OPENGL)
-		sdlflags |= SDL_WINDOW_OPENGL;
-
-#ifdef LOVE_GRAPHICS_METAL
-	if (renderer == graphics::Graphics::RENDERER_METAL)
-		sdlflags |= SDL_WINDOW_METAL;
-#endif
-
-=======
->>>>>>> 85ca9f51
 	// On Android we always must have fullscreen type FULLSCREEN_TYPE_DESKTOP
 #ifdef LOVE_ANDROID
 	f.fstype = FULLSCREEN_DESKTOP;
@@ -570,10 +515,6 @@
 
 	SDL_DisplayMode fsmode = {0, width, height, 0, nullptr};
 
-<<<<<<< HEAD
-	if (!createWindowAndContext(x, y, width, height, sdlflags, renderer, f.msaa, f.stencil, f.depth))
-		return false;
-=======
 	if (f.fullscreen && f.fstype == FULLSCREEN_EXCLUSIVE)
 	{
 		// Fullscreen window creation will bug out if no mode can be used.
@@ -591,22 +532,30 @@
 
 	Uint32 sdlflags = 0;
 
-	 if (f.fullscreen)
-	 {
-		 if (f.fstype == FULLSCREEN_DESKTOP)
-			 sdlflags |= SDL_WINDOW_FULLSCREEN_DESKTOP;
-		 else
-		 {
-			 sdlflags |= SDL_WINDOW_FULLSCREEN;
-			 width = fsmode.w;
-			 height = fsmode.h;
-		 }
-	 }
+	if (f.fullscreen)
+	{
+		if (f.fstype == FULLSCREEN_DESKTOP)
+			sdlflags |= SDL_WINDOW_FULLSCREEN_DESKTOP;
+		else
+		{
+			sdlflags |= SDL_WINDOW_FULLSCREEN;
+			width = fsmode.w;
+			height = fsmode.h;
+		}
+	}
+
+	if (renderer == graphics::Graphics::RENDERER_OPENGL)
+		sdlflags |= SDL_WINDOW_OPENGL;
+
+#ifdef LOVE_GRAPHICS_METAL
+	if (renderer == graphics::Graphics::RENDERER_METAL)
+		sdlflags |= SDL_WINDOW_METAL;
+#endif
 
 	if (isOpen())
 	{
-		if (SDL_SetWindowFullscreen(window, sdlflags) == 0)
-			SDL_GL_MakeCurrent(window, context);
+		if (SDL_SetWindowFullscreen(window, sdlflags) == 0 && renderer == graphics::Graphics::RENDERER_OPENGL)
+			SDL_GL_MakeCurrent(window, glcontext);
 
 		if (!f.fullscreen)
 			SDL_SetWindowSize(window, width, height);
@@ -634,12 +583,11 @@
 		 if (isHighDPIAllowed())
 			 sdlflags |= SDL_WINDOW_ALLOW_HIGHDPI;
 
-		if (!createWindowAndContext(x, y, width, height, sdlflags))
+		if (!createWindowAndContext(x, y, width, height, sdlflags, renderer))
 			return false;
 
 		needsetmode = true;
 	}
->>>>>>> 85ca9f51
 
 	// Make sure the window keeps any previously set icon.
 	setIcon(icon.get());
@@ -664,27 +612,23 @@
 		double scaledw, scaledh;
 		fromPixels((double) pixelWidth, (double) pixelHeight, scaledw, scaledh);
 
-<<<<<<< HEAD
-		void *context = nullptr;
-		if (renderer == graphics::Graphics::RENDERER_OPENGL)
-			context = (void *) glcontext;
+		if (needsetmode)
+		{
+			void *context = nullptr;
+			if (renderer == graphics::Graphics::RENDERER_OPENGL)
+				context = (void *) glcontext;
 #ifdef LOVE_GRAPHICS_METAL
-		if (renderer == graphics::Graphics::RENDERER_METAL && metalView)
-			context = (void *) SDL_Metal_GetLayer(metalView);
-#endif
-
-		graphics->setMode(context, (int) scaledw, (int) scaledh, pixelWidth, pixelHeight, f.stencil, f.depth);
-=======
-		if (needsetmode)
-		{
-			graphics->setMode((int) scaledw, (int) scaledh, pixelWidth, pixelHeight, f.stencil, f.msaa);
+			if (renderer == graphics::Graphics::RENDERER_METAL && metalView)
+				context = (void *) SDL_Metal_GetLayer(metalView);
+#endif
+
+			graphics->setMode(context, (int) scaledw, (int) scaledh, pixelWidth, pixelHeight, f.stencil, f.msaa);
 			this->settings.msaa = graphics->getBackbufferMSAA();
 		}
 		else
 		{
 			graphics->setViewportSize((int) scaledw, (int) scaledh, pixelWidth, pixelHeight);
 		}
->>>>>>> 85ca9f51
 	}
 
 #ifdef LOVE_ANDROID
@@ -771,20 +715,6 @@
 	else
 		SDL_SetHint(SDL_HINT_VIDEO_MINIMIZE_ON_FOCUS_LOSS, "0");
 
-<<<<<<< HEAD
-	// Verify MSAA setting.
-	int buffers = 0;
-	int samples = 0;
-
-	if ((wflags & SDL_WINDOW_OPENGL) != 0)
-	{
-		SDL_GL_GetAttribute(SDL_GL_MULTISAMPLEBUFFERS, &buffers);
-		SDL_GL_GetAttribute(SDL_GL_MULTISAMPLESAMPLES, &samples);
-	}
-
-	settings.msaa = (buffers > 0 ? samples : 0);
-=======
->>>>>>> 85ca9f51
 	settings.vsync = getVSync();
 
 	settings.stencil = newsettings.stencil;
@@ -895,19 +825,12 @@
 
 	if (SDL_SetWindowFullscreen(window, sdlflags) == 0)
 	{
-<<<<<<< HEAD
 		if (glcontext)
 			SDL_GL_MakeCurrent(window, glcontext);
+
 		updateSettings(newsettings, true);
 
-		// Apparently this gets un-set when we exit fullscreen (at least in macOS).
-=======
-		SDL_GL_MakeCurrent(window, context);
-
-		updateSettings(newsettings, true);
-
 		// This gets un-set when we exit fullscreen (at least in macOS).
->>>>>>> 85ca9f51
 		if (!fullscreen)
 			SDL_SetWindowMinimumSize(window, settings.minwidth, settings.minheight);
 

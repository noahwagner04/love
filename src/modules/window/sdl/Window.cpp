/**
 * Copyright (c) 2006-2022 LOVE Development Team
 *
 * This software is provided 'as-is', without any express or implied
 * warranty.  In no event will the authors be held liable for any damages
 * arising from the use of this software.
 *
 * Permission is granted to anyone to use this software for any purpose,
 * including commercial applications, and to alter it and redistribute it
 * freely, subject to the following restrictions:
 *
 * 1. The origin of this software must not be misrepresented; you must not
 *    claim that you wrote the original software. If you use this software
 *    in a product, an acknowledgment in the product documentation would be
 *    appreciated but is not required.
 * 2. Altered source versions must be plainly marked as such, and must not be
 *    misrepresented as being the original software.
 * 3. This notice may not be removed or altered from any source distribution.
 **/

// LOVE
#include "common/config.h"
#include "graphics/Graphics.h"
#include "Window.h"

#ifdef LOVE_ANDROID
#include "common/android.h"
#endif

#ifdef LOVE_IOS
#include "common/ios.h"
#endif

// C++
#include <iostream>
#include <vector>
#include <algorithm>

// C
#include <cstdio>

// SDL
#include <SDL_syswm.h>

#if defined(LOVE_WINDOWS)
#include <windows.h>
<<<<<<< HEAD
#elif defined(LOVE_MACOS)
#include "common/macos.h"
=======
#include <dwmapi.h>
#include <VersionHelpers.h>
#elif defined(LOVE_MACOSX)
#include "common/macosx.h"
>>>>>>> 5175b0d1
#endif

#ifndef APIENTRY
#define APIENTRY
#endif

namespace love
{
namespace window
{
namespace sdl
{

Window::Window()
	: open(false)
	, mouseGrabbed(false)
	, window(nullptr)
	, glcontext(nullptr)
#ifdef LOVE_GRAPHICS_METAL
	, metalView(nullptr)
#endif
	, displayedWindowError(false)
	, hasSDL203orEarlier(false)
	, contextAttribs()
{
	// Windows uses a different API than SDL_WINDOW_ALLOW_HIGHDPI.
#if defined(LOVE_WINDOWS) && defined(SDL_HINT_WINDOWS_DPI_SCALING)
	// This must be set before the video subsystem is initialized.
	SDL_SetHint(SDL_HINT_WINDOWS_DPI_SCALING, isHighDPIAllowed() ? "1" : "0");
#endif

	if (SDL_InitSubSystem(SDL_INIT_VIDEO) < 0)
		throw love::Exception("Could not initialize SDL video subsystem (%s)", SDL_GetError());

	// Make sure the screensaver doesn't activate by default.
	setDisplaySleepEnabled(false);

	SDL_version version = {};
	SDL_GetVersion(&version);
	hasSDL203orEarlier = (version.major == 2 && version.minor == 0 && version.patch <= 3);
}

Window::~Window()
{
	close(false);
	graphics.set(nullptr);
	SDL_QuitSubSystem(SDL_INIT_VIDEO);
}

void Window::setGraphics(graphics::Graphics *graphics)
{
	this->graphics.set(graphics);
}

void Window::setGLFramebufferAttributes(bool sRGB)
{
	// Set GL window / framebuffer attributes.
	SDL_GL_SetAttribute(SDL_GL_RED_SIZE, 8);
	SDL_GL_SetAttribute(SDL_GL_GREEN_SIZE, 8);
	SDL_GL_SetAttribute(SDL_GL_BLUE_SIZE, 8);
	SDL_GL_SetAttribute(SDL_GL_ALPHA_SIZE, 8);
	SDL_GL_SetAttribute(SDL_GL_DOUBLEBUFFER, 1);
	SDL_GL_SetAttribute(SDL_GL_RETAINED_BACKING, 0);

	// Always use 24/8 depth/stencil (make sure any Graphics implementations
	// that have their own backbuffer match this, too).
	// Changing this after initial window creation would need the context to be
	// destroyed and recreated, which we really don't want.
	SDL_GL_SetAttribute(SDL_GL_DEPTH_SIZE, 24);
	SDL_GL_SetAttribute(SDL_GL_STENCIL_SIZE, 8);

	// Backbuffer MSAA is handled by the love.graphics implementation.
	SDL_GL_SetAttribute(SDL_GL_MULTISAMPLEBUFFERS, 0);
	SDL_GL_SetAttribute(SDL_GL_MULTISAMPLESAMPLES, 0);

	SDL_GL_SetAttribute(SDL_GL_FRAMEBUFFER_SRGB_CAPABLE, sRGB ? 1 : 0);

	const char *driver = SDL_GetCurrentVideoDriver();
	if (driver && strstr(driver, "x11") == driver)
	{
		// Always disable the sRGB flag when GLX is used with older SDL versions,
		// because of this bug: https://bugzilla.libsdl.org/show_bug.cgi?id=2897
		// In practice GLX will always give an sRGB-capable framebuffer anyway.
		if (hasSDL203orEarlier)
			SDL_GL_SetAttribute(SDL_GL_FRAMEBUFFER_SRGB_CAPABLE, 0);
	}

#if defined(LOVE_WINDOWS)
	// Avoid the Microsoft OpenGL 1.1 software renderer on Windows. Apparently
	// older Intel drivers like to use it as a fallback when requesting some
	// unsupported framebuffer attribute values, rather than properly failing.
	SDL_GL_SetAttribute(SDL_GL_ACCELERATED_VISUAL, 1);
#endif
}

void Window::setGLContextAttributes(const ContextAttribs &attribs)
{
	int profilemask = 0;
	int contextflags = 0;

	if (attribs.gles)
		profilemask = SDL_GL_CONTEXT_PROFILE_ES;
	else if (attribs.versionMajor * 10 + attribs.versionMinor >= 32)
		profilemask |= SDL_GL_CONTEXT_PROFILE_CORE;
	else if (attribs.debug)
		profilemask = SDL_GL_CONTEXT_PROFILE_COMPATIBILITY;

	if (attribs.debug)
		contextflags |= SDL_GL_CONTEXT_DEBUG_FLAG;

	SDL_GL_SetAttribute(SDL_GL_CONTEXT_MAJOR_VERSION, attribs.versionMajor);
	SDL_GL_SetAttribute(SDL_GL_CONTEXT_MINOR_VERSION, attribs.versionMinor);
	SDL_GL_SetAttribute(SDL_GL_CONTEXT_PROFILE_MASK, profilemask);
	SDL_GL_SetAttribute(SDL_GL_CONTEXT_FLAGS, contextflags);
}

bool Window::checkGLVersion(const ContextAttribs &attribs, std::string &outversion)
{
	typedef unsigned char GLubyte;
	typedef unsigned int GLenum;
	typedef const GLubyte *(APIENTRY *glGetStringPtr)(GLenum name);
	const GLenum GL_VENDOR_ENUM   = 0x1F00;
	const GLenum GL_RENDERER_ENUM = 0x1F01;
	const GLenum GL_VERSION_ENUM  = 0x1F02;

	// We don't have OpenGL headers or an automatic OpenGL function loader in
	// this module, so we have to get the glGetString function pointer ourselves.
	glGetStringPtr glGetStringFunc = (glGetStringPtr) SDL_GL_GetProcAddress("glGetString");
	if (!glGetStringFunc)
		return false;

	const char *glversion = (const char *) glGetStringFunc(GL_VERSION_ENUM);
	if (!glversion)
		return false;

	outversion = glversion;

	const char *glrenderer = (const char *) glGetStringFunc(GL_RENDERER_ENUM);
	if (glrenderer)
		outversion += " - " + std::string(glrenderer);

	const char *glvendor = (const char *) glGetStringFunc(GL_VENDOR_ENUM);
	if (glvendor)
		outversion += " (" + std::string(glvendor) + ")";

	int glmajor = 0;
	int glminor = 0;

	// glGetString(GL_VERSION) returns a string with the format "major.minor",
	// or "OpenGL ES major.minor" in GLES contexts.
	const char *format = "%d.%d";
	if (attribs.gles)
		format = "OpenGL ES %d.%d";

	if (sscanf(glversion, format, &glmajor, &glminor) != 2)
		return false;

	if (glmajor < attribs.versionMajor
		|| (glmajor == attribs.versionMajor && glminor < attribs.versionMinor))
		return false;

	return true;
}

std::vector<Window::ContextAttribs> Window::getContextAttribsList() const
{
	// If we already have a set of context attributes that we know work, just
	// return that. love.graphics doesn't really support switching GL versions
	// after the first initialization.
	if (contextAttribs.versionMajor > 0)
		return std::vector<ContextAttribs>{contextAttribs};

	bool preferGLES = false;

#ifdef LOVE_GRAPHICS_USE_OPENGLES
	preferGLES = true;
#endif

	const char *curdriver = SDL_GetCurrentVideoDriver();
	const char *glesdrivers[] = {"RPI", "Android", "uikit", "winrt", "emscripten"};

	// We always want to try OpenGL ES first on certain video backends.
	for (const char *glesdriver : glesdrivers)
	{
		if (curdriver && strstr(curdriver, glesdriver) == curdriver)
		{
			preferGLES = true;

			// Prior to SDL 2.0.4, backends that use OpenGL ES didn't properly
			// ask for a sRGB framebuffer when requested by SDL_GL_SetAttribute.
			// This doesn't account for windowing backends that sometimes use
			// EGL, e.g. the X11 and windows SDL backends.
			if (hasSDL203orEarlier)
				graphics::setGammaCorrect(false);

			break;
		}
	}

	if (!preferGLES)
	{
		const char *gleshint = SDL_GetHint("LOVE_GRAPHICS_USE_OPENGLES");
		preferGLES = (gleshint != nullptr && gleshint[0] != '0');
	}

	// Do we want a debug context?
	bool debug = love::graphics::isDebugEnabled();

	const char *preferGL2hint = SDL_GetHint("LOVE_GRAPHICS_USE_GL2");
	bool preferGL2 = (preferGL2hint != nullptr && preferGL2hint[0] != '0');

	const char *preferGL3hint = SDL_GetHint("LOVE_GRAPHICS_USE_GL3");
	bool preferGL3 = (preferGL3hint != nullptr && preferGL3hint[0] != '0');

	std::vector<ContextAttribs> glcontexts =
	{
		{4, 3, false, debug},
		{3, 3, false, debug},
		{2, 1, false, debug},
	};

	std::vector<ContextAttribs> glescontexts =
	{
		{3, 2, true, debug},
		{3, 0, true, debug},
		{2, 0, true, debug}
	};

	if (preferGL2)
	{
		std::swap(glcontexts[0], glcontexts[2]);
		std::swap(glescontexts[0], glescontexts[2]);
	}
	else if (preferGL3)
	{
		std::swap(glcontexts[0], glcontexts[1]);
		std::swap(glescontexts[0], glescontexts[1]);
	}

	std::vector<ContextAttribs> attribslist;

	if (preferGLES)
	{
		attribslist.insert(attribslist.end(), glescontexts.begin(), glescontexts.end());
		attribslist.insert(attribslist.end(), glcontexts.begin(), glcontexts.end());
	}
	else
	{
		attribslist.insert(attribslist.end(), glcontexts.begin(), glcontexts.end());
		attribslist.insert(attribslist.end(), glescontexts.begin(), glescontexts.end());
	}

	return attribslist;
}

bool Window::createWindowAndContext(int x, int y, int w, int h, Uint32 windowflags, graphics::Renderer renderer)
{
	bool needsglcontext = (windowflags & SDL_WINDOW_OPENGL) != 0;
#ifdef LOVE_GRAPHICS_METAL
	bool needsmetalview = (windowflags & SDL_WINDOW_METAL) != 0;
#endif

	std::string windowerror;
	std::string contexterror;
	std::string glversion;

	// Unfortunately some OpenGL context settings are part of the internal
	// window state in the Windows and Linux SDL backends, so we have to
	// recreate the window when we want to change those settings...
	// Also, apparently some Intel drivers on Windows give back a Microsoft
	// OpenGL 1.1 software renderer context when high MSAA values are requested!

	const auto create = [&](const ContextAttribs *attribs) -> bool
	{
		if (glcontext)
		{
			SDL_GL_DeleteContext(glcontext);
			glcontext = nullptr;
		}

#ifdef LOVE_GRAPHICS_METAL
		if (metalView)
		{
			SDL_Metal_DestroyView(metalView);
			metalView = nullptr;
		}
#endif

		if (window)
		{
			SDL_DestroyWindow(window);
			SDL_FlushEvent(SDL_WINDOWEVENT);
			window = nullptr;
		}

		window = SDL_CreateWindow(title.c_str(), x, y, w, h, windowflags);

		if (!window)
		{
			windowerror = std::string(SDL_GetError());
			return false;
		}

		if (attribs != nullptr)
		{
			glcontext = SDL_GL_CreateContext(window);

			if (!glcontext)
				contexterror = std::string(SDL_GetError());

			// Make sure the context's version is at least what we requested.
			if (glcontext && !checkGLVersion(*attribs, glversion))
			{
				SDL_GL_DeleteContext(glcontext);
				glcontext = nullptr;
			}

			if (!glcontext)
			{
				SDL_DestroyWindow(window);
				window = nullptr;
				return false;
			}
		}

		return true;
	};

	if (renderer == graphics::RENDERER_OPENGL)
	{
		std::vector<ContextAttribs> attribslist = getContextAttribsList();

		// Try each context profile in order.
		for (ContextAttribs attribs : attribslist)
		{
			bool curSRGB = love::graphics::isGammaCorrect();

			setGLFramebufferAttributes(curSRGB);
			setGLContextAttributes(attribs);

			windowerror.clear();
			contexterror.clear();

			create(&attribs);

			if (!window && curSRGB)
			{
				// The sRGB setting could have caused the failure.
				setGLFramebufferAttributes(false);
				if (create(&attribs))
					curSRGB = false;
			}

			if (window && glcontext)
			{
				// Store the successful context attributes so we can re-use them in
				// subsequent calls to createWindowAndContext.
				contextAttribs = attribs;
				love::graphics::setGammaCorrect(curSRGB);
				break;
			}
		}
	}
#ifdef LOVE_GRAPHICS_METAL
	else if (renderer == graphics::RENDERER_METAL)
	{
		if (create(nullptr) && window != nullptr)
			metalView = SDL_Metal_CreateView(window);

		if (metalView == nullptr && window != nullptr)
		{
			contexterror = SDL_GetError();
			SDL_DestroyWindow(window);
			window = nullptr;
		}
	}
#endif
	else
	{
		create(nullptr);
	}

	bool failed = window == nullptr;
	failed |= (needsglcontext && !glcontext);
#ifdef LOVE_GRAPHICS_METAL
	failed |= (needsmetalview && !metalView);
#endif

	if (failed)
	{
		std::string title = "Unable to create renderer";
		std::string message = "This program requires a graphics card and video drivers which support OpenGL 2.1 or OpenGL ES 2.";

		if (!glversion.empty())
			message += "\n\nDetected OpenGL version:\n" + glversion;
		else if (!contexterror.empty())
			message += "\n\nRenderer context creation error: " + contexterror;
		else if (!windowerror.empty())
			message += "\n\nSDL window creation error: " + windowerror;

		std::cerr << title << std::endl << message << std::endl;

		// Display a message box with the error, but only once.
		if (!displayedWindowError)
		{
			showMessageBox(title, message, MESSAGEBOX_ERROR, false);
			displayedWindowError = true;
		}

		close();
		return false;
	}

	open = true;
	return true;
}

bool Window::setWindow(int width, int height, WindowSettings *settings)
{
	if (!graphics.get())
		graphics.set(Module::getInstance<graphics::Graphics>(Module::M_GRAPHICS));

	if (graphics.get() && graphics->isRenderTargetActive())
		throw love::Exception("love.window.setMode cannot be called while a render target is active in love.graphics.");

	auto renderer = graphics != nullptr ? graphics->getRenderer() : graphics::RENDERER_NONE;

	if (isOpen())
		updateSettings(this->settings, false);

	WindowSettings f;

	if (settings)
		f = *settings;

	f.minwidth = std::max(f.minwidth, 1);
	f.minheight = std::max(f.minheight, 1);

	f.displayindex = std::min(std::max(f.displayindex, 0), getDisplayCount() - 1);

	// Use the desktop resolution if a width or height of 0 is specified.
	if (width == 0 || height == 0)
	{
		SDL_DisplayMode mode = {};
		SDL_GetDesktopDisplayMode(f.displayindex, &mode);
		width = mode.w;
		height = mode.h;
	}

	// On Android, disable fullscreen first on window creation so it's
	// possible to change the orientation by specifying portait width and
	// height, otherwise SDL will pick the current orientation dimensions when
	// fullscreen flag is set. Don't worry, we'll set it back later when user
	// also requested fullscreen after the window is created.
	// See https://github.com/love2d/love-android/issues/196
#ifdef LOVE_ANDROID
	bool fullscreen = f.fullscreen;

	f.fullscreen = false;
	f.fstype = FULLSCREEN_DESKTOP;
#endif

	int x = f.x;
	int y = f.y;

	if (f.useposition)
	{
		// The position needs to be in the global coordinate space.
		SDL_Rect displaybounds = {};
		SDL_GetDisplayBounds(f.displayindex, &displaybounds);
		x += displaybounds.x;
		y += displaybounds.y;
	}
	else
	{
		if (f.centered)
			x = y = SDL_WINDOWPOS_CENTERED_DISPLAY(f.displayindex);
		else
			x = y = SDL_WINDOWPOS_UNDEFINED_DISPLAY(f.displayindex);
	}

	SDL_DisplayMode fsmode = {0, width, height, 0, nullptr};

	if (f.fullscreen && f.fstype == FULLSCREEN_EXCLUSIVE)
	{
		// Fullscreen window creation will bug out if no mode can be used.
		if (SDL_GetClosestDisplayMode(f.displayindex, &fsmode, &fsmode) == nullptr)
		{
			// GetClosestDisplayMode will fail if we request a size larger
			// than the largest available display mode, so we'll try to use
			// the largest (first) mode in that case.
			if (SDL_GetDisplayMode(f.displayindex, 0, &fsmode) < 0)
				return false;
		}
	}

	bool needsetmode = false;

	Uint32 sdlflags = 0;

	if (f.fullscreen)
	{
		if (f.fstype == FULLSCREEN_DESKTOP)
			sdlflags |= SDL_WINDOW_FULLSCREEN_DESKTOP;
		else
		{
			sdlflags |= SDL_WINDOW_FULLSCREEN;
			width = fsmode.w;
			height = fsmode.h;
		}
	}

	if (renderer != windowRenderer && isOpen())
		close();

	if (isOpen())
	{
		if (SDL_SetWindowFullscreen(window, sdlflags) == 0 && renderer == graphics::RENDERER_OPENGL)
			SDL_GL_MakeCurrent(window, glcontext);

		if (!f.fullscreen)
			SDL_SetWindowSize(window, width, height);

		// On linux systems 2.0.5+ might not be available...
		// TODO: require at least 2.0.5?
#if SDL_VERSION_ATLEAST(2, 0, 5)
		if (this->settings.resizable != f.resizable)
			SDL_SetWindowResizable(window, f.resizable ? SDL_TRUE : SDL_FALSE);
#endif

		if (this->settings.borderless != f.borderless)
			SDL_SetWindowBordered(window, f.borderless ? SDL_FALSE : SDL_TRUE);
	}
	else
	{
		if (renderer == graphics::RENDERER_OPENGL)
			sdlflags |= SDL_WINDOW_OPENGL;

	#ifdef LOVE_GRAPHICS_METAL
		if (renderer == graphics::RENDERER_METAL)
			sdlflags |= SDL_WINDOW_METAL;
	#endif

		 if (f.resizable)
			 sdlflags |= SDL_WINDOW_RESIZABLE;

		 if (f.borderless)
			 sdlflags |= SDL_WINDOW_BORDERLESS;

		// Note: this flag is ignored on Windows.
		 if (isHighDPIAllowed())
			 sdlflags |= SDL_WINDOW_ALLOW_HIGHDPI;

		if (!createWindowAndContext(x, y, width, height, sdlflags, renderer))
			return false;

		needsetmode = true;
	}

	// Make sure the window keeps any previously set icon.
	setIcon(icon.get());

	// Make sure the mouse keeps its previous grab setting.
	setMouseGrab(mouseGrabbed);

	// Enforce minimum window dimensions.
	SDL_SetWindowMinimumSize(window, f.minwidth, f.minheight);

	if (this->settings.displayindex != f.displayindex || f.useposition || f.centered)
		SDL_SetWindowPosition(window, x, y);

	SDL_RaiseWindow(window);

	setVSync(f.vsync);

	updateSettings(f, false);

	windowRenderer = renderer;

	if (graphics.get())
	{
		double scaledw, scaledh;
		fromPixels((double) pixelWidth, (double) pixelHeight, scaledw, scaledh);

		if (needsetmode)
		{
			void *context = nullptr;
			if (renderer == graphics::RENDERER_OPENGL)
				context = (void *) glcontext;
#ifdef LOVE_GRAPHICS_METAL
			if (renderer == graphics::RENDERER_METAL && metalView)
				context = (void *) SDL_Metal_GetLayer(metalView);
#endif

			graphics->setMode(context, (int) scaledw, (int) scaledh, pixelWidth, pixelHeight, f.stencil, f.msaa);
			this->settings.msaa = graphics->getBackbufferMSAA();
		}
		else
		{
			graphics->setViewportSize((int) scaledw, (int) scaledh, pixelWidth, pixelHeight);
		}
	}

	// Set fullscreen when user requested it before.
	// See above for explanation.
#ifdef LOVE_ANDROID
	setFullscreen(fullscreen);
	love::android::setImmersive(fullscreen);
#endif

	return true;
}

bool Window::onSizeChanged(int width, int height)
{
	if (!window)
		return false;

	windowWidth = width;
	windowHeight = height;

	if (glcontext != nullptr)
		SDL_GL_GetDrawableSize(window, &pixelWidth, &pixelHeight);
#ifdef LOVE_GRAPHICS_METAL
	else if (metalView != nullptr)
		SDL_Metal_GetDrawableSize(window, &pixelWidth, &pixelHeight);
#endif
	else
	{
		pixelWidth = width;
		pixelHeight = height;
	}

	if (graphics.get())
	{
		double scaledw, scaledh;
		fromPixels((double) pixelWidth, (double) pixelHeight, scaledw, scaledh);
		graphics->setViewportSize((int) scaledw, (int) scaledh, pixelWidth, pixelHeight);
	}

	return true;
}

void Window::updateSettings(const WindowSettings &newsettings, bool updateGraphicsViewport)
{
	Uint32 wflags = SDL_GetWindowFlags(window);

	// Set the new display mode as the current display mode.
	SDL_GetWindowSize(window, &windowWidth, &windowHeight);

	pixelWidth = windowWidth;
	pixelHeight = windowHeight;

	if ((wflags & SDL_WINDOW_OPENGL) != 0)
		SDL_GL_GetDrawableSize(window, &pixelWidth, &pixelHeight);
#ifdef LOVE_GRAPHICS_METAL
	else if ((wflags & SDL_WINDOW_METAL) != 0)
		SDL_Metal_GetDrawableSize(window, &pixelWidth, &pixelHeight);
#endif

	if ((wflags & SDL_WINDOW_FULLSCREEN_DESKTOP) == SDL_WINDOW_FULLSCREEN_DESKTOP)
	{
		settings.fullscreen = true;
		settings.fstype = FULLSCREEN_DESKTOP;
	}
	else if ((wflags & SDL_WINDOW_FULLSCREEN) == SDL_WINDOW_FULLSCREEN)
	{
		settings.fullscreen = true;
		settings.fstype = FULLSCREEN_EXCLUSIVE;
	}
	else
	{
		settings.fullscreen = false;
		settings.fstype = newsettings.fstype;
	}

#ifdef LOVE_ANDROID
	settings.fullscreen = love::android::getImmersive();
#endif

	// SDL_GetWindowMinimumSize gives back 0,0 sometimes...
	settings.minwidth = newsettings.minwidth;
	settings.minheight = newsettings.minheight;

	settings.resizable = (wflags & SDL_WINDOW_RESIZABLE) != 0;
	settings.borderless = (wflags & SDL_WINDOW_BORDERLESS) != 0;
	settings.centered = newsettings.centered;

	getPosition(settings.x, settings.y, settings.displayindex);

	setHighDPIAllowed((wflags & SDL_WINDOW_ALLOW_HIGHDPI) != 0);

	settings.usedpiscale = newsettings.usedpiscale;

	// Only minimize on focus loss if the window is in exclusive-fullscreen mode
	if (settings.fullscreen && settings.fstype == FULLSCREEN_EXCLUSIVE)
		SDL_SetHint(SDL_HINT_VIDEO_MINIMIZE_ON_FOCUS_LOSS, "1");
	else
		SDL_SetHint(SDL_HINT_VIDEO_MINIMIZE_ON_FOCUS_LOSS, "0");

	settings.vsync = getVSync();

	settings.stencil = newsettings.stencil;
	settings.depth = newsettings.depth;

	SDL_DisplayMode dmode = {};
	SDL_GetCurrentDisplayMode(settings.displayindex, &dmode);

	// May be 0 if the refresh rate can't be determined.
	settings.refreshrate = (double) dmode.refresh_rate;

	// Update the viewport size now instead of waiting for event polling.
	if (updateGraphicsViewport && graphics.get())
	{
		double scaledw, scaledh;
		fromPixels((double) pixelWidth, (double) pixelHeight, scaledw, scaledh);
		graphics->setViewportSize((int) scaledw, (int) scaledh, pixelWidth, pixelHeight);
	}
}

void Window::getWindow(int &width, int &height, WindowSettings &newsettings)
{
	// The window might have been modified (moved, resized, etc.) by the user.
	if (window)
		updateSettings(settings, true);

	width = windowWidth;
	height = windowHeight;
	newsettings = settings;
}

void Window::close()
{
	close(true);
}

void Window::close(bool allowExceptions)
{
	if (graphics.get())
	{
		if (allowExceptions && graphics->isRenderTargetActive())
			throw love::Exception("love.window.close cannot be called while a render target is active in love.graphics.");

		graphics->unSetMode();
	}

	if (glcontext)
	{
		SDL_GL_DeleteContext(glcontext);
		glcontext = nullptr;
	}

#ifdef LOVE_GRAPHICS_METAL
	if (metalView)
	{
		SDL_Metal_DestroyView(metalView);
		metalView = nullptr;
	}
#endif

	if (window)
	{
		SDL_DestroyWindow(window);
		window = nullptr;

		// The old window may have generated pending events which are no longer
		// relevant. Destroy them all!
		SDL_FlushEvent(SDL_WINDOWEVENT);
	}

	open = false;
}

bool Window::setFullscreen(bool fullscreen, FullscreenType fstype)
{
	if (!window)
		return false;

	if (graphics.get() && graphics->isRenderTargetActive())
		throw love::Exception("love.window.setFullscreen cannot be called while a render target is active in love.graphics.");

	WindowSettings newsettings = settings;
	newsettings.fullscreen = fullscreen;
	newsettings.fstype = fstype;

	Uint32 sdlflags = 0;

	if (fullscreen)
	{
		if (fstype == FULLSCREEN_DESKTOP)
			sdlflags = SDL_WINDOW_FULLSCREEN_DESKTOP;
		else
		{
			sdlflags = SDL_WINDOW_FULLSCREEN;

			SDL_DisplayMode mode = {};
			mode.w = windowWidth;
			mode.h = windowHeight;

			SDL_GetClosestDisplayMode(SDL_GetWindowDisplayIndex(window), &mode, &mode);
			SDL_SetWindowDisplayMode(window, &mode);
		}
	}

#ifdef LOVE_ANDROID
	love::android::setImmersive(fullscreen);
#endif

	if (SDL_SetWindowFullscreen(window, sdlflags) == 0)
	{
		if (glcontext)
			SDL_GL_MakeCurrent(window, glcontext);

		updateSettings(newsettings, true);
		return true;
	}

	return false;
}

bool Window::setFullscreen(bool fullscreen)
{
	return setFullscreen(fullscreen, settings.fstype);
}

int Window::getDisplayCount() const
{
	return SDL_GetNumVideoDisplays();
}

const char *Window::getDisplayName(int displayindex) const
{
	const char *name = SDL_GetDisplayName(displayindex);

	if (name == nullptr)
		throw love::Exception("Invalid display index: %d", displayindex + 1);

	return name;
}

Window::DisplayOrientation Window::getDisplayOrientation(int displayindex) const
{
	// TODO: We can expose this everywhere, we just need to watch out for the
	// SDL binary being older than the headers on Linux.
#if SDL_VERSION_ATLEAST(2, 0, 9) && (defined(LOVE_ANDROID) || !defined(LOVE_LINUX))
	switch (SDL_GetDisplayOrientation(displayindex))
	{
		case SDL_ORIENTATION_UNKNOWN: return ORIENTATION_UNKNOWN;
		case SDL_ORIENTATION_LANDSCAPE: return ORIENTATION_LANDSCAPE;
		case SDL_ORIENTATION_LANDSCAPE_FLIPPED: return ORIENTATION_LANDSCAPE_FLIPPED;
		case SDL_ORIENTATION_PORTRAIT: return ORIENTATION_PORTRAIT;
		case SDL_ORIENTATION_PORTRAIT_FLIPPED: return ORIENTATION_PORTRAIT_FLIPPED;
	}
#else
	LOVE_UNUSED(displayindex);
#endif

	return ORIENTATION_UNKNOWN;
}

std::vector<Window::WindowSize> Window::getFullscreenSizes(int displayindex) const
{
	std::vector<WindowSize> sizes;

	for (int i = 0; i < SDL_GetNumDisplayModes(displayindex); i++)
	{
		SDL_DisplayMode mode = {};
		SDL_GetDisplayMode(displayindex, i, &mode);

		WindowSize w = {mode.w, mode.h};

		// SDL2's display mode list has multiple entries for modes of the same
		// size with different bits per pixel, so we need to filter those out.
		if (std::find(sizes.begin(), sizes.end(), w) == sizes.end())
			sizes.push_back(w);
	}

	return sizes;
}

void Window::getDesktopDimensions(int displayindex, int &width, int &height) const
{
	if (displayindex >= 0 && displayindex < getDisplayCount())
	{
		SDL_DisplayMode mode = {};
		SDL_GetDesktopDisplayMode(displayindex, &mode);
		width = mode.w;
		height = mode.h;
	}
	else
	{
		width = 0;
		height = 0;
	}
}

void Window::setPosition(int x, int y, int displayindex)
{
	if (!window)
		return;

	displayindex = std::min(std::max(displayindex, 0), getDisplayCount() - 1);

	SDL_Rect displaybounds = {};
	SDL_GetDisplayBounds(displayindex, &displaybounds);

	// The position needs to be in the global coordinate space.
	x += displaybounds.x;
	y += displaybounds.y;

	SDL_SetWindowPosition(window, x, y);

	settings.useposition = true;
}

void Window::getPosition(int &x, int &y, int &displayindex)
{
	if (!window)
	{
		x = y =  0;
		displayindex = 0;
		return;
	}

	displayindex = std::max(SDL_GetWindowDisplayIndex(window), 0);

	SDL_GetWindowPosition(window, &x, &y);

	// In SDL <= 2.0.3, fullscreen windows are always reported as 0,0. In every
	// other case we need to convert the position from global coordinates to the
	// monitor's coordinate space.
	if (x != 0 || y != 0)
	{
		SDL_Rect displaybounds = {};
		SDL_GetDisplayBounds(displayindex, &displaybounds);

		x -= displaybounds.x;
		y -= displaybounds.y;
	}
}

Rect Window::getSafeArea() const
{
#if defined(LOVE_IOS)
	if (window != nullptr)
		return love::ios::getSafeArea(window);
#elif defined(LOVE_ANDROID)
	if (window != nullptr)
	{
		int top, left, bottom, right;

		if (love::android::getSafeArea(top, left, bottom, right))
		{
			// DisplayCutout API returns safe area in pixels
			// and is affected by display orientation.
			double safeLeft, safeTop, safeWidth, safeHeight;
			fromPixels(left, top, safeLeft, safeTop);
			fromPixels(pixelWidth - left - right, pixelHeight - top - bottom, safeWidth, safeHeight);
			return {(int) safeLeft, (int) safeTop, (int) safeWidth, (int) safeHeight};
		}
	}
#endif

	double dw, dh;
	fromPixels(pixelWidth, pixelHeight, dw, dh);
	return {0, 0, (int) dw, (int) dh};
}

bool Window::isOpen() const
{
	return open;
}

void Window::setWindowTitle(const std::string &title)
{
	this->title = title;

	if (window)
		SDL_SetWindowTitle(window, title.c_str());
}

const std::string &Window::getWindowTitle() const
{
	return title;
}

bool Window::setIcon(love::image::ImageData *imgd)
{
	if (!imgd)
		return false;

	if (imgd->getFormat() != PIXELFORMAT_RGBA8_UNORM)
		throw love::Exception("setIcon only accepts 32-bit RGBA images.");

	icon.set(imgd);

	if (!window)
		return false;

	Uint32 rmask, gmask, bmask, amask;
#ifdef LOVE_BIG_ENDIAN
	rmask = 0xFF000000;
	gmask = 0x00FF0000;
	bmask = 0x0000FF00;
	amask = 0x000000FF;
#else
	rmask = 0x000000FF;
	gmask = 0x0000FF00;
	bmask = 0x00FF0000;
	amask = 0xFF000000;
#endif

	int w = imgd->getWidth();
	int h = imgd->getHeight();
	int bytesperpixel = (int) getPixelFormatBlockSize(imgd->getFormat());
	int pitch = w * bytesperpixel;

	SDL_Surface *sdlicon = nullptr;

	{
		// We don't want another thread modifying the ImageData mid-copy.
		love::thread::Lock lock(imgd->getMutex());
		sdlicon = SDL_CreateRGBSurfaceFrom(imgd->getData(), w, h, bytesperpixel * 8, pitch, rmask, gmask, bmask, amask);
	}

	if (!sdlicon)
		return false;

	SDL_SetWindowIcon(window, sdlicon);
	SDL_FreeSurface(sdlicon);

	return true;
}

love::image::ImageData *Window::getIcon()
{
	return icon.get();
}

void Window::setVSync(int vsync)
{
	if (glcontext != nullptr)
	{
		SDL_GL_SetSwapInterval(vsync);

		// Check if adaptive vsync was requested but not supported, and fall
		// back to regular vsync if so.
		if (vsync == -1 && SDL_GL_GetSwapInterval() != -1)
			SDL_GL_SetSwapInterval(1);
	}

#if defined(LOVE_GRAPHICS_METAL) && defined(LOVE_MACOS)
	if (metalView != nullptr)
	{
		void *metallayer = SDL_Metal_GetLayer(metalView);
		love::macos::setMetalLayerVSync(metallayer, vsync != 0);
	}
#endif
}

int Window::getVSync() const
{
	if (glcontext != nullptr)
		return SDL_GL_GetSwapInterval();

#if defined(LOVE_GRAPHICS_METAL)
	if (metalView != nullptr)
	{
#ifdef LOVE_MACOS
		void *metallayer = SDL_Metal_GetLayer(metalView);
		return love::macos::getMetalLayerVSync(metallayer) ? 1 : 0;
#else
		return 1;
#endif
	}
#endif

	return 0;
}

void Window::setDisplaySleepEnabled(bool enable)
{
	if (enable)
		SDL_EnableScreenSaver();
	else
		SDL_DisableScreenSaver();
}

bool Window::isDisplaySleepEnabled() const
{
	return SDL_IsScreenSaverEnabled() != SDL_FALSE;
}

void Window::minimize()
{
	if (window != nullptr)
		SDL_MinimizeWindow(window);
}

void Window::maximize()
{
	if (window != nullptr)
	{
		SDL_MaximizeWindow(window);
		updateSettings(settings, true);
	}
}

void Window::restore()
{
	if (window != nullptr)
	{
		SDL_RestoreWindow(window);
		updateSettings(settings, true);
	}
}

bool Window::isMaximized() const
{
	return window != nullptr && (SDL_GetWindowFlags(window) & SDL_WINDOW_MAXIMIZED);
}

bool Window::isMinimized() const
{
	return window != nullptr && (SDL_GetWindowFlags(window) & SDL_WINDOW_MINIMIZED);
}

void Window::swapBuffers()
{
<<<<<<< HEAD
	if (glcontext)
		SDL_GL_SwapWindow(window);
=======
#ifdef LOVE_WINDOWS
	bool useDwmFlush = false;
	int swapInterval = getVSync();

	// https://github.com/love2d/love/issues/1628
	// VSync can interact badly with Windows desktop composition (DWM) in windowed mode. DwmFlush can be used instead
	// of vsync, but it's much less flexible so we're very conservative here with where it's used:
	// - It won't work with exclusive or desktop fullscreen.
	// - DWM refreshes don't always match the refresh rate of the monitor the window is in (or the requested swap
	//   interval), so we only use it when they do match.
	// - The user may force GL vsync, and DwmFlush shouldn't be used together with GL vsync.
	if (context != nullptr && !settings.fullscreen && swapInterval == 1)
	{
		// Desktop composition is always enabled in Windows 8+. But DwmIsCompositionEnabled won't always return true...
		// (see DwmIsCompositionEnabled docs).
		BOOL compositionEnabled = IsWindows8OrGreater();
		if (compositionEnabled || (SUCCEEDED(DwmIsCompositionEnabled(&compositionEnabled)) && compositionEnabled))
		{
			DWM_TIMING_INFO info = {};
			info.cbSize = sizeof(DWM_TIMING_INFO);
			double dwmRefreshRate = 0;
			if (SUCCEEDED(DwmGetCompositionTimingInfo(nullptr, &info)))
				dwmRefreshRate = (double)info.rateRefresh.uiNumerator / (double)info.rateRefresh.uiDenominator;

			SDL_DisplayMode dmode = {};
			int displayindex = SDL_GetWindowDisplayIndex(window);

			if (displayindex >= 0)
				SDL_GetCurrentDisplayMode(displayindex, &dmode);

			if (dmode.refresh_rate > 0 && dwmRefreshRate > 0 && (fabs(dmode.refresh_rate - dwmRefreshRate) < 2))
			{
				SDL_GL_SetSwapInterval(0);
				if (SDL_GL_GetSwapInterval() == 0)
					useDwmFlush = true;
				else
					SDL_GL_SetSwapInterval(swapInterval);
			}
		}
	}
#endif

	SDL_GL_SwapWindow(window);

#ifdef LOVE_WINDOWS
	if (useDwmFlush)
	{
		DwmFlush();
		SDL_GL_SetSwapInterval(swapInterval);
	}
#endif
>>>>>>> 5175b0d1
}

bool Window::hasFocus() const
{
	return (window && SDL_GetKeyboardFocus() == window);
}

bool Window::hasMouseFocus() const
{
	return (window && SDL_GetMouseFocus() == window);
}

bool Window::isVisible() const
{
	return window && (SDL_GetWindowFlags(window) & SDL_WINDOW_SHOWN) != 0;
}

void Window::setMouseGrab(bool grab)
{
	mouseGrabbed = grab;
	if (window)
		SDL_SetWindowGrab(window, (SDL_bool) grab);
}

bool Window::isMouseGrabbed() const
{
	if (window)
		return SDL_GetWindowGrab(window) != SDL_FALSE;
	else
		return mouseGrabbed;
}

int Window::getWidth() const
{
	return windowWidth;
}

int Window::getHeight() const
{
	return windowHeight;
}

int Window::getPixelWidth() const
{
	return pixelWidth;
}

int Window::getPixelHeight() const
{
	return pixelHeight;
}


void Window::windowToPixelCoords(double *x, double *y) const
{
	if (x != nullptr)
		*x = (*x) * ((double) pixelWidth / (double) windowWidth);
	if (y != nullptr)
		*y = (*y) * ((double) pixelHeight / (double) windowHeight);
}

void Window::pixelToWindowCoords(double *x, double *y) const
{
	if (x != nullptr)
		*x = (*x) * ((double) windowWidth / (double) pixelWidth);
	if (y != nullptr)
		*y = (*y) * ((double) windowHeight / (double) pixelHeight);
}

void Window::windowToDPICoords(double *x, double *y) const
{
	double px = x != nullptr ? *x : 0.0;
	double py = y != nullptr ? *y : 0.0;

	windowToPixelCoords(&px, &py);

	double dpix = 0.0;
	double dpiy = 0.0;

	fromPixels(px, py, dpix, dpiy);

	if (x != nullptr)
		*x = dpix;
	if (y != nullptr)
		*y = dpiy;
}

void Window::DPIToWindowCoords(double *x, double *y) const
{
	double dpix = x != nullptr ? *x : 0.0;
	double dpiy = y != nullptr ? *y : 0.0;

	double px = 0.0;
	double py = 0.0;

	toPixels(dpix, dpiy, px, py);
	pixelToWindowCoords(&px, &py);

	if (x != nullptr)
		*x = px;
	if (y != nullptr)
		*y = py;
}

double Window::getDPIScale() const
{
	return settings.usedpiscale ? getNativeDPIScale() : 1.0;
}

double Window::getNativeDPIScale() const
{
#ifdef LOVE_ANDROID
	return love::android::getScreenScale();
#else
	return (double) pixelHeight / (double) windowHeight;
#endif
}

double Window::toPixels(double x) const
{
	return x * getDPIScale();
}

void Window::toPixels(double wx, double wy, double &px, double &py) const
{
	double scale = getDPIScale();
	px = wx * scale;
	py = wy * scale;
}

double Window::fromPixels(double x) const
{
	return x / getDPIScale();
}

void Window::fromPixels(double px, double py, double &wx, double &wy) const
{
	double scale = getDPIScale();
	wx = px / scale;
	wy = py / scale;
}

const void *Window::getHandle() const
{
	return window;
}

SDL_MessageBoxFlags Window::convertMessageBoxType(MessageBoxType type) const
{
	switch (type)
	{
	case MESSAGEBOX_ERROR:
		return SDL_MESSAGEBOX_ERROR;
	case MESSAGEBOX_WARNING:
		return SDL_MESSAGEBOX_WARNING;
	case MESSAGEBOX_INFO:
	default:
		return SDL_MESSAGEBOX_INFORMATION;
	}
}

bool Window::showMessageBox(const std::string &title, const std::string &message, MessageBoxType type, bool attachtowindow)
{
	SDL_MessageBoxFlags flags = convertMessageBoxType(type);
	SDL_Window *sdlwindow = attachtowindow ? window : nullptr;

	return SDL_ShowSimpleMessageBox(flags, title.c_str(), message.c_str(), sdlwindow) >= 0;
}

int Window::showMessageBox(const MessageBoxData &data)
{
	SDL_MessageBoxData sdldata = {};

	sdldata.flags = convertMessageBoxType(data.type);
	sdldata.title = data.title.c_str();
	sdldata.message = data.message.c_str();
	sdldata.window = data.attachToWindow ? window : nullptr;

	sdldata.numbuttons = (int) data.buttons.size();

	std::vector<SDL_MessageBoxButtonData> sdlbuttons;

	for (int i = 0; i < (int) data.buttons.size(); i++)
	{
		SDL_MessageBoxButtonData sdlbutton = {};

		sdlbutton.buttonid = i;
		sdlbutton.text = data.buttons[i].c_str();

		if (i == data.enterButtonIndex)
			sdlbutton.flags |= SDL_MESSAGEBOX_BUTTON_RETURNKEY_DEFAULT;

		if (i == data.escapeButtonIndex)
			sdlbutton.flags |= SDL_MESSAGEBOX_BUTTON_ESCAPEKEY_DEFAULT;

		sdlbuttons.push_back(sdlbutton);
	}

	sdldata.buttons = &sdlbuttons[0];

	int pressedbutton = -2;
	SDL_ShowMessageBox(&sdldata, &pressedbutton);

	return pressedbutton;
}

void Window::requestAttention(bool continuous)
{
#if defined(LOVE_WINDOWS) && !defined(LOVE_WINDOWS_UWP)

	if (hasFocus())
		return;

	SDL_SysWMinfo wminfo = {};
	SDL_VERSION(&wminfo.version);

	if (SDL_GetWindowWMInfo(window, &wminfo))
	{
		FLASHWINFO flashinfo = {};
		flashinfo.cbSize = sizeof(FLASHWINFO);
		flashinfo.hwnd = wminfo.info.win.window;
		flashinfo.uCount = 1;
		flashinfo.dwFlags = FLASHW_ALL;

		if (continuous)
		{
			flashinfo.uCount = 0;
			flashinfo.dwFlags |= FLASHW_TIMERNOFG;
		}

		FlashWindowEx(&flashinfo);
	}

#elif defined(LOVE_MACOS)

	love::macos::requestAttention(continuous);

#else

	LOVE_UNUSED(continuous);
	
#endif
	
	// TODO: Linux?
}

const char *Window::getName() const
{
	return "love.window.sdl";
}

} // sdl
} // window
} // love<|MERGE_RESOLUTION|>--- conflicted
+++ resolved
@@ -44,15 +44,10 @@
 
 #if defined(LOVE_WINDOWS)
 #include <windows.h>
-<<<<<<< HEAD
+#include <dwmapi.h>
+#include <VersionHelpers.h>
 #elif defined(LOVE_MACOS)
 #include "common/macos.h"
-=======
-#include <dwmapi.h>
-#include <VersionHelpers.h>
-#elif defined(LOVE_MACOSX)
-#include "common/macosx.h"
->>>>>>> 5175b0d1
 #endif
 
 #ifndef APIENTRY
@@ -1182,62 +1177,60 @@
 
 void Window::swapBuffers()
 {
-<<<<<<< HEAD
 	if (glcontext)
+	{
+#ifdef LOVE_WINDOWS
+		bool useDwmFlush = false;
+		int swapInterval = getVSync();
+
+		// https://github.com/love2d/love/issues/1628
+		// VSync can interact badly with Windows desktop composition (DWM) in windowed mode. DwmFlush can be used instead
+		// of vsync, but it's much less flexible so we're very conservative here with where it's used:
+		// - It won't work with exclusive or desktop fullscreen.
+		// - DWM refreshes don't always match the refresh rate of the monitor the window is in (or the requested swap
+		//   interval), so we only use it when they do match.
+		// - The user may force GL vsync, and DwmFlush shouldn't be used together with GL vsync.
+		if (context != nullptr && !settings.fullscreen && swapInterval == 1)
+		{
+			// Desktop composition is always enabled in Windows 8+. But DwmIsCompositionEnabled won't always return true...
+			// (see DwmIsCompositionEnabled docs).
+			BOOL compositionEnabled = IsWindows8OrGreater();
+			if (compositionEnabled || (SUCCEEDED(DwmIsCompositionEnabled(&compositionEnabled)) && compositionEnabled))
+			{
+				DWM_TIMING_INFO info = {};
+				info.cbSize = sizeof(DWM_TIMING_INFO);
+				double dwmRefreshRate = 0;
+				if (SUCCEEDED(DwmGetCompositionTimingInfo(nullptr, &info)))
+					dwmRefreshRate = (double)info.rateRefresh.uiNumerator / (double)info.rateRefresh.uiDenominator;
+
+				SDL_DisplayMode dmode = {};
+				int displayindex = SDL_GetWindowDisplayIndex(window);
+
+				if (displayindex >= 0)
+					SDL_GetCurrentDisplayMode(displayindex, &dmode);
+
+				if (dmode.refresh_rate > 0 && dwmRefreshRate > 0 && (fabs(dmode.refresh_rate - dwmRefreshRate) < 2))
+				{
+					SDL_GL_SetSwapInterval(0);
+					if (SDL_GL_GetSwapInterval() == 0)
+						useDwmFlush = true;
+					else
+						SDL_GL_SetSwapInterval(swapInterval);
+				}
+			}
+		}
+#endif
+
 		SDL_GL_SwapWindow(window);
-=======
+
 #ifdef LOVE_WINDOWS
-	bool useDwmFlush = false;
-	int swapInterval = getVSync();
-
-	// https://github.com/love2d/love/issues/1628
-	// VSync can interact badly with Windows desktop composition (DWM) in windowed mode. DwmFlush can be used instead
-	// of vsync, but it's much less flexible so we're very conservative here with where it's used:
-	// - It won't work with exclusive or desktop fullscreen.
-	// - DWM refreshes don't always match the refresh rate of the monitor the window is in (or the requested swap
-	//   interval), so we only use it when they do match.
-	// - The user may force GL vsync, and DwmFlush shouldn't be used together with GL vsync.
-	if (context != nullptr && !settings.fullscreen && swapInterval == 1)
-	{
-		// Desktop composition is always enabled in Windows 8+. But DwmIsCompositionEnabled won't always return true...
-		// (see DwmIsCompositionEnabled docs).
-		BOOL compositionEnabled = IsWindows8OrGreater();
-		if (compositionEnabled || (SUCCEEDED(DwmIsCompositionEnabled(&compositionEnabled)) && compositionEnabled))
-		{
-			DWM_TIMING_INFO info = {};
-			info.cbSize = sizeof(DWM_TIMING_INFO);
-			double dwmRefreshRate = 0;
-			if (SUCCEEDED(DwmGetCompositionTimingInfo(nullptr, &info)))
-				dwmRefreshRate = (double)info.rateRefresh.uiNumerator / (double)info.rateRefresh.uiDenominator;
-
-			SDL_DisplayMode dmode = {};
-			int displayindex = SDL_GetWindowDisplayIndex(window);
-
-			if (displayindex >= 0)
-				SDL_GetCurrentDisplayMode(displayindex, &dmode);
-
-			if (dmode.refresh_rate > 0 && dwmRefreshRate > 0 && (fabs(dmode.refresh_rate - dwmRefreshRate) < 2))
-			{
-				SDL_GL_SetSwapInterval(0);
-				if (SDL_GL_GetSwapInterval() == 0)
-					useDwmFlush = true;
-				else
-					SDL_GL_SetSwapInterval(swapInterval);
-			}
-		}
-	}
-#endif
-
-	SDL_GL_SwapWindow(window);
-
-#ifdef LOVE_WINDOWS
-	if (useDwmFlush)
-	{
-		DwmFlush();
-		SDL_GL_SetSwapInterval(swapInterval);
-	}
-#endif
->>>>>>> 5175b0d1
+		if (useDwmFlush)
+		{
+			DwmFlush();
+			SDL_GL_SetSwapInterval(swapInterval);
+		}
+#endif
+	}
 }
 
 bool Window::hasFocus() const

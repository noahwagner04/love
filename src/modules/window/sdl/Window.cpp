--- conflicted
+++ resolved
@@ -843,14 +843,6 @@
 			SDL_GL_MakeCurrent(window, glcontext);
 
 		updateSettings(newsettings, true);
-<<<<<<< HEAD
-
-		// This gets un-set when we exit fullscreen (at least in macOS).
-		if (!fullscreen)
-			SDL_SetWindowMinimumSize(window, settings.minwidth, settings.minheight);
-
-=======
->>>>>>> 456c16b9
 		return true;
 	}
 

--- conflicted
+++ resolved
@@ -54,9 +54,6 @@
 		window->windowToDPICoords(x, y);
 }
 
-<<<<<<< HEAD
-#ifndef LOVE_MACOS
-=======
 static void clampToWindow(double *x, double *y)
 {
 	auto window = Module::getInstance<window::Window>(Module::M_WINDOW);
@@ -64,8 +61,7 @@
 		window->clampPositionInWindow(x, y);
 }
 
-#ifndef LOVE_MACOSX
->>>>>>> 536e7e9f
+#ifndef LOVE_MACOS
 static void normalizedToDPICoords(double *x, double *y)
 {
 	double w = 1.0, h = 1.0;

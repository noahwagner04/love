--- conflicted
+++ resolved
@@ -105,9 +105,6 @@
 
 love::Type Graphics::type("graphics", &Module::type);
 
-<<<<<<< HEAD
-Graphics::DefaultShaderCode Graphics::defaultShaderCode[Shader::STANDARD_MAX_ENUM][Shader::LANGUAGE_MAX_ENUM][2];
-
 namespace opengl { extern love::graphics::Graphics *createInstance(); }
 #if defined(LOVE_MACOS) || defined(LOVE_IOS)
 namespace metal { extern love::graphics::Graphics *createInstance(); }
@@ -138,8 +135,6 @@
 	return instance;
 }
 
-=======
->>>>>>> b011487a
 Graphics::Graphics()
 	: width(0)
 	, height(0)
@@ -271,12 +266,8 @@
 
 	if (s == nullptr)
 	{
-<<<<<<< HEAD
-		s = newShaderStageInternal(stage, cachekey, source, usesGLSLES());
-=======
 		std::string glsl = Shader::createShaderStageCode(this, stage, source, info);
-		s = newShaderStageInternal(stage, cachekey, glsl, getRenderer() == RENDERER_OPENGLES);
->>>>>>> b011487a
+		s = newShaderStageInternal(stage, cachekey, glsl, usesGLSLES());
 		if (!cachekey.empty())
 			cachedShaderStages[stage][cachekey] = s;
 	}

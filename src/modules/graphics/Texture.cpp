--- conflicted
+++ resolved
@@ -322,13 +322,8 @@
 	const Matrix4 &tm = gfx->getTransform();
 	bool is2D = tm.isAffine2DTransform();
 
-<<<<<<< HEAD
-	Graphics::StreamDrawCommand cmd;
+	Graphics::BatchedDrawCommand cmd;
 	cmd.formats[0] = getSinglePositionFormat(is2D);
-=======
-	Graphics::BatchedDrawCommand cmd;
-	cmd.formats[0] = vertex::getSinglePositionFormat(is2D);
->>>>>>> e188740c
 	cmd.formats[1] = CommonFormat::STf_RGBAub;
 	cmd.indexMode = TRIANGLEINDEX_QUADS;
 	cmd.vertexCount = 4;
@@ -382,13 +377,8 @@
 
 	Matrix4 t(tm, m);
 
-<<<<<<< HEAD
-	Graphics::StreamDrawCommand cmd;
+	Graphics::BatchedDrawCommand cmd;
 	cmd.formats[0] = getSinglePositionFormat(is2D);
-=======
-	Graphics::BatchedDrawCommand cmd;
-	cmd.formats[0] = vertex::getSinglePositionFormat(is2D);
->>>>>>> e188740c
 	cmd.formats[1] = CommonFormat::STPf_RGBAub;
 	cmd.indexMode = TRIANGLEINDEX_QUADS;
 	cmd.vertexCount = 4;

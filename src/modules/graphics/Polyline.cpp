--- conflicted
+++ resolved
@@ -390,15 +390,9 @@
 	{
 		const Vector2 *verts = vertices + vertex_start;
 
-<<<<<<< HEAD
-		Graphics::StreamDrawCommand cmd;
+		Graphics::BatchedDrawCommand cmd;
 		cmd.formats[0] = getSinglePositionFormat(is2D);
 		cmd.formats[1] = CommonFormat::RGBAub;
-=======
-		Graphics::BatchedDrawCommand cmd;
-		cmd.formats[0] = vertex::getSinglePositionFormat(is2D);
-		cmd.formats[1] = vertex::CommonFormat::RGBAub;
->>>>>>> e188740c
 		cmd.indexMode = triangle_mode;
 		cmd.vertexCount = std::min(maxvertices, total_vertex_count - vertex_start);
 

/**
 * Copyright (c) 2006-2021 LOVE Development Team
 *
 * This software is provided 'as-is', without any express or implied
 * warranty.  In no event will the authors be held liable for any damages
 * arising from the use of this software.
 *
 * Permission is granted to anyone to use this software for any purpose,
 * including commercial applications, and to alter it and redistribute it
 * freely, subject to the following restrictions:
 *
 * 1. The origin of this software must not be misrepresented; you must not
 *    claim that you wrote the original software. If you use this software
 *    in a product, an acknowledgment in the product documentation would be
 *    appreciated but is not required.
 * 2. Altered source versions must be plainly marked as such, and must not be
 *    misrepresented as being the original software.
 * 3. This notice may not be removed or altered from any source distribution.
 **/

#pragma once

// LOVE
#include "common/Object.h"
#include "common/StringMap.h"
#include "Texture.h"
#include "ShaderStage.h"
#include "Resource.h"

// STL
#include <string>
#include <map>
#include <vector>
#include <stddef.h>

namespace love
{
namespace graphics
{

class Graphics;
class Buffer;

// A GLSL shader
class Shader : public Object, public Resource
{
public:

	static love::Type type;

	enum Language
	{
		LANGUAGE_GLSL1,
		LANGUAGE_GLSL3,
		LANGUAGE_GLSL4,
		LANGUAGE_MAX_ENUM
	};

	// Built-in uniform variables.
	enum BuiltinUniform
	{
		BUILTIN_TEXTURE_MAIN,
		BUILTIN_TEXTURE_VIDEO_Y,
		BUILTIN_TEXTURE_VIDEO_CB,
		BUILTIN_TEXTURE_VIDEO_CR,
		BUILTIN_UNIFORMS_PER_DRAW,
		BUILTIN_MAX_ENUM
	};

	// Types of potential uniform variables used in love's shaders.
	enum UniformType
	{
		UNIFORM_FLOAT,
		UNIFORM_MATRIX,
		UNIFORM_INT,
		UNIFORM_UINT,
		UNIFORM_BOOL,
		UNIFORM_SAMPLER,
		UNIFORM_STORAGETEXTURE,
		UNIFORM_TEXELBUFFER,
		UNIFORM_STORAGEBUFFER,
		UNIFORM_UNKNOWN,
		UNIFORM_MAX_ENUM
	};

	enum StandardShader
	{
		STANDARD_DEFAULT,
		STANDARD_VIDEO,
		STANDARD_ARRAY,
		STANDARD_POINTS,
		STANDARD_MAX_ENUM
	};

	enum EntryPoint
	{
		ENTRYPOINT_NONE,
		ENTRYPOINT_HIGHLEVEL,
		ENTRYPOINT_CUSTOM,
		ENTRYPOINT_RAW,
	};

	enum Access
	{
		ACCESS_NONE = 0,
		ACCESS_READ = (1 << 0),
		ACCESS_WRITE = (1 << 1),
	};

	struct SourceInfo
	{
		Language language;
		EntryPoint stages[SHADERSTAGE_MAX_ENUM];
		bool usesMRT;
	};

	struct MatrixSize
	{
		short columns;
		short rows;
	};

	struct UniformInfo
	{
		int location;
		int count;

		union
		{
			int components;
			MatrixSize matrix;
		};

		UniformType baseType;
		DataBaseType dataBaseType;
		TextureType textureType;
<<<<<<< HEAD
=======
		Access access;
>>>>>>> f4a694c2
		bool isDepthSampler;
		PixelFormat storageTextureFormat;
		size_t bufferStride;
		size_t bufferMemberCount;
		std::string name;

		union
		{
			void *data;
			float *floats;
			int *ints;
			unsigned int *uints;
		};

		size_t dataSize;

		union
		{
			Texture **textures;
			Buffer **buffers;
		};
	};

	// The members in here must respect uniform buffer alignment/padding rules.
 	struct BuiltinUniformData
 	{
 		Matrix4 transformMatrix;
 		Matrix4 projectionMatrix;
 		Vector4 normalMatrix[3]; // 3x3 matrix padded to an array of 3 vector4s.
 		Vector4 screenSizeParams;
 		Colorf constantColor;
 	};

	// Pointer to currently active Shader.
	static Shader *current;

	// Pointer to the default Shader.
	static Shader *standardShaders[STANDARD_MAX_ENUM];

	Shader(StrongRef<ShaderStage> stages[]);
	virtual ~Shader();

	/**
	 * Check whether a Shader has a stage.
	 **/
	bool hasStage(ShaderStageType stage);

	/**
	 * Binds this Shader's program to be used when rendering.
	 **/
	virtual void attach() = 0;

	/**
	 * Attach a default shader.
	 **/
	static void attachDefault(StandardShader defaultType);

	/**
	 * Gets whether any of the default shaders are currently active.
	 **/
	static bool isDefaultActive();

	/**
	 * Returns any warnings this Shader may have generated.
	 **/
	virtual std::string getWarnings() const = 0;

	virtual int getVertexAttributeIndex(const std::string &name) = 0;

	virtual const UniformInfo *getUniformInfo(const std::string &name) const = 0;
	virtual const UniformInfo *getUniformInfo(BuiltinUniform builtin) const = 0;

	virtual void updateUniform(const UniformInfo *info, int count) = 0;

	virtual void sendTextures(const UniformInfo *info, Texture **textures, int count) = 0;
	virtual void sendBuffers(const UniformInfo *info, Buffer **buffers, int count) = 0;

	/**
	 * Gets whether a uniform with the specified name exists and is actively
	 * used in the shader.
	 **/
	virtual bool hasUniform(const std::string &name) const = 0;

	/**
	 * Sets the textures used when rendering a video. For internal use only.
	 **/
	virtual void setVideoTextures(Texture *ytexture, Texture *cbtexture, Texture *crtexture) = 0;

	const UniformInfo *getMainTextureInfo() const;
	void validateDrawState(PrimitiveType primtype, Texture *maintexture) const;

	void getLocalThreadgroupSize(int *x, int *y, int *z);

	static SourceInfo getSourceInfo(const std::string &src);
	static std::string createShaderStageCode(Graphics *gfx, ShaderStageType stage, const std::string &code, const SourceInfo &info, bool gles, bool checksystemfeatures);

	static bool validate(StrongRef<ShaderStage> stages[], std::string &err);

	static bool initialize();
	static void deinitialize();

	static const std::string &getDefaultCode(StandardShader shader, ShaderStageType stage);

	static bool getConstant(const char *in, Language &out);
	static bool getConstant(Language in, const char *&out);

	static bool getConstant(const char *in, BuiltinUniform &out);
	static bool getConstant(BuiltinUniform in, const char *&out);

protected:

	struct BufferReflection
	{
		size_t stride;
		size_t memberCount;
		Access access;
	};

	struct StorageTextureReflection
	{
		PixelFormat format;
		Access access;
	};

	struct ValidationReflection
	{
		std::map<std::string, BufferReflection> storageBuffers;
		std::map<std::string, StorageTextureReflection> storageTextures;
		int localThreadgroupSize[3];
		bool usesPointSize;
	};

	static bool validateInternal(StrongRef<ShaderStage> stages[], std::string& err, ValidationReflection &reflection);
	static DataBaseType getDataBaseType(PixelFormat format);
	static bool isResourceBaseTypeCompatible(DataBaseType a, DataBaseType b);

<<<<<<< HEAD
	static bool validateTexture(const UniformInfo *info, Texture *tex, bool internalUpdate);
	static bool validateBuffer(const UniformInfo *info, Buffer *buffer, bool internalUpdate);

	StrongRef<ShaderStage> stages[ShaderStage::STAGE_MAX_ENUM];
=======
	StrongRef<ShaderStage> stages[SHADERSTAGE_MAX_ENUM];
>>>>>>> f4a694c2

	ValidationReflection validationReflection;

}; // Shader

} // graphics
} // love<|MERGE_RESOLUTION|>--- conflicted
+++ resolved
@@ -134,10 +134,7 @@
 		UniformType baseType;
 		DataBaseType dataBaseType;
 		TextureType textureType;
-<<<<<<< HEAD
-=======
 		Access access;
->>>>>>> f4a694c2
 		bool isDepthSampler;
 		PixelFormat storageTextureFormat;
 		size_t bufferStride;
@@ -274,14 +271,10 @@
 	static DataBaseType getDataBaseType(PixelFormat format);
 	static bool isResourceBaseTypeCompatible(DataBaseType a, DataBaseType b);
 
-<<<<<<< HEAD
 	static bool validateTexture(const UniformInfo *info, Texture *tex, bool internalUpdate);
 	static bool validateBuffer(const UniformInfo *info, Buffer *buffer, bool internalUpdate);
 
-	StrongRef<ShaderStage> stages[ShaderStage::STAGE_MAX_ENUM];
-=======
 	StrongRef<ShaderStage> stages[SHADERSTAGE_MAX_ENUM];
->>>>>>> f4a694c2
 
 	ValidationReflection validationReflection;
 

/**
 * Copyright (c) 2006-2014 LOVE Development Team
 *
 * This software is provided 'as-is', without any express or implied
 * warranty.  In no event will the authors be held liable for any damages
 * arising from the use of this software.
 *
 * Permission is granted to anyone to use this software for any purpose,
 * including commercial applications, and to alter it and redistribute it
 * freely, subject to the following restrictions:
 *
 * 1. The origin of this software must not be misrepresented; you must not
 *    claim that you wrote the original software. If you use this software
 *    in a product, an acknowledgment in the product documentation would be
 *    appreciated but is not required.
 * 2. Altered source versions must be plainly marked as such, and must not be
 *    misrepresented as being the original software.
 * 3. This notice may not be removed or altered from any source distribution.
 **/

#ifndef LOVE_GRAPHICS_GRAPHICS_H
#define LOVE_GRAPHICS_GRAPHICS_H

// LOVE
#include "common/Module.h"
#include "common/StringMap.h"

namespace love
{
namespace graphics
{

class Graphics : public Module
{
public:

	enum DrawMode
	{
		DRAW_LINE,
		DRAW_FILL,
		DRAW_MAX_ENUM
	};

	enum AlignMode
	{
		ALIGN_LEFT,
		ALIGN_CENTER,
		ALIGN_RIGHT,
		ALIGN_JUSTIFY,
		ALIGN_MAX_ENUM
	};

	enum BlendMode
	{
<<<<<<< HEAD
		BLEND_ALPHA = 1,
		BLEND_ADD,
		BLEND_SUBTRACT,
		BLEND_MULTIPLY,
=======
		BLEND_ALPHA,
		BLEND_ADDITIVE,
		BLEND_SUBTRACTIVE,
		BLEND_MULTIPLICATIVE,
>>>>>>> fd5b5aad
		BLEND_PREMULTIPLIED,
		BLEND_SCREEN,
		BLEND_REPLACE,
		BLEND_MAX_ENUM
	};

	enum LineStyle
	{
		LINE_ROUGH,
		LINE_SMOOTH,
		LINE_MAX_ENUM
	};

	enum LineJoin
	{
		LINE_JOIN_NONE,
		LINE_JOIN_MITER,
		LINE_JOIN_BEVEL,
		LINE_JOIN_MAX_ENUM
	};

<<<<<<< HEAD
	enum Support
	{
		SUPPORT_HDR_CANVAS = 1,
=======
	enum PointStyle
	{
		POINT_ROUGH,
		POINT_SMOOTH,
		POINT_MAX_ENUM
	};

	enum Support
	{
		SUPPORT_CANVAS,
		SUPPORT_HDR_CANVAS,
>>>>>>> fd5b5aad
		SUPPORT_MULTI_CANVAS,
		SUPPORT_DXT,
		SUPPORT_BC5,
		SUPPORT_INSTANCING,
		SUPPORT_SRGB,
		SUPPORT_MAX_ENUM
	};

	enum RendererInfo
	{
		RENDERER_INFO_NAME,
		RENDERER_INFO_VERSION,
		RENDERER_INFO_VENDOR,
		RENDERER_INFO_DEVICE,
		RENDERER_INFO_MAX_ENUM
	};

	enum SystemLimit
	{
		LIMIT_POINT_SIZE,
		LIMIT_TEXTURE_SIZE,
		LIMIT_MULTI_CANVAS,
		LIMIT_CANVAS_FSAA,
		LIMIT_MAX_ENUM
	};

	virtual ~Graphics();

	/**
	 * Sets the current graphics display viewport dimensions.
	 **/
	virtual void setViewportSize(int width, int height) = 0;

	/**
	 * Sets the current graphics display viewport and initializes the renderer.
	 * @param width The viewport width.
	 * @param height The viewport height.
	 **/
	virtual bool setMode(int width, int height, bool &sRGB) = 0;

	/**
	 * Un-sets the current graphics display mode (uninitializing objects if
	 * necessary.)
	 **/
	virtual void unSetMode() = 0;

	static bool getConstant(const char *in, DrawMode &out);
	static bool getConstant(DrawMode in, const char  *&out);

	static bool getConstant(const char *in, AlignMode &out);
	static bool getConstant(AlignMode in, const char  *&out);

	static bool getConstant(const char *in, BlendMode &out);
	static bool getConstant(BlendMode in, const char  *&out);

	static bool getConstant(const char *in, LineStyle &out);
	static bool getConstant(LineStyle in, const char  *&out);

	static bool getConstant(const char *in, LineJoin &out);
	static bool getConstant(LineJoin in, const char  *&out);

	static bool getConstant(const char *in, Support &out);
	static bool getConstant(Support in, const char  *&out);

	static bool getConstant(const char *in, RendererInfo &out);
	static bool getConstant(RendererInfo in, const char *&out);

	static bool getConstant(const char *in, SystemLimit &out);
	static bool getConstant(SystemLimit in, const char *&out);

private:

	static StringMap<DrawMode, DRAW_MAX_ENUM>::Entry drawModeEntries[];
	static StringMap<DrawMode, DRAW_MAX_ENUM> drawModes;

	static StringMap<AlignMode, ALIGN_MAX_ENUM>::Entry alignModeEntries[];
	static StringMap<AlignMode, ALIGN_MAX_ENUM> alignModes;

	static StringMap<BlendMode, BLEND_MAX_ENUM>::Entry blendModeEntries[];
	static StringMap<BlendMode, BLEND_MAX_ENUM> blendModes;

	static StringMap<LineStyle, LINE_MAX_ENUM>::Entry lineStyleEntries[];
	static StringMap<LineStyle, LINE_MAX_ENUM> lineStyles;

	static StringMap<LineJoin, LINE_JOIN_MAX_ENUM>::Entry lineJoinEntries[];
	static StringMap<LineJoin, LINE_JOIN_MAX_ENUM> lineJoins;

	static StringMap<Support, SUPPORT_MAX_ENUM>::Entry supportEntries[];
	static StringMap<Support, SUPPORT_MAX_ENUM> support;

	static StringMap<RendererInfo, RENDERER_INFO_MAX_ENUM>::Entry rendererInfoEntries[];
	static StringMap<RendererInfo, RENDERER_INFO_MAX_ENUM> rendererInfo;

	static StringMap<SystemLimit, LIMIT_MAX_ENUM>::Entry systemLimitEntries[];
	static StringMap<SystemLimit, LIMIT_MAX_ENUM> systemLimits;

}; // Graphics

} // graphics
} // love

#endif // LOVE_GRAPHICS_GRAPHICS_H<|MERGE_RESOLUTION|>--- conflicted
+++ resolved
@@ -52,17 +52,10 @@
 
 	enum BlendMode
 	{
-<<<<<<< HEAD
-		BLEND_ALPHA = 1,
+		BLEND_ALPHA,
 		BLEND_ADD,
 		BLEND_SUBTRACT,
 		BLEND_MULTIPLY,
-=======
-		BLEND_ALPHA,
-		BLEND_ADDITIVE,
-		BLEND_SUBTRACTIVE,
-		BLEND_MULTIPLICATIVE,
->>>>>>> fd5b5aad
 		BLEND_PREMULTIPLIED,
 		BLEND_SCREEN,
 		BLEND_REPLACE,
@@ -84,23 +77,9 @@
 		LINE_JOIN_MAX_ENUM
 	};
 
-<<<<<<< HEAD
 	enum Support
 	{
-		SUPPORT_HDR_CANVAS = 1,
-=======
-	enum PointStyle
-	{
-		POINT_ROUGH,
-		POINT_SMOOTH,
-		POINT_MAX_ENUM
-	};
-
-	enum Support
-	{
-		SUPPORT_CANVAS,
 		SUPPORT_HDR_CANVAS,
->>>>>>> fd5b5aad
 		SUPPORT_MULTI_CANVAS,
 		SUPPORT_DXT,
 		SUPPORT_BC5,

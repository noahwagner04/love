/**
 * Copyright (c) 2006-2014 LOVE Development Team
 *
 * This software is provided 'as-is', without any express or implied
 * warranty.  In no event will the authors be held liable for any damages
 * arising from the use of this software.
 *
 * Permission is granted to anyone to use this software for any purpose,
 * including commercial applications, and to alter it and redistribute it
 * freely, subject to the following restrictions:
 *
 * 1. The origin of this software must not be misrepresented; you must not
 *    claim that you wrote the original software. If you use this software
 *    in a product, an acknowledgment in the product documentation would be
 *    appreciated but is not required.
 * 2. Altered source versions must be plainly marked as such, and must not be
 *    misrepresented as being the original software.
 * 3. This notice may not be removed or altered from any source distribution.
 **/

#include "VertexBuffer.h"

#include "common/Exception.h"

#include <cstdlib>
#include <cstring>
#include <algorithm>
#include <limits>

namespace love
{
namespace graphics
{
namespace opengl
{

// VertexBuffer

VertexBuffer *VertexBuffer::Create(size_t size, GLenum target, GLenum usage, MemoryBacking backing)
{
	return new VertexBuffer(size, target, usage, backing);
}

VertexBuffer::VertexBuffer(size_t size, GLenum target, GLenum usage, MemoryBacking backing)
	: is_bound(false)
	, is_mapped(false)
	, size(size)
	, target(target)
	, usage(usage)
	, backing(backing)
	, vbo(0)
	, memory_map(nullptr)
	, is_dirty(true)
{
	if (getMemoryBacking() == BACKING_FULL)
		memory_map = (char *) malloc(getSize());

	bool ok = load(false);

	if (!ok)
	{
		free(memory_map);
		throw love::Exception("Could not load VBO.");
	}
}

VertexBuffer::~VertexBuffer()
{
	if (vbo != 0)
		unload(false);

	if (memory_map)
		free(memory_map);
}

void *VertexBuffer::map()
{
	if (is_mapped)
		return memory_map;

	if (!memory_map)
	{
		memory_map = (char *) malloc(getSize());
		if (!memory_map)
			throw love::Exception("Out of memory (oh the humanity!)");
	}

	if (is_dirty)
	{
		glGetBufferSubData(getTarget(), 0, (GLsizeiptr) getSize(), memory_map);
		is_dirty = false;
	}

	is_mapped = true;

	return memory_map;
}

void VertexBuffer::unmapStatic(size_t offset, size_t size)
{
	// Upload the mapped data to the buffer.
	glBufferSubData(getTarget(), (GLintptr) offset, (GLsizeiptr) size, memory_map + offset);
}

void VertexBuffer::unmapStream()
{
	// "orphan" current buffer to avoid implicit synchronisation on the GPU:
	// http://www.seas.upenn.edu/~pcozzi/OpenGLInsights/OpenGLInsights-AsynchronousBufferTransfers.pdf
	glBufferData(getTarget(), (GLsizeiptr) getSize(), nullptr,    getUsage());
	glBufferData(getTarget(), (GLsizeiptr) getSize(), memory_map, getUsage());
}

void VertexBuffer::unmap(size_t usedOffset, size_t usedSize)
{
	if (!is_mapped)
		return;

	usedOffset = std::min(usedOffset, getSize());
	usedSize = std::min(usedSize, getSize() - usedOffset);

	// VBO::bind is a no-op when the VBO is mapped, so we have to make sure it's
	// bound here.
	if (!is_bound)
	{
		glBindBuffer(getTarget(), vbo);
		is_bound = true;
	}

	switch (getUsage())
	{
	case GL_STATIC_DRAW:
		unmapStatic(usedOffset, usedSize);
		break;
	case GL_STREAM_DRAW:
		unmapStream();
		break;
	case GL_DYNAMIC_DRAW:
	default:
		// It's probably more efficient to treat it like a streaming buffer if
		// more than a third of its contents have been modified during the map().
		if (usedSize >= getSize() / 3)
			unmapStream();
		else
			unmapStatic(usedOffset, usedSize);
		break;
	}

	is_mapped = false;
}

void VertexBuffer::bind()
{
	if (!is_mapped)
	{
		glBindBuffer(getTarget(), vbo);
		is_bound = true;
	}
}

void VertexBuffer::unbind()
{
	if (is_bound)
		glBindBuffer(getTarget(), 0);

	is_bound = false;
}

void VertexBuffer::fill(size_t offset, size_t size, const void *data)
{
	if (is_mapped || getMemoryBacking() == BACKING_FULL)
		memcpy(memory_map + offset, data, size);

	if (!is_mapped)
	{
		glBufferSubData(getTarget(), (GLintptr) offset, (GLsizeiptr) size, data);

		if (getMemoryBacking() != BACKING_FULL)
			is_dirty = true;
	}
}

const void *VertexBuffer::getPointer(size_t offset) const
{
	return BUFFER_OFFSET(offset);
}

bool VertexBuffer::loadVolatile()
{
	return load(true);
}

void VertexBuffer::unloadVolatile()
{
	unload(true);
}

bool VertexBuffer::load(bool restore)
{
	glGenBuffers(1, &vbo);

	VertexBuffer::Bind bind(*this);

	// Copy the old buffer only if 'restore' was requested.
	const GLvoid *src = restore ? memory_map : nullptr;

	while (GL_NO_ERROR != glGetError())
		/* clear error messages */;

	// Note that if 'src' is '0', no data will be copied.
	glBufferData(getTarget(), (GLsizeiptr) getSize(), src, getUsage());
	GLenum err = glGetError();

	return (GL_NO_ERROR == err);
}

void VertexBuffer::unload(bool save)
{
	// Save data before unloading, if we need to.
	if (save && getMemoryBacking() == BACKING_PARTIAL)
	{
		VertexBuffer::Bind bind(*this);
		map(); // saves buffer content to memory_map.
	}

<<<<<<< HEAD
	glDeleteBuffers(1, &vbo);
=======
	is_mapped = false;

	glDeleteBuffersARB(1, &vbo);
>>>>>>> a658c7df
	vbo = 0;
}


// VertexIndex

size_t VertexIndex::maxSize = 0;
size_t VertexIndex::elementSize = 0;
std::list<size_t> VertexIndex::sizeRefs;
VertexBuffer *VertexIndex::element_array = NULL;

VertexIndex::VertexIndex(size_t size)
	: size(size)
{
	// The upper limit is the maximum of GLuint divided by six (the number
	// of indices per size) and divided by the size of GLuint. This guarantees
	// no overflows when calculating the array size in bytes.
	// Memory issues will be handled by other exceptions.
	if (size == 0 || size > ((GLuint) -1) / 6 / sizeof(GLuint))
		throw love::Exception("Invalid size.");

	addSize(size);
}

VertexIndex::~VertexIndex()
{
	removeSize(size);
}

size_t VertexIndex::getSize() const
{
	return size;
}

size_t VertexIndex::getIndexCount(size_t elements) const
{
	return elements * 6;
}

GLenum VertexIndex::getType(size_t s) const
{
	// Calculates if unsigned short is big enough to hold all the vertex indices.
	static const GLenum type_table[] = {GL_UNSIGNED_SHORT, GL_UNSIGNED_INT};
	return type_table[s * 4 > std::numeric_limits<GLushort>::max()];
	// if buffer-size > max(GLushort) then GL_UNSIGNED_INT else GL_UNSIGNED_SHORT
}

size_t VertexIndex::getElementSize()
{
	return elementSize;
}

VertexBuffer *VertexIndex::getVertexBuffer() const
{
	return element_array;
}

const void *VertexIndex::getPointer(size_t offset) const
{
	return element_array->getPointer(offset);
}

void VertexIndex::addSize(size_t newSize)
{
	if (newSize <= maxSize)
	{
		// Current size is bigger. Append the size to list and sort.
		sizeRefs.push_back(newSize);
		sizeRefs.sort();
		return;
	}

	// Try to resize before adding it to the list because resize may throw.
	resize(newSize);
	sizeRefs.push_back(newSize);
}

void VertexIndex::removeSize(size_t oldSize)
{
	// TODO: For debugging purposes, this should check if the size was actually found.
	sizeRefs.erase(std::find(sizeRefs.begin(), sizeRefs.end(), oldSize));
	if (sizeRefs.size() == 0)
	{
		resize(0);
		return;
	}

	if (oldSize == maxSize)
	{
		// Shrink if there's a smaller size.
		size_t newSize = sizeRefs.back();
		if (newSize < maxSize)
			resize(newSize);
	}
}

void VertexIndex::resize(size_t size)
{
	if (size == 0)
	{
		delete element_array;
		element_array = NULL;
		maxSize = 0;
		return;
	}

	VertexBuffer *new_element_array;
	
	// Depending on the size, a switch to int and more memory is needed.
	GLenum target_type = getType(size);
	size_t elem_size = (target_type == GL_UNSIGNED_SHORT) ? sizeof(GLushort) : sizeof(GLuint);

	size_t array_size = elem_size * 6 * size;

	// Create may throw out-of-memory exceptions.
	// VertexIndex will propagate the exception and keep the old VertexBuffer.
	try
	{
		new_element_array = VertexBuffer::Create(array_size, GL_ELEMENT_ARRAY_BUFFER, GL_STATIC_DRAW);
	}
	catch (std::bad_alloc &)
	{
		throw love::Exception("Out of memory.");
	}

	// Allocation of the new VertexBuffer succeeded.
	// The old VertexBuffer can now be deleted.
	delete element_array;
	element_array = new_element_array;
	maxSize = size;
	elementSize = elem_size;

	switch (target_type)
	{
	case GL_UNSIGNED_SHORT:
		fill<GLushort>();
		break;
	case GL_UNSIGNED_INT:
		fill<GLuint>();
		break;
	}
}

template <typename T>
void VertexIndex::fill()
{
	VertexBuffer::Bind bind(*element_array);
	VertexBuffer::Mapper mapper(*element_array);

	T *indices = (T *) mapper.get();

	for (size_t i = 0; i < maxSize; ++i)
	{
		indices[i*6+0] = i * 4 + 0;
		indices[i*6+1] = i * 4 + 1;
		indices[i*6+2] = i * 4 + 2;

		indices[i*6+3] = i * 4 + 0;
		indices[i*6+4] = i * 4 + 2;
		indices[i*6+5] = i * 4 + 3;
	}
}

} // opengl
} // graphics
} // love<|MERGE_RESOLUTION|>--- conflicted
+++ resolved
@@ -222,13 +222,9 @@
 		map(); // saves buffer content to memory_map.
 	}
 
-<<<<<<< HEAD
+	is_mapped = false;
+
 	glDeleteBuffers(1, &vbo);
-=======
-	is_mapped = false;
-
-	glDeleteBuffersARB(1, &vbo);
->>>>>>> a658c7df
 	vbo = 0;
 }
 

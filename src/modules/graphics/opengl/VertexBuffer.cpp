--- conflicted
+++ resolved
@@ -115,25 +115,18 @@
 		is_bound = true;
 	}
 
-<<<<<<< HEAD
-	// "orphan" current buffer to avoid implicit synchronisation on the GPU:
-	// http://www.seas.upenn.edu/~pcozzi/OpenGLInsights/OpenGLInsights-AsynchronousBufferTransfers.pdf
-	glBufferData(getTarget(), (GLsizeiptr) getSize(), NULL,       getUsage());
-	glBufferData(getTarget(), (GLsizeiptr) getSize(), memory_map, getUsage());
-=======
 	if (getUsage() == GL_STATIC_DRAW)
 	{
 		// Upload the mapped data to the buffer.
-		glBufferSubDataARB(getTarget(), 0, (GLsizeiptr) getSize(), memory_map);
+		glBufferSubData(getTarget(), 0, (GLsizeiptr) getSize(), memory_map);
 	}
 	else
 	{
 		// "orphan" current buffer to avoid implicit synchronisation on the GPU:
 		// http://www.seas.upenn.edu/~pcozzi/OpenGLInsights/OpenGLInsights-AsynchronousBufferTransfers.pdf
-		glBufferDataARB(getTarget(), (GLsizeiptr) getSize(), NULL,       getUsage());
-		glBufferDataARB(getTarget(), (GLsizeiptr) getSize(), memory_map, getUsage());
-	}
->>>>>>> fd5b5aad
+		glBufferData(getTarget(), (GLsizeiptr) getSize(), NULL,       getUsage());
+		glBufferData(getTarget(), (GLsizeiptr) getSize(), memory_map, getUsage());
+	}
 
 	is_mapped = false;
 }

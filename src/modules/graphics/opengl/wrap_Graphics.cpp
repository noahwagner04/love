--- conflicted
+++ resolved
@@ -1032,9 +1032,25 @@
 	return 4;
 }
 
-<<<<<<< HEAD
 int w_getSystemLimits(lua_State *L)
-=======
+{
+	lua_createtable(L, 0, (int) Graphics::LIMIT_MAX_ENUM);
+
+	for (int i = 0; i < (int) Graphics::LIMIT_MAX_ENUM; i++)
+	{
+		Graphics::SystemLimit limittype = (Graphics::SystemLimit) i;
+		const char *name = nullptr;
+
+		if (!Graphics::getConstant(limittype, name))
+			continue;
+
+		lua_pushnumber(L, instance()->getSystemLimit(limittype));
+		lua_setfield(L, -2, name);
+	}
+
+	return 1;
+}
+
 int w_getStats(lua_State *L)
 {
 	Graphics::Stats stats = instance()->getStats();
@@ -1066,27 +1082,7 @@
 	Graphics::getConstant(Graphics::STAT_TEXTURE_MEMORY, sname);
 	lua_pushnumber(L, (lua_Number) stats.textureMemory);
 	lua_setfield(L, -2, sname);
-
-	return 1;
-}
-
-int w_getSystemLimit(lua_State *L)
->>>>>>> 44b97dfa
-{
-	lua_createtable(L, 0, (int) Graphics::LIMIT_MAX_ENUM);
-
-	for (int i = 0; i < (int) Graphics::LIMIT_MAX_ENUM; i++)
-	{
-		Graphics::SystemLimit limittype = (Graphics::SystemLimit) i;
-		const char *name = nullptr;
-
-		if (!Graphics::getConstant(limittype, name))
-			continue;
-
-		lua_pushnumber(L, instance()->getSystemLimit(limittype));
-		lua_setfield(L, -2, name);
-	}
-
+	
 	return 1;
 }
 
@@ -1447,12 +1443,8 @@
 	{ "getCanvasFormats", w_getCanvasFormats },
 	{ "getCompressedImageFormats", w_getCompressedImageFormats },
 	{ "getRendererInfo", w_getRendererInfo },
-<<<<<<< HEAD
 	{ "getSystemLimits", w_getSystemLimits },
-=======
 	{ "getStats", w_getStats },
-	{ "getSystemLimit", w_getSystemLimit },
->>>>>>> 44b97dfa
 
 	{ "draw", w_draw },
 

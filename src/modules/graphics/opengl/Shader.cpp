--- conflicted
+++ resolved
@@ -604,26 +604,7 @@
 
 bool Shader::hasUniform(const std::string &name) const
 {
-<<<<<<< HEAD
 	return uniforms.find(name) != uniforms.end();
-=======
-	auto it = uniforms.find(name);
-
-	if (it == uniforms.end())
-	{
-		components = 0;
-		count = 0;
-		return UNIFORM_UNKNOWN;
-	}
-
-	components = it->second.components;
-	count = (int) it->second.count;
-
-	// Legacy support. This whole function is gone in 0.11 anyway.
-	if (it->second.baseType == UNIFORM_MATRIX)
-		return UNIFORM_FLOAT;
-	return it->second.baseType;
->>>>>>> a9c83897
 }
 
 GLint Shader::getAttribLocation(const std::string &name)

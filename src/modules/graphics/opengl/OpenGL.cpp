/**
 * Copyright (c) 2006-2020 LOVE Development Team
 *
 * This software is provided 'as-is', without any express or implied
 * warranty.  In no event will the authors be held liable for any damages
 * arising from the use of this software.
 *
 * Permission is granted to anyone to use this software for any purpose,
 * including commercial applications, and to alter it and redistribute it
 * freely, subject to the following restrictions:
 *
 * 1. The origin of this software must not be misrepresented; you must not
 *    claim that you wrote the original software. If you use this software
 *    in a product, an acknowledgment in the product documentation would be
 *    appreciated but is not required.
 * 2. Altered source versions must be plainly marked as such, and must not be
 *    misrepresented as being the original software.
 * 3. This notice may not be removed or altered from any source distribution.
 **/

// LOVE
#include "common/config.h"
#include "OpenGL.h"

#include "Shader.h"
#include "common/Exception.h"

#include "graphics/Graphics.h"
#include "graphics/Buffer.h"

// C++
#include <algorithm>
#include <limits>

// C
#include <cstring>
#include <cstdio>

// For SDL_GL_GetProcAddress.
#include <SDL_video.h>

#ifdef LOVE_IOS
#include <SDL_syswm.h>
#endif

#ifdef LOVE_ANDROID
#include <dlfcn.h>
#endif

namespace love
{
namespace graphics
{
namespace opengl
{

static void *LOVEGetProcAddress(const char *name)
{
#ifdef LOVE_ANDROID
	void *proc = dlsym(RTLD_DEFAULT, name);
	if (proc)
		return proc;
#endif

	return SDL_GL_GetProcAddress(name);
}

OpenGL::TempDebugGroup::TempDebugGroup(const char *name)
{
	if (isDebugEnabled())
	{
		if (GLAD_VERSION_4_3 || (GLAD_KHR_debug && !GLAD_ES_VERSION_2_0))
			glPushDebugGroup(GL_DEBUG_SOURCE_APPLICATION, 0, 0, (const GLchar *) name);
		else if (GLAD_ES_VERSION_2_0 && GLAD_KHR_debug)
			glPushDebugGroupKHR(GL_DEBUG_SOURCE_APPLICATION, 0, 0, (const GLchar *) name);
		else if (GLAD_EXT_debug_marker)
			glPushGroupMarkerEXT(0, (const GLchar *) name);
	}
}

OpenGL::TempDebugGroup::~TempDebugGroup()
{
	if (isDebugEnabled())
	{
		if (GLAD_VERSION_4_3 || (GLAD_KHR_debug && !GLAD_ES_VERSION_2_0))
			glPopDebugGroup();
		else if (GLAD_ES_VERSION_2_0 && GLAD_KHR_debug)
			glPopDebugGroupKHR();
		else if (GLAD_EXT_debug_marker)
			glPopGroupMarkerEXT();
	}
}

OpenGL::OpenGL()
	: stats()
	, contextInitialized(false)
	, pixelShaderHighpSupported(false)
	, baseVertexSupported(false)
	, maxAnisotropy(1.0f)
	, max2DTextureSize(0)
	, max3DTextureSize(0)
	, maxCubeTextureSize(0)
	, maxTextureArrayLayers(0)
	, maxTexelBufferSize(0)
	, maxShaderStorageBufferSize(0)
	, maxRenderTargets(1)
	, maxSamples(1)
	, maxTextureUnits(1)
	, maxShaderStorageBufferBindings(0)
	, maxPointSize(1)
	, coreProfile(false)
	, vendor(VENDOR_UNKNOWN)
	, state()
{
}

bool OpenGL::initContext()
{
	if (contextInitialized)
		return true;

	if (!gladLoadGLLoader(LOVEGetProcAddress))
		return false;

	if (GLAD_VERSION_3_2)
	{
		GLint profileMask = 0;
		glGetIntegerv(GL_CONTEXT_PROFILE_MASK, &profileMask);
		coreProfile = (profileMask & GL_CONTEXT_CORE_PROFILE_BIT);
	}
	else
		coreProfile = false;

	initOpenGLFunctions();
	initVendor();

	bugs = {};

#if defined(LOVE_WINDOWS) || defined(LOVE_LINUX)
	// See the comments in OpenGL.h.
	if (getVendor() == VENDOR_AMD)
	{
		bugs.clearRequiresDriverTextureStateUpdate = true;
		if (!gl.isCoreProfile())
			bugs.generateMipmapsRequiresTexture2DEnable = true;
	}
#endif

#ifdef LOVE_WINDOWS
	if (getVendor() == VENDOR_INTEL && gl.isCoreProfile())
	{
		const char *device = (const char *) glGetString(GL_RENDERER);
		if (strstr(device, "HD Graphics 4000") || strstr(device, "HD Graphics 2500"))
			bugs.clientWaitSyncStalls = true;
	}

	if (getVendor() == VENDOR_INTEL)
	{
		const char *device = (const char *) glGetString(GL_RENDERER);
		if (strstr(device, "HD Graphics 3000") || strstr(device, "HD Graphics 2000")
			|| !strcmp(device, "Intel(R) HD Graphics") || !strcmp(device, "Intel(R) HD Graphics Family"))
		{
			bugs.brokenSRGB = true;
		}
	}
#endif

#ifdef LOVE_WINDOWS
	if (getVendor() == VENDOR_AMD)
	{
		// Radeon drivers switched from "ATI Radeon" to "AMD Radeon" around
		// the 7000 series. We'll assume this bug doesn't affect those newer
		// GPUs / drivers.
		const char *device = (const char *) glGetString(GL_RENDERER);
		if (strstr(device, "ATI Radeon") || strstr(device, "ATI Mobility Radeon"))
			bugs.texStorageBreaksSubImage = true;
	}
#endif

	contextInitialized = true;

	return true;
}

void OpenGL::setupContext()
{
	if (!contextInitialized)
		return;

	initMaxValues();

	GLfloat glcolor[4] = {1.0f, 1.0f, 1.0f, 1.0f};
	glVertexAttrib4fv(ATTRIB_COLOR, glcolor);

	GLint maxvertexattribs = 1;
	glGetIntegerv(GL_MAX_VERTEX_ATTRIBS, &maxvertexattribs);

	state.enabledAttribArrays = (uint32) ((1ull << uint32(maxvertexattribs)) - 1);
	state.instancedAttribArrays = 0;

	setVertexAttributes(VertexAttributes(), BufferBindings());

	// Get the current viewport.
	glGetIntegerv(GL_VIEWPORT, (GLint *) &state.viewport.x);

	// And the current scissor - but we need to compensate for GL scissors
	// starting at the bottom left instead of top left.
	glGetIntegerv(GL_SCISSOR_BOX, (GLint *) &state.scissor.x);
	state.scissor.y = state.viewport.h - (state.scissor.y + state.scissor.h);

	if (GLAD_VERSION_1_0)
		glGetFloatv(GL_POINT_SIZE, &state.pointSize);
	else
		state.pointSize = 1.0f;

	for (int i = 0; i < 2; i++)
		state.boundFramebuffers[i] = std::numeric_limits<GLuint>::max();
	bindFramebuffer(FRAMEBUFFER_ALL, getDefaultFBO());

	setEnableState(ENABLE_BLEND, state.enableState[ENABLE_BLEND]);
	setEnableState(ENABLE_DEPTH_TEST, state.enableState[ENABLE_DEPTH_TEST]);
	setEnableState(ENABLE_STENCIL_TEST, state.enableState[ENABLE_STENCIL_TEST]);
	setEnableState(ENABLE_SCISSOR_TEST, state.enableState[ENABLE_SCISSOR_TEST]);
	setEnableState(ENABLE_FACE_CULL, state.enableState[ENABLE_FACE_CULL]);

	if (!bugs.brokenSRGB && (GLAD_VERSION_3_0 || GLAD_ARB_framebuffer_sRGB
		|| GLAD_EXT_framebuffer_sRGB || GLAD_EXT_sRGB_write_control))
	{
		setEnableState(ENABLE_FRAMEBUFFER_SRGB, state.enableState[ENABLE_FRAMEBUFFER_SRGB]);
	}
	else
		state.enableState[ENABLE_FRAMEBUFFER_SRGB] = false;

	GLint faceCull = GL_BACK;
	glGetIntegerv(GL_CULL_FACE_MODE, &faceCull);
	state.faceCullMode = faceCull;

	for (int i = 0; i < (int) BUFFERTYPE_MAX_ENUM; i++)
	{
		state.boundBuffers[i] = 0;
		if (isBufferTypeSupported((BufferType) i))
			glBindBuffer(getGLBufferType((BufferType) i), 0);
	}

	if (isBufferTypeSupported(BUFFERTYPE_SHADER_STORAGE))
		state.boundIndexedBuffers[BUFFERTYPE_SHADER_STORAGE].resize(maxShaderStorageBufferBindings, 0);

	// Initialize multiple texture unit support for shaders.
	for (int i = 0; i < TEXTURE_MAX_ENUM + 1; i++)
	{
		state.boundTextures[i].clear();
		state.boundTextures[i].resize(maxTextureUnits, 0);
	}

	for (int i = 0; i < maxTextureUnits; i++)
	{
		glActiveTexture(GL_TEXTURE0 + i);

		for (int j = 0; j < TEXTURE_MAX_ENUM; j++)
		{
			TextureType textype = (TextureType) j;

			if (isTextureTypeSupported(textype))
				glBindTexture(getGLTextureType(textype), 0);
		}
	}

	glActiveTexture(GL_TEXTURE0);
	state.curTextureUnit = 0;

	setDepthWrites(state.depthWritesEnabled);

	createDefaultTexture();

	contextInitialized = true;

#ifdef LOVE_ANDROID
	// This can't be done in initContext with the rest of the bug checks because
	// isPixelFormatSupported relies on state initialized here / after init.
	auto gfx = Module::getInstance<Graphics>(Module::M_GRAPHICS);
	if (GLAD_ES_VERSION_3_0 && gfx != nullptr && !gfx->isPixelFormatSupported(PIXELFORMAT_R8_UNORM, true, true))
		bugs.brokenR8PixelFormat = true;
#endif
}

void OpenGL::deInitContext()
{
	if (!contextInitialized)
		return;

	for (int i = 0; i < TEXTURE_MAX_ENUM; i++)
	{
		if (state.defaultTexture[i] != 0)
		{
			gl.deleteTexture(state.defaultTexture[i]);
			state.defaultTexture[i] = 0;
		}
	}

	contextInitialized = false;
}

void OpenGL::initVendor()
{
	const char *vstr = (const char *) glGetString(GL_VENDOR);
	if (!vstr)
	{
		vendor = VENDOR_UNKNOWN;
		return;
	}

	// http://feedback.wildfiregames.com/report/opengl/feature/GL_VENDOR
	// http://stackoverflow.com/questions/2093594/opengl-extensions-available-on-different-android-devices
	// https://opengl.gpuinfo.org/displaycapability.php?name=GL_VENDOR
	if (strstr(vstr, "ATI Technologies") || strstr(vstr, "AMD") || strstr(vstr, "Advanced Micro Devices"))
		vendor = VENDOR_AMD;
	else if (strstr(vstr, "NVIDIA"))
		vendor = VENDOR_NVIDIA;
	else if (strstr(vstr, "Intel"))
		vendor = VENDOR_INTEL;
	else if (strstr(vstr, "Mesa"))
		vendor = VENDOR_MESA_SOFT;
	else if (strstr(vstr, "Apple Computer") || strstr(vstr, "Apple Inc."))
		vendor = VENDOR_APPLE;
	else if (strstr(vstr, "Microsoft"))
		vendor = VENDOR_MICROSOFT;
	else if (strstr(vstr, "Imagination"))
		vendor = VENDOR_IMGTEC;
	else if (strstr(vstr, "ARM"))
		vendor = VENDOR_ARM;
	else if (strstr(vstr, "Qualcomm"))
		vendor = VENDOR_QUALCOMM;
	else if (strstr(vstr, "Broadcom"))
		vendor = VENDOR_BROADCOM;
	else if (strstr(vstr, "Vivante"))
		vendor = VENDOR_VIVANTE;
	else
		vendor = VENDOR_UNKNOWN;
}

void OpenGL::initOpenGLFunctions()
{
	// Alias extension-suffixed framebuffer functions to core versions since
	// there are so many different-named extensions that do the same things...
	if (!(GLAD_ES_VERSION_3_0 || GLAD_VERSION_3_0 || GLAD_ARB_framebuffer_object))
	{
		if (GLAD_VERSION_1_0 && GLAD_EXT_framebuffer_object)
		{
			fp_glBindRenderbuffer = fp_glBindRenderbufferEXT;
			fp_glDeleteRenderbuffers = fp_glDeleteRenderbuffersEXT;
			fp_glGenRenderbuffers = fp_glGenRenderbuffersEXT;
			fp_glRenderbufferStorage = fp_glRenderbufferStorageEXT;
			fp_glGetRenderbufferParameteriv = fp_glGetRenderbufferParameterivEXT;
			fp_glBindFramebuffer = fp_glBindFramebufferEXT;
			fp_glDeleteFramebuffers = fp_glDeleteFramebuffersEXT;
			fp_glGenFramebuffers = fp_glGenFramebuffersEXT;
			fp_glCheckFramebufferStatus = fp_glCheckFramebufferStatusEXT;
			fp_glFramebufferTexture2D = fp_glFramebufferTexture2DEXT;
			fp_glFramebufferTexture3D = fp_glFramebufferTexture3DEXT;
			fp_glFramebufferRenderbuffer = fp_glFramebufferRenderbufferEXT;
			fp_glGetFramebufferAttachmentParameteriv = fp_glGetFramebufferAttachmentParameterivEXT;
			fp_glGenerateMipmap = fp_glGenerateMipmapEXT;
		}

		if (GLAD_VERSION_1_0 && GLAD_EXT_texture_array)
			fp_glFramebufferTextureLayer = fp_glFramebufferTextureLayerEXT;

		if (GLAD_EXT_framebuffer_blit)
			fp_glBlitFramebuffer = fp_glBlitFramebufferEXT;
		else if (GLAD_ANGLE_framebuffer_blit)
			fp_glBlitFramebuffer = fp_glBlitFramebufferANGLE;
		else if (GLAD_NV_framebuffer_blit)
			fp_glBlitFramebuffer = fp_glBlitFramebufferNV;

		if (GLAD_EXT_framebuffer_multisample)
			fp_glRenderbufferStorageMultisample = fp_glRenderbufferStorageMultisampleEXT;
		else if (GLAD_APPLE_framebuffer_multisample)
			fp_glRenderbufferStorageMultisample = fp_glRenderbufferStorageMultisampleAPPLE;
		else if (GLAD_ANGLE_framebuffer_multisample)
			fp_glRenderbufferStorageMultisample = fp_glRenderbufferStorageMultisampleANGLE;
		else if (GLAD_NV_framebuffer_multisample)
			fp_glRenderbufferStorageMultisample = fp_glRenderbufferStorageMultisampleNV;
	}

	if (isInstancingSupported() && !(GLAD_VERSION_3_3 || GLAD_ES_VERSION_3_0))
	{
		if (GLAD_ARB_instanced_arrays)
		{
			fp_glDrawArraysInstanced = fp_glDrawArraysInstancedARB;
			fp_glDrawElementsInstanced = fp_glDrawElementsInstancedARB;
			fp_glVertexAttribDivisor = fp_glVertexAttribDivisorARB;
		}
		else if (GLAD_EXT_instanced_arrays)
		{
			fp_glDrawArraysInstanced = fp_glDrawArraysInstancedEXT;
			fp_glDrawElementsInstanced = fp_glDrawElementsInstancedEXT;
			fp_glVertexAttribDivisor = fp_glVertexAttribDivisorEXT;
		}
		else if (GLAD_ANGLE_instanced_arrays)
		{
			fp_glDrawArraysInstanced = fp_glDrawArraysInstancedANGLE;
			fp_glDrawElementsInstanced = fp_glDrawElementsInstancedANGLE;
			fp_glVertexAttribDivisor = fp_glVertexAttribDivisorANGLE;
		}
	}

	if (GLAD_ES_VERSION_2_0 && !GLAD_ES_VERSION_3_0)
	{
		// The Nvidia Tegra 3 driver (used by Ouya) claims to support GL_EXT_texture_array but
		// segfaults if you actually try to use it. OpenGL ES 2.0 devices should use OES_texture_3D.
		// GL_EXT_texture_array is for desktops.
		GLAD_EXT_texture_array = false;

		if (GLAD_OES_texture_3D)
		{
			// Function signatures don't match, we'll have to conditionally call it
			//fp_glTexImage3D = fp_glTexImage3DOES;
			fp_glTexSubImage3D = fp_glTexSubImage3DOES;
			fp_glCopyTexSubImage3D = fp_glCopyTexSubImage3DOES;
			fp_glCompressedTexImage3D = fp_glCompressedTexImage3DOES;
			fp_glCompressedTexSubImage3D = fp_glCompressedTexSubImage3DOES;
			fp_glFramebufferTexture3D = fp_glFramebufferTexture3DOES;
		}
	}

	if (!GLAD_VERSION_3_2 && !GLAD_ES_VERSION_3_2 && !GLAD_ARB_draw_elements_base_vertex)
	{
		if (GLAD_OES_draw_elements_base_vertex)
		{
			fp_glDrawElementsBaseVertex = fp_glDrawElementsBaseVertexOES;

			if (GLAD_ES_VERSION_3_0)
			{
				fp_glDrawRangeElementsBaseVertex = fp_glDrawRangeElementsBaseVertexOES;
				fp_glDrawElementsInstancedBaseVertex = fp_glDrawElementsInstancedBaseVertexOES;
			}

		}
		else if (GLAD_EXT_draw_elements_base_vertex)
		{
			fp_glDrawElementsBaseVertex = fp_glDrawElementsBaseVertexEXT;

			if (GLAD_ES_VERSION_3_0)
			{
				fp_glDrawRangeElementsBaseVertex = fp_glDrawRangeElementsBaseVertexEXT;
				fp_glDrawElementsInstancedBaseVertex = fp_glDrawElementsInstancedBaseVertexEXT;
			}

		}
	}
}

void OpenGL::initMaxValues()
{
	if (GLAD_ES_VERSION_2_0 && !GLAD_ES_VERSION_3_0)
	{
		GLint range = 0;
		GLint precision = 0;
		glGetShaderPrecisionFormat(GL_FRAGMENT_SHADER, GL_HIGH_FLOAT, &range, &precision);
		pixelShaderHighpSupported = range > 0;
	}
	else
		pixelShaderHighpSupported = true;

	baseVertexSupported = GLAD_VERSION_3_2 || GLAD_ES_VERSION_3_2 || GLAD_ARB_draw_elements_base_vertex
		|| GLAD_OES_draw_elements_base_vertex || GLAD_EXT_draw_elements_base_vertex;

	// We'll need this value to clamp anisotropy.
	if (GLAD_EXT_texture_filter_anisotropic)
		glGetFloatv(GL_MAX_TEXTURE_MAX_ANISOTROPY_EXT, &maxAnisotropy);
	else
		maxAnisotropy = 1.0f;

	glGetIntegerv(GL_MAX_TEXTURE_SIZE, &max2DTextureSize);
	glGetIntegerv(GL_MAX_CUBE_MAP_TEXTURE_SIZE, &maxCubeTextureSize);

	if (isTextureTypeSupported(TEXTURE_VOLUME))
		glGetIntegerv(GL_MAX_3D_TEXTURE_SIZE, &max3DTextureSize);
	else
		max3DTextureSize = 0;

	if (isTextureTypeSupported(TEXTURE_2D_ARRAY))
		glGetIntegerv(GL_MAX_ARRAY_TEXTURE_LAYERS, &maxTextureArrayLayers);
	else
		maxTextureArrayLayers = 0;

	if (isBufferTypeSupported(BUFFERTYPE_TEXEL))
		glGetIntegerv(GL_MAX_TEXTURE_BUFFER_SIZE, &maxTexelBufferSize);
	else
		maxTexelBufferSize = 0;

	if (isBufferTypeSupported(BUFFERTYPE_SHADER_STORAGE))
	{
		glGetIntegerv(GL_MAX_SHADER_STORAGE_BLOCK_SIZE, &maxShaderStorageBufferSize);
		glGetIntegerv(GL_MAX_SHADER_STORAGE_BUFFER_BINDINGS, &maxShaderStorageBufferBindings);
	}
	else
	{
		maxShaderStorageBufferSize = 0;
		maxShaderStorageBufferBindings = 0;
	}

	int maxattachments = 1;
	int maxdrawbuffers = 1;

	if (GLAD_ES_VERSION_3_0 || GLAD_VERSION_2_0)
	{
		glGetIntegerv(GL_MAX_COLOR_ATTACHMENTS, &maxattachments);
		glGetIntegerv(GL_MAX_DRAW_BUFFERS, &maxdrawbuffers);
	}

	maxRenderTargets = std::max(std::min(maxattachments, maxdrawbuffers), 1);

	if (GLAD_ES_VERSION_3_0 || GLAD_VERSION_3_0 || GLAD_ARB_framebuffer_object
		|| GLAD_EXT_framebuffer_multisample || GLAD_APPLE_framebuffer_multisample
		|| GLAD_ANGLE_framebuffer_multisample)
	{
		glGetIntegerv(GL_MAX_SAMPLES, &maxSamples);
	}
	else
		maxSamples = 1;

	glGetIntegerv(GL_MAX_COMBINED_TEXTURE_IMAGE_UNITS, &maxTextureUnits);

	GLfloat limits[2];
	if (GLAD_VERSION_3_0)
		glGetFloatv(GL_POINT_SIZE_RANGE, limits);
	else
		glGetFloatv(GL_ALIASED_POINT_SIZE_RANGE, limits);
	maxPointSize = limits[1];

	if (isSamplerLODBiasSupported())
		glGetFloatv(GL_MAX_TEXTURE_LOD_BIAS, &maxLODBias);
	else
		maxLODBias = 0.0f;
}

void OpenGL::createDefaultTexture()
{
	// Set the 'default' texture as a repeating white pixel. Otherwise, texture
	// calls inside a shader would return black when drawing graphics primitives
	// which would create the need to use different "passthrough" shaders for
	// untextured primitives vs images.
	const GLubyte pix[] = {255, 255, 255, 255};

	SamplerState s;
	s.minFilter = s.magFilter = SamplerState::FILTER_NEAREST;
	s.wrapU = s.wrapV = s.wrapW = SamplerState::WRAP_CLAMP;

	for (int i = 0; i < TEXTURE_MAX_ENUM; i++)
	{
		state.defaultTexture[i] = 0;

		TextureType type = (TextureType) i;

		if (!isTextureTypeSupported(type))
			continue;

		GLuint curtexture = state.boundTextures[type][0];

		glGenTextures(1, &state.defaultTexture[type]);
		bindTextureToUnit(type, state.defaultTexture[type], 0, false);

		setSamplerState(type, s);

		bool isSRGB = false;
		rawTexStorage(type, 1, PIXELFORMAT_RGBA8_UNORM, isSRGB, 1, 1);

		TextureFormat fmt = convertPixelFormat(PIXELFORMAT_RGBA8_UNORM, false, isSRGB);

		int slices = type == TEXTURE_CUBE ? 6 : 1;

		for (int slice = 0; slice < slices; slice++)
		{
			GLenum gltarget = getGLTextureType(type);

			if (type == TEXTURE_CUBE)
				gltarget = GL_TEXTURE_CUBE_MAP_POSITIVE_X + slice;

			if (type == TEXTURE_2D || type == TEXTURE_CUBE)
				glTexSubImage2D(gltarget, 0, 0, 0, 1, 1, fmt.externalformat, fmt.type, pix);
			else if (type == TEXTURE_2D_ARRAY || type == TEXTURE_VOLUME)
				glTexSubImage3D(gltarget, 0, 0, 0, slice, 1, 1, 1, fmt.externalformat, fmt.type, pix);
		}

		bindTextureToUnit(type, curtexture, 0, false);
	}
}

void OpenGL::prepareDraw(love::graphics::Graphics *gfx)
{
	TempDebugGroup debuggroup("Prepare OpenGL draw");

	// Make sure the active shader's love-provided uniforms are up to date.
	if (Shader::current != nullptr)
	{
		Rect viewport = getViewport();
		((Shader *)Shader::current)->updateBuiltinUniforms(gfx, viewport.w, viewport.h);
	}
}

GLenum OpenGL::getGLPrimitiveType(PrimitiveType type)
{
	switch (type)
	{
		case PRIMITIVE_TRIANGLES: return GL_TRIANGLES;
		case PRIMITIVE_TRIANGLE_STRIP: return GL_TRIANGLE_STRIP;
		case PRIMITIVE_TRIANGLE_FAN: return GL_TRIANGLE_FAN;
		case PRIMITIVE_POINTS: return GL_POINTS;
		case PRIMITIVE_MAX_ENUM: return GL_ZERO;
	}

	return GL_ZERO;
}

GLenum OpenGL::getGLBufferType(BufferType type)
{
	switch (type)
	{
		case BUFFERTYPE_VERTEX: return GL_ARRAY_BUFFER;
		case BUFFERTYPE_INDEX: return GL_ELEMENT_ARRAY_BUFFER;
		case BUFFERTYPE_TEXEL: return GL_TEXTURE_BUFFER;
<<<<<<< HEAD
		case BUFFERTYPE_UNIFORM: return GL_UNIFORM_BUFFER;
=======
		case BUFFERTYPE_SHADER_STORAGE: return GL_SHADER_STORAGE_BUFFER;
>>>>>>> 50ff86bd
		case BUFFERTYPE_MAX_ENUM: return GL_ZERO;
	}

	return GL_ZERO;
}

GLenum OpenGL::getGLTextureType(TextureType type)
{
	switch (type)
	{
		case TEXTURE_2D: return GL_TEXTURE_2D;
		case TEXTURE_VOLUME: return GL_TEXTURE_3D;
		case TEXTURE_2D_ARRAY: return GL_TEXTURE_2D_ARRAY;
		case TEXTURE_CUBE: return GL_TEXTURE_CUBE_MAP;
		case TEXTURE_MAX_ENUM: return GL_TEXTURE_BUFFER; // Hack
	}

	return GL_ZERO;
}

GLenum OpenGL::getGLIndexDataType(IndexDataType type)
{
	switch (type)
	{
		case INDEX_UINT16: return GL_UNSIGNED_SHORT;
		case INDEX_UINT32: return GL_UNSIGNED_INT;
		default: return GL_ZERO;
	}
}

GLenum OpenGL::getGLVertexDataType(DataFormat format, int &components, GLboolean &normalized, bool &intformat)
{
	normalized = GL_FALSE;
	intformat = false;
	components = 1;

	switch (format)
	{
	case DATAFORMAT_FLOAT:
		components = 1;
		return GL_FLOAT;
	case DATAFORMAT_FLOAT_VEC2:
		components = 2;
		return GL_FLOAT;
	case DATAFORMAT_FLOAT_VEC3:
		components = 3;
		return GL_FLOAT;
	case DATAFORMAT_FLOAT_VEC4:
		components = 4;
		return GL_FLOAT;

	case DATAFORMAT_FLOAT_MAT2X2:
	case DATAFORMAT_FLOAT_MAT2X3:
	case DATAFORMAT_FLOAT_MAT2X4:
	case DATAFORMAT_FLOAT_MAT3X2:
	case DATAFORMAT_FLOAT_MAT3X3:
	case DATAFORMAT_FLOAT_MAT3X4:
	case DATAFORMAT_FLOAT_MAT4X2:
	case DATAFORMAT_FLOAT_MAT4X3:
	case DATAFORMAT_FLOAT_MAT4X4:
		return GL_ZERO;

	case DATAFORMAT_INT32:
		components = 1;
		intformat = true;
		return GL_INT;
	case DATAFORMAT_INT32_VEC2:
		components = 2;
		intformat = true;
		return GL_INT;
	case DATAFORMAT_INT32_VEC3:
		components = 3;
		intformat = true;
		return GL_INT;
	case DATAFORMAT_INT32_VEC4:
		components = 4;
		intformat = true;
		return GL_INT;

	case DATAFORMAT_UINT32:
		components = 1;
		intformat = true;
		return GL_UNSIGNED_INT;
	case DATAFORMAT_UINT32_VEC2:
		components = 2;
		intformat = true;
		return GL_UNSIGNED_INT;
	case DATAFORMAT_UINT32_VEC3:
		components = 3;
		intformat = true;
		return GL_UNSIGNED_INT;
	case DATAFORMAT_UINT32_VEC4:
		components = 4;
		intformat = true;
		return GL_UNSIGNED_INT;

	case DATAFORMAT_SNORM8_VEC4:
		components = 4;
		normalized = GL_TRUE;
		return GL_BYTE;

	case DATAFORMAT_UNORM8_VEC4:
		components = 4;
		normalized = GL_TRUE;
		return GL_UNSIGNED_BYTE;

	case DATAFORMAT_INT8_VEC4:
		components = 4;
		intformat = true;
		return GL_BYTE;

	case DATAFORMAT_UINT8_VEC4:
		components = 4;
		intformat = true;
		return GL_UNSIGNED_BYTE;

	case DATAFORMAT_SNORM16_VEC2:
		components = 2;
		normalized = GL_TRUE;
		return GL_BYTE;
	case DATAFORMAT_SNORM16_VEC4:
		components = 4;
		normalized = GL_TRUE;
		return GL_BYTE;

	case DATAFORMAT_UNORM16_VEC2:
		components = 2;
		normalized = GL_TRUE;
		return GL_UNSIGNED_SHORT;
	case DATAFORMAT_UNORM16_VEC4:
		components = 4;
		normalized = GL_TRUE;
		return GL_UNSIGNED_SHORT;

	case DATAFORMAT_INT16_VEC2:
		components = 2;
		intformat = true;
		return GL_SHORT;
	case DATAFORMAT_INT16_VEC4:
		components = 4;
		intformat = true;
		return GL_SHORT;

	case DATAFORMAT_UINT16:
		components = 1;
		intformat = true;
		return GL_UNSIGNED_SHORT;
	case DATAFORMAT_UINT16_VEC2:
		components = 2;
		intformat = true;
		return GL_UNSIGNED_SHORT;
	case DATAFORMAT_UINT16_VEC4:
		components = 4;
		intformat = true;
		return GL_UNSIGNED_SHORT;

	case DATAFORMAT_BOOL:
	case DATAFORMAT_BOOL_VEC2:
	case DATAFORMAT_BOOL_VEC3:
	case DATAFORMAT_BOOL_VEC4:
		return GL_ZERO;

	case DATAFORMAT_MAX_ENUM:
		return GL_ZERO;
	}

	return GL_ZERO;
}

GLenum OpenGL::getGLBufferUsage(BufferUsage usage)
{
	switch (usage)
	{
		case BUFFERUSAGE_STREAM: return GL_STREAM_DRAW;
		case BUFFERUSAGE_DYNAMIC: return GL_DYNAMIC_DRAW;
		case BUFFERUSAGE_STATIC: return GL_STATIC_DRAW;
		default: return 0;
	}
}

void OpenGL::bindBuffer(BufferType type, GLuint buffer)
{
	if (state.boundBuffers[type] != buffer)
	{
		glBindBuffer(getGLBufferType(type), buffer);
		state.boundBuffers[type] = buffer;
	}
}

void OpenGL::deleteBuffer(GLuint buffer)
{
	glDeleteBuffers(1, &buffer);

	for (int i = 0; i < (int) BUFFERTYPE_MAX_ENUM; i++)
	{
		if (state.boundBuffers[i] == buffer)
			state.boundBuffers[i] = 0;

		for (GLuint &bufferid : state.boundIndexedBuffers[i])
		{
			if (bufferid == buffer)
				bufferid = 0;
		}
	}
}

void OpenGL::setVertexAttributes(const VertexAttributes &attributes, const BufferBindings &buffers)
{
	uint32 enablediff = attributes.enableBits ^ state.enabledAttribArrays;
	uint32 instanceattribbits = 0;
	uint32 allbits = attributes.enableBits | state.enabledAttribArrays;

	uint32 i = 0;
	while (allbits)
	{
		uint32 bit = 1u << i;

		if (enablediff & bit)
		{
			if (attributes.enableBits & bit)
				glEnableVertexAttribArray(i);
			else
				glDisableVertexAttribArray(i);
		}

		if (attributes.enableBits & bit)
		{
			const auto &attrib = attributes.attribs[i];
			const auto &layout = attributes.bufferLayouts[attrib.bufferIndex];
			const auto &bufferinfo = buffers.info[attrib.bufferIndex];

			uint32 bufferbit = 1u << attrib.bufferIndex;
			uint32 divisor = (attributes.instanceBits & bufferbit) != 0 ? 1 : 0;
			uint32 divisorbit = divisor << i;
			instanceattribbits |= divisorbit;

			if ((state.instancedAttribArrays & bit) ^ divisorbit)
				glVertexAttribDivisor(i, divisor);

			int components = 0;
			GLboolean normalized = GL_FALSE;
			bool intformat = false;
			GLenum gltype = getGLVertexDataType(attrib.format, components, normalized, intformat);

			const void *offsetpointer = reinterpret_cast<void*>(bufferinfo.offset + attrib.offsetFromVertex);

			bindBuffer(BUFFERTYPE_VERTEX, (GLuint) bufferinfo.buffer->getHandle());

			if (intformat)
				glVertexAttribIPointer(i, components, gltype, layout.stride, offsetpointer);
			else
				glVertexAttribPointer(i, components, gltype, normalized, layout.stride, offsetpointer);
		}

		i++;
		allbits >>= 1;
	}

	state.enabledAttribArrays = attributes.enableBits;
	state.instancedAttribArrays = instanceattribbits | (state.instancedAttribArrays & (~attributes.enableBits));

	// glDisableVertexAttribArray will make the constant value for a vertex
	// attribute undefined. We rely on the per-vertex color attribute being
	// white when no per-vertex color is used, so we set it here.
	// FIXME: Is there a better place to do this?
	if ((enablediff & ATTRIBFLAG_COLOR) && !(attributes.enableBits & ATTRIBFLAG_COLOR))
		glVertexAttrib4f(ATTRIB_COLOR, 1.0f, 1.0f, 1.0f, 1.0f);
}

void OpenGL::setCullMode(CullMode mode)
{
	bool enabled = mode != CULL_NONE;

	if (enabled != isStateEnabled(ENABLE_FACE_CULL))
		setEnableState(ENABLE_FACE_CULL, enabled);

	if (enabled)
	{
		GLenum glmode = mode == CULL_BACK ? GL_BACK : GL_FRONT;
		if (glmode != state.faceCullMode)
		{
			glCullFace(glmode);
			state.faceCullMode = glmode;
		}
	}
}

void OpenGL::clearDepth(double value)
{
	if (GLAD_ES_VERSION_2_0)
		glClearDepthf((GLfloat) value);
	else
		glClearDepth(value);
}

void OpenGL::setViewport(const Rect &v)
{
	glViewport(v.x, v.y, v.w, v.h);
	state.viewport = v;
}

Rect OpenGL::getViewport() const
{
	return state.viewport;
}

void OpenGL::setScissor(const Rect &v, bool rtActive)
{
	if (rtActive)
		glScissor(v.x, v.y, v.w, v.h);
	else
	{
		// With no RT active, we need to compensate for glScissor starting
		// from the lower left of the viewport instead of the top left.
		glScissor(v.x, state.viewport.h - (v.y + v.h), v.w, v.h);
	}

	state.scissor = v;
}

void OpenGL::setPointSize(float size)
{
	if (GLAD_VERSION_1_0)
		glPointSize(size);

	state.pointSize = size;
}

float OpenGL::getPointSize() const
{
	return state.pointSize;
}

void OpenGL::setEnableState(EnableState enablestate, bool enable)
{
	GLenum glstate = GL_NONE;

	switch (enablestate)
	{
	case ENABLE_BLEND:
		glstate = GL_BLEND;
		break;
	case ENABLE_DEPTH_TEST:
		glstate = GL_DEPTH_TEST;
		break;
	case ENABLE_STENCIL_TEST:
		glstate = GL_STENCIL_TEST;
		break;
	case ENABLE_SCISSOR_TEST:
		glstate = GL_SCISSOR_TEST;
		break;
	case ENABLE_FACE_CULL:
		glstate = GL_CULL_FACE;
		break;
	case ENABLE_FRAMEBUFFER_SRGB:
		glstate = GL_FRAMEBUFFER_SRGB;
		break;
	case ENABLE_MAX_ENUM:
		break;
	}

	if (enable)
		glEnable(glstate);
	else
		glDisable(glstate);

	state.enableState[enablestate] = enable;
}

bool OpenGL::isStateEnabled(EnableState enablestate) const
{
	return state.enableState[enablestate];
}

void OpenGL::bindFramebuffer(FramebufferTarget target, GLuint framebuffer)
{
	bool bindingmodified = false;

	if ((target & FRAMEBUFFER_DRAW) && state.boundFramebuffers[0] != framebuffer)
	{
		bindingmodified = true;
		state.boundFramebuffers[0] = framebuffer;
	}

	if ((target & FRAMEBUFFER_READ) && state.boundFramebuffers[1] != framebuffer)
	{
		bindingmodified = true;
		state.boundFramebuffers[1] = framebuffer;
	}

	if (bindingmodified)
	{
		GLenum gltarget = GL_FRAMEBUFFER;
		if (target == FRAMEBUFFER_DRAW)
			gltarget = GL_DRAW_FRAMEBUFFER;
		else if (target == FRAMEBUFFER_READ)
			gltarget = GL_READ_FRAMEBUFFER;

		glBindFramebuffer(gltarget, framebuffer);
	}
}

GLenum OpenGL::getFramebuffer(FramebufferTarget target) const
{
	if (target & FRAMEBUFFER_DRAW)
		return state.boundFramebuffers[0];
	else if (target & FRAMEBUFFER_READ)
		return state.boundFramebuffers[1];
	else
		return 0;
}

void OpenGL::deleteFramebuffer(GLuint framebuffer)
{
	glDeleteFramebuffers(1, &framebuffer);

	for (int i = 0; i < 2; i++)
	{
		if (state.boundFramebuffers[i] == framebuffer)
			state.boundFramebuffers[i] = 0;
	}
}

void OpenGL::framebufferTexture(GLenum attachment, TextureType texType, GLuint texture, int level, int layer, int face)
{
	GLenum textarget = getGLTextureType(texType);

	switch (texType)
	{
	case TEXTURE_2D:
		glFramebufferTexture2D(GL_FRAMEBUFFER, attachment, textarget, texture, level);
		break;
	case TEXTURE_VOLUME:
		glFramebufferTexture3D(GL_FRAMEBUFFER, attachment, textarget, texture, level, layer);
		break;
	case TEXTURE_2D_ARRAY:
		glFramebufferTextureLayer(GL_FRAMEBUFFER, attachment, texture, level, layer);
		break;
	case TEXTURE_CUBE:
		glFramebufferTexture2D(GL_FRAMEBUFFER, attachment, GL_TEXTURE_CUBE_MAP_POSITIVE_X + face, texture, level);
		break;
	default:
		break;
	}
}

void OpenGL::setDepthWrites(bool enable)
{
	glDepthMask(enable ? GL_TRUE : GL_FALSE);
	state.depthWritesEnabled = enable;
}

bool OpenGL::hasDepthWrites() const
{
	return state.depthWritesEnabled;
}

void OpenGL::useProgram(GLuint program)
{
	glUseProgram(program);
	++stats.shaderSwitches;
}

GLuint OpenGL::getDefaultFBO() const
{
#ifdef LOVE_IOS
	// Hack: iOS uses a custom FBO.
	SDL_SysWMinfo info = {};
	SDL_VERSION(&info.version);
	SDL_GetWindowWMInfo(SDL_GL_GetCurrentWindow(), &info);
	return info.info.uikit.framebuffer;
#else
	return 0;
#endif
}

GLuint OpenGL::getDefaultTexture(TextureType type) const
{
	return state.defaultTexture[type];
}

void OpenGL::setTextureUnit(int textureunit)
{
	if (textureunit != state.curTextureUnit)
		glActiveTexture(GL_TEXTURE0 + textureunit);

	state.curTextureUnit = textureunit;
}

void OpenGL::bindTextureToUnit(TextureType target, GLuint texture, int textureunit, bool restoreprev, bool bindforedit)
{
	if (texture != state.boundTextures[target][textureunit])
	{
		int oldtextureunit = state.curTextureUnit;
		if (oldtextureunit != textureunit)
			glActiveTexture(GL_TEXTURE0 + textureunit);

		state.boundTextures[target][textureunit] = texture;
		glBindTexture(getGLTextureType(target), texture);

		if (restoreprev && oldtextureunit != textureunit)
			glActiveTexture(GL_TEXTURE0 + oldtextureunit);
		else
			state.curTextureUnit = textureunit;
	}
	else if (bindforedit && !restoreprev && textureunit != state.curTextureUnit)
	{
		glActiveTexture(GL_TEXTURE0 + textureunit);
		state.curTextureUnit = textureunit;
	}
}

void OpenGL::bindBufferTextureToUnit(GLuint texture, int textureunit, bool restoreprev, bool bindforedit)
{
	bindTextureToUnit(TEXTURE_MAX_ENUM, texture, textureunit, restoreprev, bindforedit);
}

void OpenGL::bindTextureToUnit(Texture *texture, int textureunit, bool restoreprev, bool bindforedit)
{
	TextureType textype = TEXTURE_2D;
	GLuint handle = 0;

	if (texture != nullptr)
	{
		textype = texture->getTextureType();
		handle = (GLuint) texture->getHandle();
	}
	else
	{
		if (textureunit == 0 && Shader::current != nullptr)
		{
			TextureType shadertex = Shader::current->getMainTextureType();
			if (shadertex != TEXTURE_MAX_ENUM)
				textype = shadertex;
		}

		handle = getDefaultTexture(textype);
	}

	bindTextureToUnit(textype, handle, textureunit, restoreprev, bindforedit);
}

void OpenGL::bindIndexedBuffer(GLuint buffer, BufferType type, int index)
{
	auto &bindings = state.boundIndexedBuffers[type];
	if (bindings.size() > (size_t) index && buffer != bindings[index])
	{
		bindings[index] = buffer;
		glBindBufferBase(getGLBufferType(type), index, buffer);

		// glBindBufferBase affects glBindBuffer as well... for some reason.
		state.boundBuffers[type] = buffer;
	}
}

void OpenGL::deleteTexture(GLuint texture)
{
	// glDeleteTextures binds texture 0 to all texture units the deleted texture
	// was bound to before deletion.
	for (int i = 0; i < TEXTURE_MAX_ENUM + 1; i++)
	{
		for (GLuint &texid : state.boundTextures[i])
		{
			if (texid == texture)
				texid = 0;
		}
	}

	glDeleteTextures(1, &texture);
}

GLint OpenGL::getGLWrapMode(SamplerState::WrapMode wmode)
{
	switch (wmode)
	{
	case SamplerState::WRAP_CLAMP:
	default:
		return GL_CLAMP_TO_EDGE;
	case SamplerState::WRAP_CLAMP_ZERO:
	case SamplerState::WRAP_CLAMP_ONE:
		return GL_CLAMP_TO_BORDER;
	case SamplerState::WRAP_REPEAT:
		return GL_REPEAT;
	case SamplerState::WRAP_MIRRORED_REPEAT:
		return GL_MIRRORED_REPEAT;
	}
}

GLint OpenGL::getGLCompareMode(CompareMode mode)
{
	switch (mode)
	{
		case COMPARE_LESS: return GL_LESS;
		case COMPARE_LEQUAL: return GL_LEQUAL;
		case COMPARE_EQUAL: return GL_EQUAL;
		case COMPARE_GEQUAL: return GL_GEQUAL;
		case COMPARE_GREATER: return GL_GREATER;
		case COMPARE_NOTEQUAL: return GL_NOTEQUAL;
		case COMPARE_ALWAYS: return GL_ALWAYS;
		case COMPARE_NEVER: return GL_NEVER;
		default: return GL_NEVER;
	}
}

static bool isClampOne(SamplerState::WrapMode mode)
{
	return mode == SamplerState::WRAP_CLAMP_ONE;
}

void OpenGL::setSamplerState(TextureType target, SamplerState &s)
{
	GLenum gltarget = getGLTextureType(target);

	GLint gmin = s.minFilter == SamplerState::FILTER_NEAREST ? GL_NEAREST : GL_LINEAR;
	GLint gmag = s.magFilter == SamplerState::FILTER_NEAREST ? GL_NEAREST : GL_LINEAR;

	if (s.mipmapFilter != SamplerState::MIPMAP_FILTER_NONE)
	{
		if (s.minFilter == SamplerState::FILTER_NEAREST && s.mipmapFilter == SamplerState::MIPMAP_FILTER_NEAREST)
			gmin = GL_NEAREST_MIPMAP_NEAREST;
		else if (s.minFilter == SamplerState::FILTER_NEAREST && s.mipmapFilter == SamplerState::MIPMAP_FILTER_LINEAR)
			gmin = GL_NEAREST_MIPMAP_LINEAR;
		else if (s.minFilter == SamplerState::FILTER_LINEAR && s.mipmapFilter == SamplerState::MIPMAP_FILTER_NEAREST)
			gmin = GL_LINEAR_MIPMAP_NEAREST;
		else if (s.minFilter == SamplerState::FILTER_LINEAR && s.mipmapFilter == SamplerState::MIPMAP_FILTER_LINEAR)
			gmin = GL_LINEAR_MIPMAP_LINEAR;
	}

	glTexParameteri(gltarget, GL_TEXTURE_MIN_FILTER, gmin);
	glTexParameteri(gltarget, GL_TEXTURE_MAG_FILTER, gmag);

	if (!isClampZeroOneTextureWrapSupported())
	{
		if (SamplerState::isClampZeroOrOne(s.wrapU)) s.wrapU = SamplerState::WRAP_CLAMP;
		if (SamplerState::isClampZeroOrOne(s.wrapV)) s.wrapV = SamplerState::WRAP_CLAMP;
		if (SamplerState::isClampZeroOrOne(s.wrapW)) s.wrapW = SamplerState::WRAP_CLAMP;
	}

	if (SamplerState::isClampZeroOrOne(s.wrapU) || SamplerState::isClampZeroOrOne(s.wrapV) || SamplerState::isClampZeroOrOne(s.wrapW))
	{
		GLfloat c[] = {0.0f, 0.0f, 0.0f, 0.0f};
		if (isClampOne(s.wrapU) || isClampOne(s.wrapU) || isClampOne(s.wrapV))
			c[0] = c[1] = c[2] = c[3] = 1.0f;

		glTexParameterfv(gltarget, GL_TEXTURE_BORDER_COLOR, c);
	}

	glTexParameteri(gltarget, GL_TEXTURE_WRAP_S, getGLWrapMode(s.wrapU));
	glTexParameteri(gltarget, GL_TEXTURE_WRAP_T, getGLWrapMode(s.wrapV));

	if (target == TEXTURE_VOLUME)
		glTexParameteri(gltarget, GL_TEXTURE_WRAP_R, getGLWrapMode(s.wrapW));

	if (isSamplerLODBiasSupported())
	{
		float maxbias = getMaxLODBias();
		if (maxbias > 0.01f)
			maxbias -= 0.01f;

		s.lodBias = std::min(std::max(s.lodBias, -maxbias), maxbias);

		glTexParameterf(gltarget, GL_TEXTURE_LOD_BIAS, s.lodBias);
	}
	else
	{
		s.lodBias = 0.0f;
	}

	if (GLAD_EXT_texture_filter_anisotropic)
	{
		uint8 maxAniso = (uint8) std::min(maxAnisotropy, (float)LOVE_UINT8_MAX);
		s.maxAnisotropy = std::min(std::max(s.maxAnisotropy, (uint8)1), maxAniso);
		glTexParameteri(gltarget, GL_TEXTURE_MAX_ANISOTROPY_EXT, s.maxAnisotropy);
	}
	else
	{
		s.maxAnisotropy = 1;
	}

	if (GLAD_ES_VERSION_3_0 || GLAD_VERSION_1_0)
	{
		glTexParameterf(gltarget, GL_TEXTURE_MIN_LOD, (float)s.minLod);
		glTexParameterf(gltarget, GL_TEXTURE_MAX_LOD, (float)s.maxLod);
	}
	else
	{
		s.minLod = 0;
		s.maxLod = LOVE_UINT8_MAX;
	}

	if (isDepthCompareSampleSupported())
	{
		if (s.depthSampleMode.hasValue)
		{
			// See the comment in renderstate.h
			GLenum glmode = getGLCompareMode(getReversedCompareMode(s.depthSampleMode.value));

			glTexParameteri(gltarget, GL_TEXTURE_COMPARE_MODE, GL_COMPARE_REF_TO_TEXTURE);
			glTexParameteri(gltarget, GL_TEXTURE_COMPARE_FUNC, glmode);
		}
		else
		{
			glTexParameteri(gltarget, GL_TEXTURE_COMPARE_MODE, GL_NONE);
		}
	}
	else
	{
		s.depthSampleMode.hasValue = false;
	}
}

bool OpenGL::rawTexStorage(TextureType target, int levels, PixelFormat pixelformat, bool &isSRGB, int width, int height, int depth)
{
	GLenum gltarget = getGLTextureType(target);
	TextureFormat fmt = convertPixelFormat(pixelformat, false, isSRGB);

	if (fmt.swizzled)
	{
		glTexParameteri(gltarget, GL_TEXTURE_SWIZZLE_R, fmt.swizzle[0]);
		glTexParameteri(gltarget, GL_TEXTURE_SWIZZLE_G, fmt.swizzle[1]);
		glTexParameteri(gltarget, GL_TEXTURE_SWIZZLE_B, fmt.swizzle[2]);
		glTexParameteri(gltarget, GL_TEXTURE_SWIZZLE_A, fmt.swizzle[3]);
	}

	if (isTexStorageSupported())
	{
		if (target == TEXTURE_2D || target == TEXTURE_CUBE)
			glTexStorage2D(gltarget, levels, fmt.internalformat, width, height);
		else if (target == TEXTURE_VOLUME || target == TEXTURE_2D_ARRAY)
			glTexStorage3D(gltarget, levels, fmt.internalformat, width, height, depth);
	}
	else
	{
		int w = width;
		int h = height;
		int d = depth;

		for (int level = 0; level < levels; level++)
		{
			if (target == TEXTURE_2D || target == TEXTURE_CUBE)
			{
				int faces = target == TEXTURE_CUBE ? 6 : 1;
				for (int face = 0; face < faces; face++)
				{
					if (target == TEXTURE_CUBE)
						gltarget = GL_TEXTURE_CUBE_MAP_POSITIVE_X + face;

					glTexImage2D(gltarget, level, fmt.internalformat, w, h, 0,
					             fmt.externalformat, fmt.type, nullptr);
				}
			}
			else if (target == TEXTURE_2D_ARRAY || target == TEXTURE_VOLUME)
			{
				if (target == TEXTURE_VOLUME && GLAD_ES_VERSION_2_0 && GLAD_OES_texture_3D && !GLAD_ES_VERSION_3_0)
				{
					glTexImage3DOES(gltarget, level, fmt.internalformat, w, h,
					                d, 0, fmt.externalformat, fmt.type, nullptr);
				}
				else
				{
					glTexImage3D(gltarget, level, fmt.internalformat, w, h, d,
					             0, fmt.externalformat, fmt.type, nullptr);
				}
			}

			w = std::max(w / 2, 1);
			h = std::max(h / 2, 1);

			if (target == TEXTURE_VOLUME)
				d = std::max(d / 2, 1);
		}
	}

	return gltarget != GL_ZERO;
}

bool OpenGL::isTexStorageSupported()
{
	bool supportsTexStorage = GLAD_VERSION_4_2 || GLAD_ARB_texture_storage;

	// Apparently there are bugs with glTexStorage on some Android drivers. I'd
	// rather not find out the hard way, so we'll avoid it for now...
#ifndef LOVE_ANDROID
	if (GLAD_ES_VERSION_3_0)
		supportsTexStorage = true;
#endif

	if (gl.bugs.texStorageBreaksSubImage)
		supportsTexStorage = false;

	return supportsTexStorage;
}

bool OpenGL::isTextureTypeSupported(TextureType type) const
{
	switch (type)
	{
	case TEXTURE_2D:
		return true;
	case TEXTURE_VOLUME:
		return GLAD_VERSION_1_1 || GLAD_ES_VERSION_3_0 || GLAD_OES_texture_3D;
	case TEXTURE_2D_ARRAY:
		return GLAD_VERSION_3_0 || GLAD_ES_VERSION_3_0 || GLAD_EXT_texture_array;
	case TEXTURE_CUBE:
		return GLAD_VERSION_1_3 || GLAD_ES_VERSION_2_0;
	case TEXTURE_MAX_ENUM:
		return false;
	}
	return false;
}

bool OpenGL::isBufferTypeSupported(BufferType type) const
{
	switch (type)
	{
	case BUFFERTYPE_VERTEX:
	case BUFFERTYPE_INDEX:
		return true;
	case BUFFERTYPE_TEXEL:
		// Not supported in ES until 3.2, which we don't support shaders for...
		return GLAD_VERSION_3_1;
	case BUFFERTYPE_SHADER_STORAGE:
		return (GLAD_VERSION_4_3 && isCoreProfile()) || GLAD_ES_VERSION_3_1;
	case BUFFERTYPE_MAX_ENUM:
		return false;
	}
	return false;
}

bool OpenGL::isClampZeroOneTextureWrapSupported() const
{
	return GLAD_VERSION_1_3 || GLAD_EXT_texture_border_clamp || GLAD_NV_texture_border_clamp;
}

bool OpenGL::isPixelShaderHighpSupported() const
{
	return pixelShaderHighpSupported;
}

bool OpenGL::isInstancingSupported() const
{
	return GLAD_ES_VERSION_3_0 || GLAD_VERSION_3_3
		|| GLAD_ARB_instanced_arrays || GLAD_EXT_instanced_arrays || GLAD_ANGLE_instanced_arrays;
}

bool OpenGL::isDepthCompareSampleSupported() const
{
	// Our official API only supports this in GLSL3 shaders, but unofficially
	// the requirements are more lax.
	return GLAD_VERSION_2_0 || GLAD_ES_VERSION_3_0 || GLAD_EXT_shadow_samplers;
}

bool OpenGL::isSamplerLODBiasSupported() const
{
	return GLAD_VERSION_1_4;
}

bool OpenGL::isBaseVertexSupported() const
{
	return baseVertexSupported;
}

bool OpenGL::isMultiFormatMRTSupported() const
{
	return getMaxRenderTargets() > 1 && (GLAD_ES_VERSION_3_0 || GLAD_VERSION_3_0 || GLAD_ARB_framebuffer_object);
}

int OpenGL::getMax2DTextureSize() const
{
	return std::max(max2DTextureSize, 1);
}

int OpenGL::getMax3DTextureSize() const
{
	return std::max(max3DTextureSize, 1);
}

int OpenGL::getMaxCubeTextureSize() const
{
	return std::max(maxCubeTextureSize, 1);
}

int OpenGL::getMaxTextureLayers() const
{
	return std::max(maxTextureArrayLayers, 1);
}

int OpenGL::getMaxTexelBufferSize() const
{
	return maxTexelBufferSize;
}

int OpenGL::getMaxShaderStorageBufferSize() const
{
	return maxShaderStorageBufferSize;
}

int OpenGL::getMaxRenderTargets() const
{
	return std::min(maxRenderTargets, MAX_COLOR_RENDER_TARGETS);
}

int OpenGL::getMaxSamples() const
{
	return maxSamples;
}

int OpenGL::getMaxTextureUnits() const
{
	return maxTextureUnits;
}

int OpenGL::getMaxShaderStorageBufferBindings() const
{
	return maxShaderStorageBufferBindings;
}

float OpenGL::getMaxPointSize() const
{
	return maxPointSize;
}

float OpenGL::getMaxAnisotropy() const
{
	return maxAnisotropy;
}

float OpenGL::getMaxLODBias() const
{
	return maxLODBias;
}

bool OpenGL::isCoreProfile() const
{
	return coreProfile;
}

OpenGL::Vendor OpenGL::getVendor() const
{
	return vendor;
}

OpenGL::TextureFormat OpenGL::convertPixelFormat(PixelFormat pixelformat, bool renderbuffer, bool &isSRGB)
{
	TextureFormat f;

	f.framebufferAttachments[0] = GL_COLOR_ATTACHMENT0;
	f.framebufferAttachments[1] = GL_NONE;

	if (isSRGB)
		pixelformat = getSRGBPixelFormat(pixelformat);
	else if (pixelformat == PIXELFORMAT_ETC1_UNORM)
	{
		// The ETC2 format can load ETC1 textures.
		if (GLAD_ES_VERSION_3_0 || GLAD_VERSION_4_3 || GLAD_ARB_ES3_compatibility)
			pixelformat = PIXELFORMAT_ETC2_RGB_UNORM;
	}

	switch (pixelformat)
	{
	case PIXELFORMAT_R8_UNORM:
		if ((GLAD_VERSION_3_0 || GLAD_ES_VERSION_3_0 || GLAD_ARB_texture_rg || GLAD_EXT_texture_rg)
			&& !gl.bugs.brokenR8PixelFormat)
		{
			f.internalformat = GL_R8;
			f.externalformat = GL_RED;
		}
		else
		{
			f.internalformat = GL_LUMINANCE8;
			f.externalformat = GL_LUMINANCE;
		}
		f.type = GL_UNSIGNED_BYTE;
		break;
	case PIXELFORMAT_RG8_UNORM:
		f.internalformat = GL_RG8;
		f.externalformat = GL_RG;
		f.type = GL_UNSIGNED_BYTE;
		break;
	case PIXELFORMAT_RGBA8_UNORM:
		f.internalformat = GL_RGBA8;
		f.externalformat = GL_RGBA;
		f.type = GL_UNSIGNED_BYTE;
		break;
	case PIXELFORMAT_RGBA8_UNORM_sRGB:
		f.internalformat = GL_SRGB8_ALPHA8;
		f.type = GL_UNSIGNED_BYTE;
		if (GLAD_ES_VERSION_2_0 && !GLAD_ES_VERSION_3_0)
			f.externalformat = GL_SRGB_ALPHA;
		else
			f.externalformat = GL_RGBA;
		break;
	case PIXELFORMAT_R16_UNORM:
		f.internalformat = GL_R16;
		f.externalformat = GL_RED;
		f.type = GL_UNSIGNED_SHORT;
		break;
	case PIXELFORMAT_RG16_UNORM:
		f.internalformat = GL_RG16;
		f.externalformat = GL_RG;
		f.type = GL_UNSIGNED_SHORT;
		break;
	case PIXELFORMAT_RGBA16_UNORM:
		f.internalformat = GL_RGBA16;
		f.externalformat = GL_RGBA;
		f.type = GL_UNSIGNED_SHORT;
		break;
	case PIXELFORMAT_R16_FLOAT:
		f.internalformat = GL_R16F;
		f.externalformat = GL_RED;
		if (GLAD_OES_texture_half_float)
			f.type = GL_HALF_FLOAT_OES;
		else
			f.type = GL_HALF_FLOAT;
		break;
	case PIXELFORMAT_RG16_FLOAT:
		f.internalformat = GL_RG16F;
		f.externalformat = GL_RG;
		if (GLAD_OES_texture_half_float)
			f.type = GL_HALF_FLOAT_OES;
		else
			f.type = GL_HALF_FLOAT;
		break;
	case PIXELFORMAT_RGBA16_FLOAT:
		f.internalformat = GL_RGBA16F;
		f.externalformat = GL_RGBA;
		if (GLAD_OES_texture_half_float)
			f.type = GL_HALF_FLOAT_OES;
		else
			f.type = GL_HALF_FLOAT;
		break;
	case PIXELFORMAT_R32_FLOAT:
		f.internalformat = GL_R32F;
		f.externalformat = GL_RED;
		f.type = GL_FLOAT;
		break;
	case PIXELFORMAT_RG32_FLOAT:
		f.internalformat = GL_RG32F;
		f.externalformat = GL_RG;
		f.type = GL_FLOAT;
		break;
	case PIXELFORMAT_RGBA32_FLOAT:
		f.internalformat = GL_RGBA32F;
		f.externalformat = GL_RGBA;
		f.type = GL_FLOAT;
		break;

	case PIXELFORMAT_LA8_UNORM:
		if (gl.isCoreProfile() || GLAD_ES_VERSION_3_0)
		{
			f.internalformat = GL_RG8;
			f.externalformat = GL_RG;
			f.type = GL_UNSIGNED_BYTE;
			f.swizzled = true;
			f.swizzle[0] = f.swizzle[1] = f.swizzle[2] = GL_RED;
			f.swizzle[3] = GL_GREEN;
		}
		else
		{
			f.internalformat = GL_LUMINANCE8_ALPHA8;
			f.externalformat = GL_LUMINANCE_ALPHA;
			f.type = GL_UNSIGNED_BYTE;
		}
		break;

	case PIXELFORMAT_RGBA4_UNORM:
		f.internalformat = GL_RGBA4;
		f.externalformat = GL_RGBA;
		f.type = GL_UNSIGNED_SHORT_4_4_4_4;
		break;
	case PIXELFORMAT_RGB5A1_UNORM:
		f.internalformat = GL_RGB5_A1;
		f.externalformat = GL_RGBA;
		f.type = GL_UNSIGNED_SHORT_5_5_5_1;
		break;
	case PIXELFORMAT_RGB565_UNORM:
		f.internalformat = GL_RGB565;
		f.externalformat = GL_RGB;
		f.type = GL_UNSIGNED_SHORT_5_6_5;
		break;
	case PIXELFORMAT_RGB10A2_UNORM:
		f.internalformat = GL_RGB10_A2;
		f.externalformat = GL_RGBA;
		f.type = GL_UNSIGNED_INT_2_10_10_10_REV;
		break;
	case PIXELFORMAT_RG11B10_FLOAT:
		f.internalformat = GL_R11F_G11F_B10F;
		f.externalformat = GL_RGB;
		f.type = GL_UNSIGNED_INT_10F_11F_11F_REV;
		break;

	case PIXELFORMAT_STENCIL8:
		// Prefer a combined depth/stencil buffer due to driver issues.
		if (GLAD_ES_VERSION_3_0 || GLAD_VERSION_3_0 || GLAD_ARB_framebuffer_object)
		{
			f.internalformat = GL_DEPTH24_STENCIL8;
			f.externalformat = GL_DEPTH_STENCIL;
			f.type = GL_UNSIGNED_INT_24_8;
			f.framebufferAttachments[0] = GL_DEPTH_STENCIL_ATTACHMENT;
		}
		else if (GLAD_EXT_packed_depth_stencil || GLAD_OES_packed_depth_stencil)
		{
			f.internalformat = GL_DEPTH24_STENCIL8;
			f.externalformat = GL_DEPTH_STENCIL;
			f.type = GL_UNSIGNED_INT_24_8;
			f.framebufferAttachments[0] = GL_DEPTH_ATTACHMENT;
			f.framebufferAttachments[1] = GL_STENCIL_ATTACHMENT;
		}
		else
		{
			f.internalformat = GL_STENCIL_INDEX8;
			f.externalformat = GL_STENCIL;
			f.type = GL_UNSIGNED_BYTE;
			f.framebufferAttachments[0] = GL_STENCIL_ATTACHMENT;
		}
		break;

	case PIXELFORMAT_DEPTH16_UNORM:
		f.internalformat = GL_DEPTH_COMPONENT16;
		f.externalformat = GL_DEPTH_COMPONENT;
		f.type = GL_UNSIGNED_SHORT;
		f.framebufferAttachments[0] = GL_DEPTH_ATTACHMENT;
		break;

	case PIXELFORMAT_DEPTH24_UNORM:
		if (GLAD_ES_VERSION_2_0 && !GLAD_ES_VERSION_3_0 && !GLAD_OES_depth24 && GLAD_OES_packed_depth_stencil)
		{
			f.internalformat = GL_DEPTH24_STENCIL8;
			f.externalformat = GL_DEPTH_STENCIL;
			f.type = GL_UNSIGNED_INT_24_8;
			f.framebufferAttachments[0] = GL_DEPTH_ATTACHMENT;
			f.framebufferAttachments[1] = GL_STENCIL_ATTACHMENT;
		}
		else
		{
			f.internalformat = GL_DEPTH_COMPONENT24;
			f.externalformat = GL_DEPTH_COMPONENT;
			f.type = GL_UNSIGNED_INT;
			f.framebufferAttachments[0] = GL_DEPTH_ATTACHMENT;
		}
		break;

	case PIXELFORMAT_DEPTH32_FLOAT:
		f.internalformat = GL_DEPTH_COMPONENT32F;
		f.externalformat = GL_DEPTH_COMPONENT;
		f.type = GL_FLOAT;
		f.framebufferAttachments[0] = GL_DEPTH_ATTACHMENT;
		break;

	case PIXELFORMAT_DEPTH24_UNORM_STENCIL8:
		f.internalformat = GL_DEPTH24_STENCIL8;
		f.externalformat = GL_DEPTH_STENCIL;
		f.type = GL_UNSIGNED_INT_24_8;
		if (GLAD_ES_VERSION_3_0 || GLAD_VERSION_3_0 || GLAD_ARB_framebuffer_object)
		{
			f.framebufferAttachments[0] = GL_DEPTH_STENCIL_ATTACHMENT;
		}
		else if (GLAD_EXT_packed_depth_stencil || GLAD_OES_packed_depth_stencil)
		{
			f.framebufferAttachments[0] = GL_DEPTH_ATTACHMENT;
			f.framebufferAttachments[1] = GL_STENCIL_ATTACHMENT;
		}
		break;

	case PIXELFORMAT_DEPTH32_FLOAT_STENCIL8:
		f.internalformat = GL_DEPTH32F_STENCIL8;
		f.externalformat = GL_DEPTH_STENCIL;
		f.type = GL_FLOAT_32_UNSIGNED_INT_24_8_REV;
		f.framebufferAttachments[0] = GL_DEPTH_STENCIL_ATTACHMENT;
		break;

	case PIXELFORMAT_DXT1_UNORM:
		f.internalformat = isSRGB ? GL_COMPRESSED_SRGB_S3TC_DXT1_EXT : GL_COMPRESSED_RGB_S3TC_DXT1_EXT;
		break;
	case PIXELFORMAT_DXT3_UNORM:
		f.internalformat = isSRGB ? GL_COMPRESSED_SRGB_ALPHA_S3TC_DXT3_EXT : GL_COMPRESSED_RGBA_S3TC_DXT3_EXT;
		break;
	case PIXELFORMAT_DXT5_UNORM:
		f.internalformat = isSRGB ? GL_COMPRESSED_SRGB_ALPHA_S3TC_DXT5_EXT : GL_COMPRESSED_RGBA_S3TC_DXT5_EXT;
		break;
	case PIXELFORMAT_BC4_UNORM:
		isSRGB = false;
		f.internalformat = GL_COMPRESSED_RED_RGTC1;
		break;
	case PIXELFORMAT_BC4_SNORM:
		isSRGB = false;
		f.internalformat = GL_COMPRESSED_SIGNED_RED_RGTC1;
		break;
	case PIXELFORMAT_BC5_UNORM:
		isSRGB = false;
		f.internalformat = GL_COMPRESSED_RG_RGTC2;
		break;
	case PIXELFORMAT_BC5_SNORM:
		isSRGB = false;
		f.internalformat = GL_COMPRESSED_SIGNED_RG_RGTC2;
		break;
	case PIXELFORMAT_BC6H_UFLOAT:
		isSRGB = false;
		f.internalformat = GL_COMPRESSED_RGB_BPTC_UNSIGNED_FLOAT;
		break;
	case PIXELFORMAT_BC6H_FLOAT:
		isSRGB = false;
		f.internalformat = GL_COMPRESSED_RGB_BPTC_SIGNED_FLOAT;
		break;
	case PIXELFORMAT_BC7_UNORM:
		f.internalformat = isSRGB ? GL_COMPRESSED_SRGB_ALPHA_BPTC_UNORM : GL_COMPRESSED_RGBA_BPTC_UNORM;
		break;
	case PIXELFORMAT_PVR1_RGB2_UNORM:
		f.internalformat = isSRGB ? GL_COMPRESSED_SRGB_PVRTC_2BPPV1_EXT : GL_COMPRESSED_RGB_PVRTC_2BPPV1_IMG;
		break;
	case PIXELFORMAT_PVR1_RGB4_UNORM:
		f.internalformat = isSRGB ? GL_COMPRESSED_SRGB_PVRTC_4BPPV1_EXT : GL_COMPRESSED_RGB_PVRTC_4BPPV1_IMG;
		break;
	case PIXELFORMAT_PVR1_RGBA2_UNORM:
		f.internalformat = isSRGB ? GL_COMPRESSED_SRGB_ALPHA_PVRTC_2BPPV1_EXT : GL_COMPRESSED_RGBA_PVRTC_2BPPV1_IMG;
		break;
	case PIXELFORMAT_PVR1_RGBA4_UNORM:
		f.internalformat = isSRGB ? GL_COMPRESSED_SRGB_ALPHA_PVRTC_4BPPV1_EXT : GL_COMPRESSED_RGBA_PVRTC_4BPPV1_IMG;
		break;
	case PIXELFORMAT_ETC1_UNORM:
		isSRGB = false;
		f.internalformat = GL_ETC1_RGB8_OES;
		break;
	case PIXELFORMAT_ETC2_RGB_UNORM:
		f.internalformat = isSRGB ? GL_COMPRESSED_SRGB8_ETC2 : GL_COMPRESSED_RGB8_ETC2;
		break;
	case PIXELFORMAT_ETC2_RGBA_UNORM:
		f.internalformat = isSRGB ? GL_COMPRESSED_SRGB8_ALPHA8_ETC2_EAC : GL_COMPRESSED_RGBA8_ETC2_EAC;
		break;
	case PIXELFORMAT_ETC2_RGBA1_UNORM:
		f.internalformat = isSRGB ? GL_COMPRESSED_SRGB8_PUNCHTHROUGH_ALPHA1_ETC2 : GL_COMPRESSED_RGB8_PUNCHTHROUGH_ALPHA1_ETC2;
		break;
	case PIXELFORMAT_EAC_R_UNORM:
		isSRGB = false;
		f.internalformat = GL_COMPRESSED_R11_EAC;
		break;
	case PIXELFORMAT_EAC_R_SNORM:
		isSRGB = false;
		f.internalformat = GL_COMPRESSED_SIGNED_R11_EAC;
		break;
	case PIXELFORMAT_EAC_RG_UNORM:
		isSRGB = false;
		f.internalformat = GL_COMPRESSED_RG11_EAC;
		break;
	case PIXELFORMAT_EAC_RG_SNORM:
		isSRGB = false;
		f.internalformat = GL_COMPRESSED_SIGNED_RG11_EAC;
		break;
	case PIXELFORMAT_ASTC_4x4:
		f.internalformat = isSRGB ? GL_COMPRESSED_SRGB8_ALPHA8_ASTC_4x4_KHR : GL_COMPRESSED_RGBA_ASTC_4x4_KHR;
		break;
	case PIXELFORMAT_ASTC_5x4:
		f.internalformat = isSRGB ? GL_COMPRESSED_SRGB8_ALPHA8_ASTC_5x4_KHR : GL_COMPRESSED_RGBA_ASTC_5x4_KHR;
		break;
	case PIXELFORMAT_ASTC_5x5:
		f.internalformat = isSRGB ? GL_COMPRESSED_SRGB8_ALPHA8_ASTC_5x5_KHR : GL_COMPRESSED_RGBA_ASTC_5x5_KHR;
		break;
	case PIXELFORMAT_ASTC_6x5:
		f.internalformat = isSRGB ? GL_COMPRESSED_SRGB8_ALPHA8_ASTC_6x5_KHR : GL_COMPRESSED_RGBA_ASTC_6x5_KHR;
		break;
	case PIXELFORMAT_ASTC_6x6:
		f.internalformat = isSRGB ? GL_COMPRESSED_SRGB8_ALPHA8_ASTC_6x6_KHR : GL_COMPRESSED_RGBA_ASTC_6x6_KHR;
		break;
	case PIXELFORMAT_ASTC_8x5:
		f.internalformat = isSRGB ? GL_COMPRESSED_SRGB8_ALPHA8_ASTC_8x5_KHR : GL_COMPRESSED_RGBA_ASTC_8x5_KHR;
		break;
	case PIXELFORMAT_ASTC_8x6:
		f.internalformat = isSRGB ? GL_COMPRESSED_SRGB8_ALPHA8_ASTC_8x6_KHR : GL_COMPRESSED_RGBA_ASTC_8x6_KHR;
		break;
	case PIXELFORMAT_ASTC_8x8:
		f.internalformat = isSRGB ? GL_COMPRESSED_SRGB8_ALPHA8_ASTC_8x8_KHR : GL_COMPRESSED_RGBA_ASTC_8x8_KHR;
		break;
	case PIXELFORMAT_ASTC_10x5:
		f.internalformat = isSRGB ? GL_COMPRESSED_SRGB8_ALPHA8_ASTC_10x5_KHR : GL_COMPRESSED_RGBA_ASTC_10x5_KHR;
		break;
	case PIXELFORMAT_ASTC_10x6:
		f.internalformat = isSRGB ? GL_COMPRESSED_SRGB8_ALPHA8_ASTC_10x6_KHR : GL_COMPRESSED_RGBA_ASTC_10x6_KHR;
		break;
	case PIXELFORMAT_ASTC_10x8:
		f.internalformat = isSRGB ? GL_COMPRESSED_SRGB8_ALPHA8_ASTC_10x8_KHR : GL_COMPRESSED_RGBA_ASTC_10x8_KHR;
		break;
	case PIXELFORMAT_ASTC_10x10:
		f.internalformat = isSRGB ? GL_COMPRESSED_SRGB8_ALPHA8_ASTC_10x10_KHR : GL_COMPRESSED_RGBA_ASTC_10x10_KHR;
		break;
	case PIXELFORMAT_ASTC_12x10:
		f.internalformat = isSRGB ? GL_COMPRESSED_SRGB8_ALPHA8_ASTC_12x10_KHR : GL_COMPRESSED_RGBA_ASTC_12x10_KHR;
		break;
	case PIXELFORMAT_ASTC_12x12:
		f.internalformat = isSRGB ? GL_COMPRESSED_SRGB8_ALPHA8_ASTC_12x12_KHR : GL_COMPRESSED_RGBA_ASTC_12x12_KHR;
		break;

	default:
		printf("Unhandled pixel format %d when converting to OpenGL enums!", pixelformat);
		break;
	}

	if (!isPixelFormatCompressed(pixelformat))
	{
		if (GLAD_ES_VERSION_2_0 && !(GLAD_ES_VERSION_3_0 && pixelformat == PIXELFORMAT_LA8_UNORM)
			&& !renderbuffer && !isTexStorageSupported())
		{
			f.internalformat = f.externalformat;
		}

		if (!isPixelFormatSRGB(pixelformat))
			isSRGB = false;
	}

	return f;
}

bool OpenGL::isPixelFormatSupported(PixelFormat pixelformat, bool rendertarget, bool readable, bool isSRGB)
{
	if (rendertarget && isPixelFormatCompressed(pixelformat))
		return false;

	if (isSRGB)
		pixelformat = getSRGBPixelFormat(pixelformat);

	switch (pixelformat)
	{
	case PIXELFORMAT_R8_UNORM:
	case PIXELFORMAT_RG8_UNORM:
		if (GLAD_VERSION_3_0 || GLAD_ES_VERSION_3_0 || GLAD_ARB_texture_rg || GLAD_EXT_texture_rg)
			return true;
		else if (pixelformat == PIXELFORMAT_R8_UNORM && !rendertarget && (GLAD_ES_VERSION_2_0 || GLAD_VERSION_1_1))
			return true; // We'll use OpenGL's luminance format internally.
		else
			return false;
	case PIXELFORMAT_RGBA8_UNORM:
		if (rendertarget)
			return GLAD_VERSION_1_0 || GLAD_ES_VERSION_3_0 || GLAD_OES_rgb8_rgba8 || GLAD_ARM_rgba8;
		else
			return true;
<<<<<<< HEAD
	case PIXELFORMAT_RGBA8_UNORM_sRGB:
=======
	case PIXELFORMAT_sRGBA8_UNORM:
		if (gl.bugs.brokenSRGB)
			return false;
>>>>>>> 50ff86bd
		if (rendertarget)
		{
			if (GLAD_VERSION_1_0)
			{
				return GLAD_VERSION_3_0 || ((GLAD_ARB_framebuffer_sRGB || GLAD_EXT_framebuffer_sRGB)
					   && (GLAD_VERSION_2_1 || GLAD_EXT_texture_sRGB));
			}
			else
				return GLAD_ES_VERSION_3_0;
		}
		else
			return GLAD_ES_VERSION_3_0 || GLAD_VERSION_2_1 || GLAD_EXT_texture_sRGB;
	case PIXELFORMAT_R16_UNORM:
	case PIXELFORMAT_RG16_UNORM:
		return GLAD_VERSION_3_0
			|| (GLAD_VERSION_1_1 && GLAD_ARB_texture_rg)
			|| (GLAD_EXT_texture_norm16 && (GLAD_ES_VERSION_3_0 || GLAD_EXT_texture_rg));
	case PIXELFORMAT_RGBA16_UNORM:
		return GLAD_VERSION_1_1 || GLAD_EXT_texture_norm16;
	case PIXELFORMAT_R16_FLOAT:
	case PIXELFORMAT_RG16_FLOAT:
		if (GLAD_VERSION_1_0)
			return GLAD_VERSION_3_0 || (GLAD_ARB_texture_float && GLAD_ARB_half_float_pixel && GLAD_ARB_texture_rg);
		else if (rendertarget && !GLAD_EXT_color_buffer_half_float)
			return false;
		else
			return GLAD_ES_VERSION_3_0 || (GLAD_OES_texture_half_float && GLAD_EXT_texture_rg);
	case PIXELFORMAT_RGBA16_FLOAT:
		if (GLAD_VERSION_1_0)
			return GLAD_VERSION_3_0 || (GLAD_ARB_texture_float && GLAD_ARB_half_float_pixel);
		else if (rendertarget && !GLAD_EXT_color_buffer_half_float)
			return false;
		else
			return GLAD_ES_VERSION_3_0 || GLAD_OES_texture_half_float;
	case PIXELFORMAT_R32_FLOAT:
	case PIXELFORMAT_RG32_FLOAT:
		if (GLAD_VERSION_1_0)
			return GLAD_VERSION_3_0 || (GLAD_ARB_texture_float && GLAD_ARB_texture_rg);
		else if (!rendertarget)
			return GLAD_ES_VERSION_3_0 || (GLAD_OES_texture_float && GLAD_EXT_texture_rg);
		else
			return false;
	case PIXELFORMAT_RGBA32_FLOAT:
		if (GLAD_VERSION_1_0)
			return GLAD_VERSION_3_0 || GLAD_ARB_texture_float;
		else if (!rendertarget)
			return GLAD_ES_VERSION_3_0 || GLAD_OES_texture_float;
		else
			return false;

	case PIXELFORMAT_LA8_UNORM:
		return !rendertarget;

	case PIXELFORMAT_RGBA4_UNORM:
	case PIXELFORMAT_RGB5A1_UNORM:
		return true;
	case PIXELFORMAT_RGB565_UNORM:
		return GLAD_ES_VERSION_2_0 || GLAD_VERSION_4_2 || GLAD_ARB_ES2_compatibility;
	case PIXELFORMAT_RGB10A2_UNORM:
		return GLAD_ES_VERSION_3_0 || GLAD_VERSION_1_0;
	case PIXELFORMAT_RG11B10_FLOAT:
		if (rendertarget)
			return GLAD_VERSION_3_0 || GLAD_EXT_packed_float || GLAD_APPLE_color_buffer_packed_float;
		else
			return GLAD_VERSION_3_0 || GLAD_EXT_packed_float || GLAD_APPLE_texture_packed_float;

	case PIXELFORMAT_STENCIL8:
		return rendertarget && !readable;

	case PIXELFORMAT_DEPTH16_UNORM:
		if (!rendertarget)
			return false;
		else if (readable)
			return GLAD_VERSION_2_0 || GLAD_ES_VERSION_3_0 || GLAD_OES_depth_texture;
		else
			return true;

	case PIXELFORMAT_DEPTH24_UNORM:
		if (!rendertarget)
			return false;
		else if (readable)
			return GLAD_VERSION_2_0 || GLAD_ES_VERSION_3_0 || (GLAD_OES_depth_texture && (GLAD_OES_depth24 || GLAD_OES_depth_texture));
		else
			return GLAD_VERSION_2_0 || GLAD_ES_VERSION_3_0 || GLAD_OES_depth24 || GLAD_OES_depth_texture;

	case PIXELFORMAT_DEPTH24_UNORM_STENCIL8:
		if (!rendertarget)
			return false;
		else if (readable)
			return GLAD_VERSION_3_0 || GLAD_ES_VERSION_3_0 || GLAD_EXT_packed_depth_stencil || (GLAD_OES_depth_texture && GLAD_OES_packed_depth_stencil);
		else
			return GLAD_VERSION_3_0 || GLAD_ES_VERSION_3_0 || GLAD_EXT_packed_depth_stencil || GLAD_OES_packed_depth_stencil;

	case PIXELFORMAT_DEPTH32_FLOAT:
	case PIXELFORMAT_DEPTH32_FLOAT_STENCIL8:
		return rendertarget && (GLAD_VERSION_3_0 || GLAD_ES_VERSION_3_0 || GLAD_ARB_depth_buffer_float);

	case PIXELFORMAT_DXT1_UNORM:
		return GLAD_EXT_texture_compression_s3tc || GLAD_EXT_texture_compression_dxt1;
	case PIXELFORMAT_DXT3_UNORM:
		return GLAD_EXT_texture_compression_s3tc || GLAD_ANGLE_texture_compression_dxt3;
	case PIXELFORMAT_DXT5_UNORM:
		return GLAD_EXT_texture_compression_s3tc || GLAD_ANGLE_texture_compression_dxt5;
	case PIXELFORMAT_BC4_UNORM:
	case PIXELFORMAT_BC4_SNORM:
	case PIXELFORMAT_BC5_UNORM:
	case PIXELFORMAT_BC5_SNORM:
		return (GLAD_VERSION_3_0 || GLAD_ARB_texture_compression_rgtc || GLAD_EXT_texture_compression_rgtc);
	case PIXELFORMAT_BC6H_UFLOAT:
	case PIXELFORMAT_BC6H_FLOAT:
	case PIXELFORMAT_BC7_UNORM:
		return GLAD_VERSION_4_2 || GLAD_ARB_texture_compression_bptc;
	case PIXELFORMAT_PVR1_RGB2_UNORM:
	case PIXELFORMAT_PVR1_RGB4_UNORM:
	case PIXELFORMAT_PVR1_RGBA2_UNORM:
	case PIXELFORMAT_PVR1_RGBA4_UNORM:
		return isSRGB ? GLAD_EXT_pvrtc_sRGB : GLAD_IMG_texture_compression_pvrtc;
	case PIXELFORMAT_ETC1_UNORM:
		// ETC2 support guarantees ETC1 support as well.
		return GLAD_ES_VERSION_3_0 || GLAD_VERSION_4_3 || GLAD_ARB_ES3_compatibility || GLAD_OES_compressed_ETC1_RGB8_texture;
	case PIXELFORMAT_ETC2_RGB_UNORM:
	case PIXELFORMAT_ETC2_RGBA_UNORM:
	case PIXELFORMAT_ETC2_RGBA1_UNORM:
	case PIXELFORMAT_EAC_R_UNORM:
	case PIXELFORMAT_EAC_R_SNORM:
	case PIXELFORMAT_EAC_RG_UNORM:
	case PIXELFORMAT_EAC_RG_SNORM:
		return GLAD_ES_VERSION_3_0 || GLAD_VERSION_4_3 || GLAD_ARB_ES3_compatibility;
	case PIXELFORMAT_ASTC_4x4:
	case PIXELFORMAT_ASTC_5x4:
	case PIXELFORMAT_ASTC_5x5:
	case PIXELFORMAT_ASTC_6x5:
	case PIXELFORMAT_ASTC_6x6:
	case PIXELFORMAT_ASTC_8x5:
	case PIXELFORMAT_ASTC_8x6:
	case PIXELFORMAT_ASTC_8x8:
	case PIXELFORMAT_ASTC_10x5:
	case PIXELFORMAT_ASTC_10x6:
	case PIXELFORMAT_ASTC_10x8:
	case PIXELFORMAT_ASTC_10x10:
	case PIXELFORMAT_ASTC_12x10:
	case PIXELFORMAT_ASTC_12x12:
		return GLAD_ES_VERSION_3_2 || GLAD_KHR_texture_compression_astc_ldr;

	default:
		return false;
	}
}

bool OpenGL::hasTextureFilteringSupport(PixelFormat pixelformat)
{
	switch (pixelformat)
	{
	case PIXELFORMAT_R16_FLOAT:
	case PIXELFORMAT_RG16_FLOAT:
	case PIXELFORMAT_RGBA16_FLOAT:
		return GLAD_VERSION_1_1 || GLAD_ES_VERSION_3_0 || GLAD_OES_texture_half_float_linear;
	case PIXELFORMAT_R32_FLOAT:
	case PIXELFORMAT_RG32_FLOAT:
	case PIXELFORMAT_RGBA32_FLOAT:
		return GLAD_VERSION_1_1 || GLAD_OES_texture_float_linear;
	default:
		return true;
	}
}

const char *OpenGL::errorString(GLenum errorcode)
{
	switch (errorcode)
	{
	case GL_NO_ERROR:
		return "no error";
	case GL_INVALID_ENUM:
		return "invalid enum";
	case GL_INVALID_VALUE:
		return "invalid value";
	case GL_INVALID_OPERATION:
		return "invalid operation";
	case GL_OUT_OF_MEMORY:
		return "out of memory";
	case GL_INVALID_FRAMEBUFFER_OPERATION:
		return "invalid framebuffer operation";
	case GL_CONTEXT_LOST:
		return "OpenGL context has been lost";
	default:
		break;
	}

	static char text[64] = {};

	memset(text, 0, sizeof(text));
	sprintf(text, "0x%x", errorcode);

	return text;
}

const char *OpenGL::framebufferStatusString(GLenum status)
{
	switch (status)
	{
	case GL_FRAMEBUFFER_COMPLETE:
		return "complete (success)";
	case GL_FRAMEBUFFER_INCOMPLETE_ATTACHMENT:
		return "Texture format cannot be rendered to on this system.";
	case GL_FRAMEBUFFER_INCOMPLETE_MISSING_ATTACHMENT:
		return "Error in graphics driver (missing render texture attachment)";
	case GL_FRAMEBUFFER_INCOMPLETE_DRAW_BUFFER:
		return "Error in graphics driver (incomplete draw buffer)";
	case GL_FRAMEBUFFER_INCOMPLETE_READ_BUFFER:
		return "Error in graphics driver (incomplete read buffer)";
	case GL_FRAMEBUFFER_INCOMPLETE_MULTISAMPLE:
		return "Texture with the specified MSAA count cannot be rendered to on this system.";
	case GL_FRAMEBUFFER_UNSUPPORTED:
		return "Renderable textures are unsupported";
	default:
		break;
	}

	static char text[64] = {};

	memset(text, 0, sizeof(text));
	sprintf(text, "0x%x", status);

	return text;
}

const char *OpenGL::debugSeverityString(GLenum severity)
{
	switch (severity)
	{
	case GL_DEBUG_SEVERITY_HIGH:
		return "high";
	case GL_DEBUG_SEVERITY_MEDIUM:
		return "medium";
	case GL_DEBUG_SEVERITY_LOW:
		return "low";
	default:
		return "unknown";
	}
}

const char *OpenGL::debugSourceString(GLenum source)
{
	switch (source)
	{
	case GL_DEBUG_SOURCE_API:
		return "API";
	case GL_DEBUG_SOURCE_WINDOW_SYSTEM:
		return "window";
	case GL_DEBUG_SOURCE_SHADER_COMPILER:
		return "shader";
	case GL_DEBUG_SOURCE_THIRD_PARTY:
		return "external";
	case GL_DEBUG_SOURCE_APPLICATION:
		return "LOVE";
	case GL_DEBUG_SOURCE_OTHER:
		return "other";
	default:
		return "unknown";
	}
}

const char *OpenGL::debugTypeString(GLenum type)
{
	switch (type)
	{
	case GL_DEBUG_TYPE_ERROR:
		return "error";
	case GL_DEBUG_TYPE_DEPRECATED_BEHAVIOR:
		return "deprecated behavior";
	case GL_DEBUG_TYPE_UNDEFINED_BEHAVIOR:
		return "undefined behavior";
	case GL_DEBUG_TYPE_PERFORMANCE:
		return "performance";
	case GL_DEBUG_TYPE_PORTABILITY:
		return "portability";
	case GL_DEBUG_TYPE_OTHER:
		return "other";
	default:
		return "unknown";
	}
}


// OpenGL class instance singleton.
OpenGL gl;

} // opengl
} // graphics
} // love<|MERGE_RESOLUTION|>--- conflicted
+++ resolved
@@ -620,11 +620,8 @@
 		case BUFFERTYPE_VERTEX: return GL_ARRAY_BUFFER;
 		case BUFFERTYPE_INDEX: return GL_ELEMENT_ARRAY_BUFFER;
 		case BUFFERTYPE_TEXEL: return GL_TEXTURE_BUFFER;
-<<<<<<< HEAD
 		case BUFFERTYPE_UNIFORM: return GL_UNIFORM_BUFFER;
-=======
 		case BUFFERTYPE_SHADER_STORAGE: return GL_SHADER_STORAGE_BUFFER;
->>>>>>> 50ff86bd
 		case BUFFERTYPE_MAX_ENUM: return GL_ZERO;
 	}
 
@@ -1959,13 +1956,9 @@
 			return GLAD_VERSION_1_0 || GLAD_ES_VERSION_3_0 || GLAD_OES_rgb8_rgba8 || GLAD_ARM_rgba8;
 		else
 			return true;
-<<<<<<< HEAD
 	case PIXELFORMAT_RGBA8_UNORM_sRGB:
-=======
-	case PIXELFORMAT_sRGBA8_UNORM:
 		if (gl.bugs.brokenSRGB)
 			return false;
->>>>>>> 50ff86bd
 		if (rendertarget)
 		{
 			if (GLAD_VERSION_1_0)

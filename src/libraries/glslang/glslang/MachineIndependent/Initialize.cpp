//
// Copyright (C) 2002-2005  3Dlabs Inc. Ltd.
// Copyright (C) 2012-2016 LunarG, Inc.
// Copyright (C) 2015-2020 Google, Inc.
// Copyright (C) 2017 ARM Limited.
// Modifications Copyright (C) 2020 Advanced Micro Devices, Inc. All rights reserved.
//
// All rights reserved.
//
// Redistribution and use in source and binary forms, with or without
// modification, are permitted provided that the following conditions
// are met:
//
//    Redistributions of source code must retain the above copyright
//    notice, this list of conditions and the following disclaimer.
//
//    Redistributions in binary form must reproduce the above
//    copyright notice, this list of conditions and the following
//    disclaimer in the documentation and/or other materials provided
//    with the distribution.
//
//    Neither the name of 3Dlabs Inc. Ltd. nor the names of its
//    contributors may be used to endorse or promote products derived
//    from this software without specific prior written permission.
//
// THIS SOFTWARE IS PROVIDED BY THE COPYRIGHT HOLDERS AND CONTRIBUTORS
// "AS IS" AND ANY EXPRESS OR IMPLIED WARRANTIES, INCLUDING, BUT NOT
// LIMITED TO, THE IMPLIED WARRANTIES OF MERCHANTABILITY AND FITNESS
// FOR A PARTICULAR PURPOSE ARE DISCLAIMED. IN NO EVENT SHALL THE
// COPYRIGHT HOLDERS OR CONTRIBUTORS BE LIABLE FOR ANY DIRECT, INDIRECT,
// INCIDENTAL, SPECIAL, EXEMPLARY, OR CONSEQUENTIAL DAMAGES (INCLUDING,
// BUT NOT LIMITED TO, PROCUREMENT OF SUBSTITUTE GOODS OR SERVICES;
// LOSS OF USE, DATA, OR PROFITS; OR BUSINESS INTERRUPTION) HOWEVER
// CAUSED AND ON ANY THEORY OF LIABILITY, WHETHER IN CONTRACT, STRICT
// LIABILITY, OR TORT (INCLUDING NEGLIGENCE OR OTHERWISE) ARISING IN
// ANY WAY OUT OF THE USE OF THIS SOFTWARE, EVEN IF ADVISED OF THE
// POSSIBILITY OF SUCH DAMAGE.
//

//
// Create strings that declare built-in definitions, add built-ins programmatically
// that cannot be expressed in the strings, and establish mappings between
// built-in functions and operators.
//
// Where to put a built-in:
//   TBuiltIns::initialize(version,profile)       context-independent textual built-ins; add them to the right string
//   TBuiltIns::initialize(resources,...)         context-dependent textual built-ins; add them to the right string
//   TBuiltIns::identifyBuiltIns(...,symbolTable) context-independent programmatic additions/mappings to the symbol table,
//                                                including identifying what extensions are needed if a version does not allow a symbol
//   TBuiltIns::identifyBuiltIns(...,symbolTable, resources) context-dependent programmatic additions/mappings to the symbol table,
//                                                including identifying what extensions are needed if a version does not allow a symbol
//

#include "../Include/intermediate.h"
#include "Initialize.h"

namespace glslang {

// TODO: ARB_Compatability: do full extension support
const bool ARBCompatibility = false;

const bool ForwardCompatibility = true;

// change this back to false if depending on textual spellings of texturing calls when consuming the AST
// Using PureOperatorBuiltins=false is deprecated.
bool PureOperatorBuiltins = true;

namespace {

//
// A set of definitions for tabling of the built-in functions.
//

// Order matters here, as does correlation with the subsequent
// "const int ..." declarations and the ArgType enumerants.
const char* TypeString[] = {
   "bool",  "bvec2", "bvec3", "bvec4",
   "float",  "vec2",  "vec3",  "vec4",
   "int",   "ivec2", "ivec3", "ivec4",
   "uint",  "uvec2", "uvec3", "uvec4",
};
const int TypeStringCount = sizeof(TypeString) / sizeof(char*); // number of entries in 'TypeString'
const int TypeStringRowShift = 2;                               // shift amount to go downe one row in 'TypeString'
const int TypeStringColumnMask = (1 << TypeStringRowShift) - 1; // reduce type to its column number in 'TypeString'
const int TypeStringScalarMask = ~TypeStringColumnMask;         // take type to its scalar column in 'TypeString'

enum ArgType {
    // numbers hardcoded to correspond to 'TypeString'; order and value matter
    TypeB    = 1 << 0,  // Boolean
    TypeF    = 1 << 1,  // float 32
    TypeI    = 1 << 2,  // int 32
    TypeU    = 1 << 3,  // uint 32
    TypeF16  = 1 << 4,  // float 16
    TypeF64  = 1 << 5,  // float 64
    TypeI8   = 1 << 6,  // int 8
    TypeI16  = 1 << 7,  // int 16
    TypeI64  = 1 << 8,  // int 64
    TypeU8   = 1 << 9,  // uint 8
    TypeU16  = 1 << 10, // uint 16
    TypeU64  = 1 << 11, // uint 64
};
// Mixtures of the above, to help the function tables
const ArgType TypeFI  = static_cast<ArgType>(TypeF | TypeI);
const ArgType TypeFIB = static_cast<ArgType>(TypeF | TypeI | TypeB);
const ArgType TypeIU  = static_cast<ArgType>(TypeI | TypeU);

// The relationships between arguments and return type, whether anything is
// output, or other unusual situations.
enum ArgClass {
    ClassRegular     = 0,  // nothing special, just all vector widths with matching return type; traditional arithmetic
    ClassLS     = 1 << 0,  // the last argument is also held fixed as a (type-matched) scalar while the others cycle
    ClassXLS    = 1 << 1,  // the last argument is exclusively a (type-matched) scalar while the others cycle
    ClassLS2    = 1 << 2,  // the last two arguments are held fixed as a (type-matched) scalar while the others cycle
    ClassFS     = 1 << 3,  // the first argument is held fixed as a (type-matched) scalar while the others cycle
    ClassFS2    = 1 << 4,  // the first two arguments are held fixed as a (type-matched) scalar while the others cycle
    ClassLO     = 1 << 5,  // the last argument is an output
    ClassB      = 1 << 6,  // return type cycles through only bool/bvec, matching vector width of args
    ClassLB     = 1 << 7,  // last argument cycles through only bool/bvec, matching vector width of args
    ClassV1     = 1 << 8,  // scalar only
    ClassFIO    = 1 << 9,  // first argument is inout
    ClassRS     = 1 << 10, // the return is held scalar as the arguments cycle
    ClassNS     = 1 << 11, // no scalar prototype
    ClassCV     = 1 << 12, // first argument is 'coherent volatile'
    ClassFO     = 1 << 13, // first argument is output
    ClassV3     = 1 << 14, // vec3 only
};
// Mixtures of the above, to help the function tables
const ArgClass ClassV1FIOCV = (ArgClass)(ClassV1 | ClassFIO | ClassCV);
const ArgClass ClassBNS     = (ArgClass)(ClassB  | ClassNS);
const ArgClass ClassRSNS    = (ArgClass)(ClassRS | ClassNS);

// A descriptor, for a single profile, of when something is available.
// If the current profile does not match 'profile' mask below, the other fields
// do not apply (nor validate).
// profiles == EBadProfile is the end of an array of these
struct Versioning {
    EProfile profiles;       // the profile(s) (mask) that the following fields are valid for
    int minExtendedVersion;  // earliest version when extensions are enabled; ignored if numExtensions is 0
    int minCoreVersion;      // earliest version function is in core; 0 means never
    int numExtensions;       // how many extensions are in the 'extensions' list
    const char** extensions; // list of extension names enabling the function
};

EProfile EDesktopProfile = static_cast<EProfile>(ENoProfile | ECoreProfile | ECompatibilityProfile);

// Declare pointers to put into the table for versioning.
#ifdef GLSLANG_WEB
    const Versioning* Es300Desktop130 = nullptr;
    const Versioning* Es310Desktop420 = nullptr;
<<<<<<< HEAD
=======
#elif defined(GLSLANG_ANGLE)
    const Versioning* Es300Desktop130 = nullptr;
    const Versioning* Es310Desktop420 = nullptr;
    const Versioning* Es310Desktop450 = nullptr;
>>>>>>> 85ca9f51
#else
    const Versioning Es300Desktop130Version[] = { { EEsProfile,      0, 300, 0, nullptr },
                                                  { EDesktopProfile, 0, 130, 0, nullptr },
                                                  { EBadProfile } };
    const Versioning* Es300Desktop130 = &Es300Desktop130Version[0];

    const Versioning Es310Desktop420Version[] = { { EEsProfile,      0, 310, 0, nullptr },
                                                  { EDesktopProfile, 0, 420, 0, nullptr },
                                                  { EBadProfile } };
    const Versioning* Es310Desktop420 = &Es310Desktop420Version[0];

    const Versioning Es310Desktop450Version[] = { { EEsProfile,      0, 310, 0, nullptr },
                                                  { EDesktopProfile, 0, 450, 0, nullptr },
                                                  { EBadProfile } };
    const Versioning* Es310Desktop450 = &Es310Desktop450Version[0];
#endif

// The main descriptor of what a set of function prototypes can look like, and
// a pointer to extra versioning information, when needed.
struct BuiltInFunction {
    TOperator op;                 // operator to map the name to
    const char* name;             // function name
    int numArguments;             // number of arguments (overloads with varying arguments need different entries)
    ArgType types;                // ArgType mask
    ArgClass classes;             // the ways this particular function entry manifests
    const Versioning* versioning; // nullptr means always a valid version
};

// The tables can have the same built-in function name more than one time,
// but the exact same prototype must be indicated at most once.
// The prototypes that get declared are the union of all those indicated.
// This is important when different releases add new prototypes for the same name.
// It also also congnitively simpler tiling of the prototype space.
// In practice, most names can be fully represented with one entry.
//
// Table is terminated by an OpNull TOperator.

const BuiltInFunction BaseFunctions[] = {
//    TOperator,           name,       arg-count,   ArgType,   ArgClass,     versioning
//    ---------            ----        ---------    -------    --------      ----------
    { EOpRadians,          "radians",          1,   TypeF,     ClassRegular, nullptr },
    { EOpDegrees,          "degrees",          1,   TypeF,     ClassRegular, nullptr },
    { EOpSin,              "sin",              1,   TypeF,     ClassRegular, nullptr },
    { EOpCos,              "cos",              1,   TypeF,     ClassRegular, nullptr },
    { EOpTan,              "tan",              1,   TypeF,     ClassRegular, nullptr },
    { EOpAsin,             "asin",             1,   TypeF,     ClassRegular, nullptr },
    { EOpAcos,             "acos",             1,   TypeF,     ClassRegular, nullptr },
    { EOpAtan,             "atan",             2,   TypeF,     ClassRegular, nullptr },
    { EOpAtan,             "atan",             1,   TypeF,     ClassRegular, nullptr },
    { EOpPow,              "pow",              2,   TypeF,     ClassRegular, nullptr },
    { EOpExp,              "exp",              1,   TypeF,     ClassRegular, nullptr },
    { EOpLog,              "log",              1,   TypeF,     ClassRegular, nullptr },
    { EOpExp2,             "exp2",             1,   TypeF,     ClassRegular, nullptr },
    { EOpLog2,             "log2",             1,   TypeF,     ClassRegular, nullptr },
    { EOpSqrt,             "sqrt",             1,   TypeF,     ClassRegular, nullptr },
    { EOpInverseSqrt,      "inversesqrt",      1,   TypeF,     ClassRegular, nullptr },
    { EOpAbs,              "abs",              1,   TypeF,     ClassRegular, nullptr },
    { EOpSign,             "sign",             1,   TypeF,     ClassRegular, nullptr },
    { EOpFloor,            "floor",            1,   TypeF,     ClassRegular, nullptr },
    { EOpCeil,             "ceil",             1,   TypeF,     ClassRegular, nullptr },
    { EOpFract,            "fract",            1,   TypeF,     ClassRegular, nullptr },
    { EOpMod,              "mod",              2,   TypeF,     ClassLS,      nullptr },
    { EOpMin,              "min",              2,   TypeF,     ClassLS,      nullptr },
    { EOpMax,              "max",              2,   TypeF,     ClassLS,      nullptr },
    { EOpClamp,            "clamp",            3,   TypeF,     ClassLS2,     nullptr },
    { EOpMix,              "mix",              3,   TypeF,     ClassLS,      nullptr },
    { EOpStep,             "step",             2,   TypeF,     ClassFS,      nullptr },
    { EOpSmoothStep,       "smoothstep",       3,   TypeF,     ClassFS2,     nullptr },
    { EOpNormalize,        "normalize",        1,   TypeF,     ClassRegular, nullptr },
    { EOpFaceForward,      "faceforward",      3,   TypeF,     ClassRegular, nullptr },
    { EOpReflect,          "reflect",          2,   TypeF,     ClassRegular, nullptr },
    { EOpRefract,          "refract",          3,   TypeF,     ClassXLS,     nullptr },
    { EOpLength,           "length",           1,   TypeF,     ClassRS,      nullptr },
    { EOpDistance,         "distance",         2,   TypeF,     ClassRS,      nullptr },
    { EOpDot,              "dot",              2,   TypeF,     ClassRS,      nullptr },
    { EOpCross,            "cross",            2,   TypeF,     ClassV3,      nullptr },
    { EOpLessThan,         "lessThan",         2,   TypeFI,    ClassBNS,     nullptr },
    { EOpLessThanEqual,    "lessThanEqual",    2,   TypeFI,    ClassBNS,     nullptr },
    { EOpGreaterThan,      "greaterThan",      2,   TypeFI,    ClassBNS,     nullptr },
    { EOpGreaterThanEqual, "greaterThanEqual", 2,   TypeFI,    ClassBNS,     nullptr },
    { EOpVectorEqual,      "equal",            2,   TypeFIB,   ClassBNS,     nullptr },
    { EOpVectorNotEqual,   "notEqual",         2,   TypeFIB,   ClassBNS,     nullptr },
    { EOpAny,              "any",              1,   TypeB,     ClassRSNS,    nullptr },
    { EOpAll,              "all",              1,   TypeB,     ClassRSNS,    nullptr },
    { EOpVectorLogicalNot, "not",              1,   TypeB,     ClassNS,      nullptr },
    { EOpSinh,             "sinh",             1,   TypeF,     ClassRegular, Es300Desktop130 },
    { EOpCosh,             "cosh",             1,   TypeF,     ClassRegular, Es300Desktop130 },
    { EOpTanh,             "tanh",             1,   TypeF,     ClassRegular, Es300Desktop130 },
    { EOpAsinh,            "asinh",            1,   TypeF,     ClassRegular, Es300Desktop130 },
    { EOpAcosh,            "acosh",            1,   TypeF,     ClassRegular, Es300Desktop130 },
    { EOpAtanh,            "atanh",            1,   TypeF,     ClassRegular, Es300Desktop130 },
    { EOpAbs,              "abs",              1,   TypeI,     ClassRegular, Es300Desktop130 },
    { EOpSign,             "sign",             1,   TypeI,     ClassRegular, Es300Desktop130 },
    { EOpTrunc,            "trunc",            1,   TypeF,     ClassRegular, Es300Desktop130 },
    { EOpRound,            "round",            1,   TypeF,     ClassRegular, Es300Desktop130 },
    { EOpRoundEven,        "roundEven",        1,   TypeF,     ClassRegular, Es300Desktop130 },
    { EOpModf,             "modf",             2,   TypeF,     ClassLO,      Es300Desktop130 },
    { EOpMin,              "min",              2,   TypeIU,    ClassLS,      Es300Desktop130 },
    { EOpMax,              "max",              2,   TypeIU,    ClassLS,      Es300Desktop130 },
    { EOpClamp,            "clamp",            3,   TypeIU,    ClassLS2,     Es300Desktop130 },
    { EOpMix,              "mix",              3,   TypeF,     ClassLB,      Es300Desktop130 },
    { EOpIsInf,            "isinf",            1,   TypeF,     ClassB,       Es300Desktop130 },
    { EOpIsNan,            "isnan",            1,   TypeF,     ClassB,       Es300Desktop130 },
    { EOpLessThan,         "lessThan",         2,   TypeU,     ClassBNS,     Es300Desktop130 },
    { EOpLessThanEqual,    "lessThanEqual",    2,   TypeU,     ClassBNS,     Es300Desktop130 },
    { EOpGreaterThan,      "greaterThan",      2,   TypeU,     ClassBNS,     Es300Desktop130 },
    { EOpGreaterThanEqual, "greaterThanEqual", 2,   TypeU,     ClassBNS,     Es300Desktop130 },
    { EOpVectorEqual,      "equal",            2,   TypeU,     ClassBNS,     Es300Desktop130 },
    { EOpVectorNotEqual,   "notEqual",         2,   TypeU,     ClassBNS,     Es300Desktop130 },
    { EOpAtomicAdd,        "atomicAdd",        2,   TypeIU,    ClassV1FIOCV, Es310Desktop420 },
    { EOpAtomicMin,        "atomicMin",        2,   TypeIU,    ClassV1FIOCV, Es310Desktop420 },
    { EOpAtomicMax,        "atomicMax",        2,   TypeIU,    ClassV1FIOCV, Es310Desktop420 },
    { EOpAtomicAnd,        "atomicAnd",        2,   TypeIU,    ClassV1FIOCV, Es310Desktop420 },
    { EOpAtomicOr,         "atomicOr",         2,   TypeIU,    ClassV1FIOCV, Es310Desktop420 },
    { EOpAtomicXor,        "atomicXor",        2,   TypeIU,    ClassV1FIOCV, Es310Desktop420 },
    { EOpAtomicExchange,   "atomicExchange",   2,   TypeIU,    ClassV1FIOCV, Es310Desktop420 },
    { EOpAtomicCompSwap,   "atomicCompSwap",   3,   TypeIU,    ClassV1FIOCV, Es310Desktop420 },
#ifndef GLSLANG_WEB
    { EOpMix,              "mix",              3,   TypeB,     ClassRegular, Es310Desktop450 },
    { EOpMix,              "mix",              3,   TypeIU,    ClassLB,      Es310Desktop450 },
#endif

    { EOpNull }
};

const BuiltInFunction DerivativeFunctions[] = {
    { EOpDPdx,             "dFdx",             1,   TypeF,     ClassRegular, nullptr },
    { EOpDPdy,             "dFdy",             1,   TypeF,     ClassRegular, nullptr },
    { EOpFwidth,           "fwidth",           1,   TypeF,     ClassRegular, nullptr },
    { EOpNull }
};

// For functions declared some other way, but still use the table to relate to operator.
struct CustomFunction {
    TOperator op;                 // operator to map the name to
    const char* name;             // function name
    const Versioning* versioning; // nullptr means always a valid version
};

const CustomFunction CustomFunctions[] = {
    { EOpBarrier,             "barrier",             nullptr },
    { EOpMemoryBarrierShared, "memoryBarrierShared", nullptr },
    { EOpGroupMemoryBarrier,  "groupMemoryBarrier",  nullptr },
    { EOpMemoryBarrier,       "memoryBarrier",       nullptr },
    { EOpMemoryBarrierBuffer, "memoryBarrierBuffer", nullptr },

    { EOpPackSnorm2x16,       "packSnorm2x16",       nullptr },
    { EOpUnpackSnorm2x16,     "unpackSnorm2x16",     nullptr },
    { EOpPackUnorm2x16,       "packUnorm2x16",       nullptr },
    { EOpUnpackUnorm2x16,     "unpackUnorm2x16",     nullptr },
    { EOpPackHalf2x16,        "packHalf2x16",        nullptr },
    { EOpUnpackHalf2x16,      "unpackHalf2x16",      nullptr },

    { EOpMul,                 "matrixCompMult",      nullptr },
    { EOpOuterProduct,        "outerProduct",        nullptr },
    { EOpTranspose,           "transpose",           nullptr },
    { EOpDeterminant,         "determinant",         nullptr },
    { EOpMatrixInverse,       "inverse",             nullptr },
    { EOpFloatBitsToInt,      "floatBitsToInt",      nullptr },
    { EOpFloatBitsToUint,     "floatBitsToUint",     nullptr },
    { EOpIntBitsToFloat,      "intBitsToFloat",      nullptr },
    { EOpUintBitsToFloat,     "uintBitsToFloat",     nullptr },

    { EOpTextureQuerySize,      "textureSize",           nullptr },
    { EOpTextureQueryLod,       "textureQueryLod",       nullptr },
    { EOpTextureQueryLevels,    "textureQueryLevels",    nullptr },
    { EOpTextureQuerySamples,   "textureSamples",        nullptr },
    { EOpTexture,               "texture",               nullptr },
    { EOpTextureProj,           "textureProj",           nullptr },
    { EOpTextureLod,            "textureLod",            nullptr },
    { EOpTextureOffset,         "textureOffset",         nullptr },
    { EOpTextureFetch,          "texelFetch",            nullptr },
    { EOpTextureFetchOffset,    "texelFetchOffset",      nullptr },
    { EOpTextureProjOffset,     "textureProjOffset",     nullptr },
    { EOpTextureLodOffset,      "textureLodOffset",      nullptr },
    { EOpTextureProjLod,        "textureProjLod",        nullptr },
    { EOpTextureProjLodOffset,  "textureProjLodOffset",  nullptr },
    { EOpTextureGrad,           "textureGrad",           nullptr },
    { EOpTextureGradOffset,     "textureGradOffset",     nullptr },
    { EOpTextureProjGrad,       "textureProjGrad",       nullptr },
    { EOpTextureProjGradOffset, "textureProjGradOffset", nullptr },

    { EOpNull }
};

// For the given table of functions, add all the indicated prototypes for each
// one, to be returned in the passed in decls.
void AddTabledBuiltin(TString& decls, const BuiltInFunction& function)
{
    const auto isScalarType = [](int type) { return (type & TypeStringColumnMask) == 0; };

    // loop across these two:
    //  0: the varying arg set, and
    //  1: the fixed scalar args
    const ArgClass ClassFixed = (ArgClass)(ClassLS | ClassXLS | ClassLS2 | ClassFS | ClassFS2);
    for (int fixed = 0; fixed < ((function.classes & ClassFixed) > 0 ? 2 : 1); ++fixed) {

        if (fixed == 0 && (function.classes & ClassXLS))
            continue;

        // walk the type strings in TypeString[]
        for (int type = 0; type < TypeStringCount; ++type) {
            // skip types not selected: go from type to row number to type bit
            if ((function.types & (1 << (type >> TypeStringRowShift))) == 0)
                continue;

            // if we aren't on a scalar, and should be, skip
            if ((function.classes & ClassV1) && !isScalarType(type))
                continue;

            // if we aren't on a 3-vector, and should be, skip
            if ((function.classes & ClassV3) && (type & TypeStringColumnMask) != 2)
                continue;

            // skip replication of all arg scalars between the varying arg set and the fixed args
            if (fixed == 1 && type == (type & TypeStringScalarMask) && (function.classes & ClassXLS) == 0)
                continue;

            // skip scalars when we are told to
            if ((function.classes & ClassNS) && isScalarType(type))
                continue;

            // return type
            if (function.classes & ClassB)
                decls.append(TypeString[type & TypeStringColumnMask]);
            else if (function.classes & ClassRS)
                decls.append(TypeString[type & TypeStringScalarMask]);
            else
                decls.append(TypeString[type]);
            decls.append(" ");
            decls.append(function.name);
            decls.append("(");

            // arguments
            for (int arg = 0; arg < function.numArguments; ++arg) {
                if (arg == function.numArguments - 1 && (function.classes & ClassLO))
                    decls.append("out ");
                if (arg == 0) {
#ifndef GLSLANG_WEB
                    if (function.classes & ClassCV)
                        decls.append("coherent volatile ");
#endif
                    if (function.classes & ClassFIO)
                        decls.append("inout ");
                    if (function.classes & ClassFO)
                        decls.append("out ");
                }
                if ((function.classes & ClassLB) && arg == function.numArguments - 1)
                    decls.append(TypeString[type & TypeStringColumnMask]);
                else if (fixed && ((arg == function.numArguments - 1 && (function.classes & (ClassLS | ClassXLS |
                                                                                                       ClassLS2))) ||
                                   (arg == function.numArguments - 2 && (function.classes & ClassLS2))             ||
                                   (arg == 0                         && (function.classes & (ClassFS | ClassFS2))) ||
                                   (arg == 1                         && (function.classes & ClassFS2))))
                    decls.append(TypeString[type & TypeStringScalarMask]);
                else
                    decls.append(TypeString[type]);
                if (arg < function.numArguments - 1)
                    decls.append(",");
            }
            decls.append(");\n");
        }
    }
}

// See if the tabled versioning information allows the current version.
bool ValidVersion(const BuiltInFunction& function, int version, EProfile profile, const SpvVersion& /* spVersion */)
{
#if defined(GLSLANG_WEB) || defined(GLSLANG_ANGLE)
    // all entries in table are valid
    return true;
#endif

    // nullptr means always valid
    if (function.versioning == nullptr)
        return true;

    // check for what is said about our current profile
    for (const Versioning* v = function.versioning; v->profiles != EBadProfile; ++v) {
        if ((v->profiles & profile) != 0) {
            if (v->minCoreVersion <= version || (v->numExtensions > 0 && v->minExtendedVersion <= version))
                return true;
        }
    }

    return false;
}

// Relate a single table of built-ins to their AST operator.
// This can get called redundantly (especially for the common built-ins, when
// called once per stage). This is a performance issue only, not a correctness
// concern.  It is done for quality arising from simplicity, as there are subtleties
// to get correct if instead trying to do it surgically.
template<class FunctionT>
void RelateTabledBuiltins(const FunctionT* functions, TSymbolTable& symbolTable)
{
    while (functions->op != EOpNull) {
        symbolTable.relateToOperator(functions->name, functions->op);
        ++functions;
    }
}

} // end anonymous namespace

// Add declarations for all tables of built-in functions.
void TBuiltIns::addTabledBuiltins(int version, EProfile profile, const SpvVersion& spvVersion)
{
    const auto forEachFunction = [&](TString& decls, const BuiltInFunction* function) {
        while (function->op != EOpNull) {
            if (ValidVersion(*function, version, profile, spvVersion))
                AddTabledBuiltin(decls, *function);
            ++function;
        }
    };

    forEachFunction(commonBuiltins, BaseFunctions);
    forEachFunction(stageBuiltins[EShLangFragment], DerivativeFunctions);

    if ((profile == EEsProfile && version >= 320) || (profile != EEsProfile && version >= 450))
        forEachFunction(stageBuiltins[EShLangCompute], DerivativeFunctions);
}

// Relate all tables of built-ins to the AST operators.
void TBuiltIns::relateTabledBuiltins(int /* version */, EProfile /* profile */, const SpvVersion& /* spvVersion */, EShLanguage /* stage */, TSymbolTable& symbolTable)
{
    RelateTabledBuiltins(BaseFunctions, symbolTable);
    RelateTabledBuiltins(DerivativeFunctions, symbolTable);
    RelateTabledBuiltins(CustomFunctions, symbolTable);
}

inline bool IncludeLegacy(int version, EProfile profile, const SpvVersion& spvVersion)
{
    return profile != EEsProfile && (version <= 130 || (spvVersion.spv == 0 && ARBCompatibility) || profile == ECompatibilityProfile);
}

// Construct TBuiltInParseables base class.  This can be used for language-common constructs.
TBuiltInParseables::TBuiltInParseables()
{
}

// Destroy TBuiltInParseables.
TBuiltInParseables::~TBuiltInParseables()
{
}

TBuiltIns::TBuiltIns()
{
    // Set up textual representations for making all the permutations
    // of texturing/imaging functions.
    prefixes[EbtFloat] =  "";
    prefixes[EbtInt]   = "i";
    prefixes[EbtUint]  = "u";
#if !defined(GLSLANG_WEB) && !defined(GLSLANG_ANGLE)
    prefixes[EbtFloat16] = "f16";
    prefixes[EbtInt8]  = "i8";
    prefixes[EbtUint8] = "u8";
    prefixes[EbtInt16]  = "i16";
    prefixes[EbtUint16] = "u16";
#endif

    postfixes[2] = "2";
    postfixes[3] = "3";
    postfixes[4] = "4";

    // Map from symbolic class of texturing dimension to numeric dimensions.
    dimMap[Esd2D] = 2;
    dimMap[Esd3D] = 3;
    dimMap[EsdCube] = 3;
#ifndef GLSLANG_WEB
#ifndef GLSLANG_ANGLE
    dimMap[Esd1D] = 1;
#endif
    dimMap[EsdRect] = 2;
    dimMap[EsdBuffer] = 1;
    dimMap[EsdSubpass] = 2;  // potentially unused for now
#endif
}

TBuiltIns::~TBuiltIns()
{
}


//
// Add all context-independent built-in functions and variables that are present
// for the given version and profile.  Share common ones across stages, otherwise
// make stage-specific entries.
//
// Most built-ins variables can be added as simple text strings.  Some need to
// be added programmatically, which is done later in IdentifyBuiltIns() below.
//
void TBuiltIns::initialize(int version, EProfile profile, const SpvVersion& spvVersion)
{
#ifdef GLSLANG_WEB
    version = 310;
    profile = EEsProfile;
#elif defined(GLSLANG_ANGLE)
    version = 450;
    profile = ECoreProfile;
#endif
    addTabledBuiltins(version, profile, spvVersion);

    //============================================================================
    //
    // Prototypes for built-in functions used repeatly by different shaders
    //
    //============================================================================

#ifndef GLSLANG_WEB
    //
    // Derivatives Functions.
    //
    TString derivativeControls (
        "float dFdxFine(float p);"
        "vec2  dFdxFine(vec2  p);"
        "vec3  dFdxFine(vec3  p);"
        "vec4  dFdxFine(vec4  p);"

        "float dFdyFine(float p);"
        "vec2  dFdyFine(vec2  p);"
        "vec3  dFdyFine(vec3  p);"
        "vec4  dFdyFine(vec4  p);"

        "float fwidthFine(float p);"
        "vec2  fwidthFine(vec2  p);"
        "vec3  fwidthFine(vec3  p);"
        "vec4  fwidthFine(vec4  p);"

        "float dFdxCoarse(float p);"
        "vec2  dFdxCoarse(vec2  p);"
        "vec3  dFdxCoarse(vec3  p);"
        "vec4  dFdxCoarse(vec4  p);"

        "float dFdyCoarse(float p);"
        "vec2  dFdyCoarse(vec2  p);"
        "vec3  dFdyCoarse(vec3  p);"
        "vec4  dFdyCoarse(vec4  p);"

        "float fwidthCoarse(float p);"
        "vec2  fwidthCoarse(vec2  p);"
        "vec3  fwidthCoarse(vec3  p);"
        "vec4  fwidthCoarse(vec4  p);"
    );

#ifndef GLSLANG_ANGLE
    TString derivativesAndControl16bits (
        "float16_t dFdx(float16_t);"
        "f16vec2   dFdx(f16vec2);"
        "f16vec3   dFdx(f16vec3);"
        "f16vec4   dFdx(f16vec4);"

        "float16_t dFdy(float16_t);"
        "f16vec2   dFdy(f16vec2);"
        "f16vec3   dFdy(f16vec3);"
        "f16vec4   dFdy(f16vec4);"

        "float16_t dFdxFine(float16_t);"
        "f16vec2   dFdxFine(f16vec2);"
        "f16vec3   dFdxFine(f16vec3);"
        "f16vec4   dFdxFine(f16vec4);"

        "float16_t dFdyFine(float16_t);"
        "f16vec2   dFdyFine(f16vec2);"
        "f16vec3   dFdyFine(f16vec3);"
        "f16vec4   dFdyFine(f16vec4);"

        "float16_t dFdxCoarse(float16_t);"
        "f16vec2   dFdxCoarse(f16vec2);"
        "f16vec3   dFdxCoarse(f16vec3);"
        "f16vec4   dFdxCoarse(f16vec4);"

        "float16_t dFdyCoarse(float16_t);"
        "f16vec2   dFdyCoarse(f16vec2);"
        "f16vec3   dFdyCoarse(f16vec3);"
        "f16vec4   dFdyCoarse(f16vec4);"

        "float16_t fwidth(float16_t);"
        "f16vec2   fwidth(f16vec2);"
        "f16vec3   fwidth(f16vec3);"
        "f16vec4   fwidth(f16vec4);"

        "float16_t fwidthFine(float16_t);"
        "f16vec2   fwidthFine(f16vec2);"
        "f16vec3   fwidthFine(f16vec3);"
        "f16vec4   fwidthFine(f16vec4);"

        "float16_t fwidthCoarse(float16_t);"
        "f16vec2   fwidthCoarse(f16vec2);"
        "f16vec3   fwidthCoarse(f16vec3);"
        "f16vec4   fwidthCoarse(f16vec4);"
    );

    TString derivativesAndControl64bits (
        "float64_t dFdx(float64_t);"
        "f64vec2   dFdx(f64vec2);"
        "f64vec3   dFdx(f64vec3);"
        "f64vec4   dFdx(f64vec4);"

        "float64_t dFdy(float64_t);"
        "f64vec2   dFdy(f64vec2);"
        "f64vec3   dFdy(f64vec3);"
        "f64vec4   dFdy(f64vec4);"

        "float64_t dFdxFine(float64_t);"
        "f64vec2   dFdxFine(f64vec2);"
        "f64vec3   dFdxFine(f64vec3);"
        "f64vec4   dFdxFine(f64vec4);"

        "float64_t dFdyFine(float64_t);"
        "f64vec2   dFdyFine(f64vec2);"
        "f64vec3   dFdyFine(f64vec3);"
        "f64vec4   dFdyFine(f64vec4);"

        "float64_t dFdxCoarse(float64_t);"
        "f64vec2   dFdxCoarse(f64vec2);"
        "f64vec3   dFdxCoarse(f64vec3);"
        "f64vec4   dFdxCoarse(f64vec4);"

        "float64_t dFdyCoarse(float64_t);"
        "f64vec2   dFdyCoarse(f64vec2);"
        "f64vec3   dFdyCoarse(f64vec3);"
        "f64vec4   dFdyCoarse(f64vec4);"

        "float64_t fwidth(float64_t);"
        "f64vec2   fwidth(f64vec2);"
        "f64vec3   fwidth(f64vec3);"
        "f64vec4   fwidth(f64vec4);"

        "float64_t fwidthFine(float64_t);"
        "f64vec2   fwidthFine(f64vec2);"
        "f64vec3   fwidthFine(f64vec3);"
        "f64vec4   fwidthFine(f64vec4);"

        "float64_t fwidthCoarse(float64_t);"
        "f64vec2   fwidthCoarse(f64vec2);"
        "f64vec3   fwidthCoarse(f64vec3);"
        "f64vec4   fwidthCoarse(f64vec4);"
    );

    //============================================================================
    //
    // Prototypes for built-in functions seen by both vertex and fragment shaders.
    //
    //============================================================================

    //
    // double functions added to desktop 4.00, but not fma, frexp, ldexp, or pack/unpack
    //
    if (profile != EEsProfile && version >= 150) {  // ARB_gpu_shader_fp64
        commonBuiltins.append(

            "double sqrt(double);"
            "dvec2  sqrt(dvec2);"
            "dvec3  sqrt(dvec3);"
            "dvec4  sqrt(dvec4);"

            "double inversesqrt(double);"
            "dvec2  inversesqrt(dvec2);"
            "dvec3  inversesqrt(dvec3);"
            "dvec4  inversesqrt(dvec4);"

            "double abs(double);"
            "dvec2  abs(dvec2);"
            "dvec3  abs(dvec3);"
            "dvec4  abs(dvec4);"

            "double sign(double);"
            "dvec2  sign(dvec2);"
            "dvec3  sign(dvec3);"
            "dvec4  sign(dvec4);"

            "double floor(double);"
            "dvec2  floor(dvec2);"
            "dvec3  floor(dvec3);"
            "dvec4  floor(dvec4);"

            "double trunc(double);"
            "dvec2  trunc(dvec2);"
            "dvec3  trunc(dvec3);"
            "dvec4  trunc(dvec4);"

            "double round(double);"
            "dvec2  round(dvec2);"
            "dvec3  round(dvec3);"
            "dvec4  round(dvec4);"

            "double roundEven(double);"
            "dvec2  roundEven(dvec2);"
            "dvec3  roundEven(dvec3);"
            "dvec4  roundEven(dvec4);"

            "double ceil(double);"
            "dvec2  ceil(dvec2);"
            "dvec3  ceil(dvec3);"
            "dvec4  ceil(dvec4);"

            "double fract(double);"
            "dvec2  fract(dvec2);"
            "dvec3  fract(dvec3);"
            "dvec4  fract(dvec4);"

            "double mod(double, double);"
            "dvec2  mod(dvec2 , double);"
            "dvec3  mod(dvec3 , double);"
            "dvec4  mod(dvec4 , double);"
            "dvec2  mod(dvec2 , dvec2);"
            "dvec3  mod(dvec3 , dvec3);"
            "dvec4  mod(dvec4 , dvec4);"

            "double modf(double, out double);"
            "dvec2  modf(dvec2,  out dvec2);"
            "dvec3  modf(dvec3,  out dvec3);"
            "dvec4  modf(dvec4,  out dvec4);"

            "double min(double, double);"
            "dvec2  min(dvec2,  double);"
            "dvec3  min(dvec3,  double);"
            "dvec4  min(dvec4,  double);"
            "dvec2  min(dvec2,  dvec2);"
            "dvec3  min(dvec3,  dvec3);"
            "dvec4  min(dvec4,  dvec4);"

            "double max(double, double);"
            "dvec2  max(dvec2 , double);"
            "dvec3  max(dvec3 , double);"
            "dvec4  max(dvec4 , double);"
            "dvec2  max(dvec2 , dvec2);"
            "dvec3  max(dvec3 , dvec3);"
            "dvec4  max(dvec4 , dvec4);"

            "double clamp(double, double, double);"
            "dvec2  clamp(dvec2 , double, double);"
            "dvec3  clamp(dvec3 , double, double);"
            "dvec4  clamp(dvec4 , double, double);"
            "dvec2  clamp(dvec2 , dvec2 , dvec2);"
            "dvec3  clamp(dvec3 , dvec3 , dvec3);"
            "dvec4  clamp(dvec4 , dvec4 , dvec4);"

            "double mix(double, double, double);"
            "dvec2  mix(dvec2,  dvec2,  double);"
            "dvec3  mix(dvec3,  dvec3,  double);"
            "dvec4  mix(dvec4,  dvec4,  double);"
            "dvec2  mix(dvec2,  dvec2,  dvec2);"
            "dvec3  mix(dvec3,  dvec3,  dvec3);"
            "dvec4  mix(dvec4,  dvec4,  dvec4);"
            "double mix(double, double, bool);"
            "dvec2  mix(dvec2,  dvec2,  bvec2);"
            "dvec3  mix(dvec3,  dvec3,  bvec3);"
            "dvec4  mix(dvec4,  dvec4,  bvec4);"

            "double step(double, double);"
            "dvec2  step(dvec2 , dvec2);"
            "dvec3  step(dvec3 , dvec3);"
            "dvec4  step(dvec4 , dvec4);"
            "dvec2  step(double, dvec2);"
            "dvec3  step(double, dvec3);"
            "dvec4  step(double, dvec4);"

            "double smoothstep(double, double, double);"
            "dvec2  smoothstep(dvec2 , dvec2 , dvec2);"
            "dvec3  smoothstep(dvec3 , dvec3 , dvec3);"
            "dvec4  smoothstep(dvec4 , dvec4 , dvec4);"
            "dvec2  smoothstep(double, double, dvec2);"
            "dvec3  smoothstep(double, double, dvec3);"
            "dvec4  smoothstep(double, double, dvec4);"

            "bool  isnan(double);"
            "bvec2 isnan(dvec2);"
            "bvec3 isnan(dvec3);"
            "bvec4 isnan(dvec4);"

            "bool  isinf(double);"
            "bvec2 isinf(dvec2);"
            "bvec3 isinf(dvec3);"
            "bvec4 isinf(dvec4);"

            "double length(double);"
            "double length(dvec2);"
            "double length(dvec3);"
            "double length(dvec4);"

            "double distance(double, double);"
            "double distance(dvec2 , dvec2);"
            "double distance(dvec3 , dvec3);"
            "double distance(dvec4 , dvec4);"

            "double dot(double, double);"
            "double dot(dvec2 , dvec2);"
            "double dot(dvec3 , dvec3);"
            "double dot(dvec4 , dvec4);"

            "dvec3 cross(dvec3, dvec3);"

            "double normalize(double);"
            "dvec2  normalize(dvec2);"
            "dvec3  normalize(dvec3);"
            "dvec4  normalize(dvec4);"

            "double faceforward(double, double, double);"
            "dvec2  faceforward(dvec2,  dvec2,  dvec2);"
            "dvec3  faceforward(dvec3,  dvec3,  dvec3);"
            "dvec4  faceforward(dvec4,  dvec4,  dvec4);"

            "double reflect(double, double);"
            "dvec2  reflect(dvec2 , dvec2 );"
            "dvec3  reflect(dvec3 , dvec3 );"
            "dvec4  reflect(dvec4 , dvec4 );"

            "double refract(double, double, double);"
            "dvec2  refract(dvec2 , dvec2 , double);"
            "dvec3  refract(dvec3 , dvec3 , double);"
            "dvec4  refract(dvec4 , dvec4 , double);"

            "dmat2 matrixCompMult(dmat2, dmat2);"
            "dmat3 matrixCompMult(dmat3, dmat3);"
            "dmat4 matrixCompMult(dmat4, dmat4);"
            "dmat2x3 matrixCompMult(dmat2x3, dmat2x3);"
            "dmat2x4 matrixCompMult(dmat2x4, dmat2x4);"
            "dmat3x2 matrixCompMult(dmat3x2, dmat3x2);"
            "dmat3x4 matrixCompMult(dmat3x4, dmat3x4);"
            "dmat4x2 matrixCompMult(dmat4x2, dmat4x2);"
            "dmat4x3 matrixCompMult(dmat4x3, dmat4x3);"

            "dmat2   outerProduct(dvec2, dvec2);"
            "dmat3   outerProduct(dvec3, dvec3);"
            "dmat4   outerProduct(dvec4, dvec4);"
            "dmat2x3 outerProduct(dvec3, dvec2);"
            "dmat3x2 outerProduct(dvec2, dvec3);"
            "dmat2x4 outerProduct(dvec4, dvec2);"
            "dmat4x2 outerProduct(dvec2, dvec4);"
            "dmat3x4 outerProduct(dvec4, dvec3);"
            "dmat4x3 outerProduct(dvec3, dvec4);"

            "dmat2   transpose(dmat2);"
            "dmat3   transpose(dmat3);"
            "dmat4   transpose(dmat4);"
            "dmat2x3 transpose(dmat3x2);"
            "dmat3x2 transpose(dmat2x3);"
            "dmat2x4 transpose(dmat4x2);"
            "dmat4x2 transpose(dmat2x4);"
            "dmat3x4 transpose(dmat4x3);"
            "dmat4x3 transpose(dmat3x4);"

            "double determinant(dmat2);"
            "double determinant(dmat3);"
            "double determinant(dmat4);"

            "dmat2 inverse(dmat2);"
            "dmat3 inverse(dmat3);"
            "dmat4 inverse(dmat4);"

            "bvec2 lessThan(dvec2, dvec2);"
            "bvec3 lessThan(dvec3, dvec3);"
            "bvec4 lessThan(dvec4, dvec4);"

            "bvec2 lessThanEqual(dvec2, dvec2);"
            "bvec3 lessThanEqual(dvec3, dvec3);"
            "bvec4 lessThanEqual(dvec4, dvec4);"

            "bvec2 greaterThan(dvec2, dvec2);"
            "bvec3 greaterThan(dvec3, dvec3);"
            "bvec4 greaterThan(dvec4, dvec4);"

            "bvec2 greaterThanEqual(dvec2, dvec2);"
            "bvec3 greaterThanEqual(dvec3, dvec3);"
            "bvec4 greaterThanEqual(dvec4, dvec4);"

            "bvec2 equal(dvec2, dvec2);"
            "bvec3 equal(dvec3, dvec3);"
            "bvec4 equal(dvec4, dvec4);"

            "bvec2 notEqual(dvec2, dvec2);"
            "bvec3 notEqual(dvec3, dvec3);"
            "bvec4 notEqual(dvec4, dvec4);"

            "\n");
    }

    if (profile != EEsProfile && version >= 450) {
        commonBuiltins.append(

            "int64_t abs(int64_t);"
            "i64vec2 abs(i64vec2);"
            "i64vec3 abs(i64vec3);"
            "i64vec4 abs(i64vec4);"

            "int64_t sign(int64_t);"
            "i64vec2 sign(i64vec2);"
            "i64vec3 sign(i64vec3);"
            "i64vec4 sign(i64vec4);"

            "int64_t  min(int64_t,  int64_t);"
            "i64vec2  min(i64vec2,  int64_t);"
            "i64vec3  min(i64vec3,  int64_t);"
            "i64vec4  min(i64vec4,  int64_t);"
            "i64vec2  min(i64vec2,  i64vec2);"
            "i64vec3  min(i64vec3,  i64vec3);"
            "i64vec4  min(i64vec4,  i64vec4);"
            "uint64_t min(uint64_t, uint64_t);"
            "u64vec2  min(u64vec2,  uint64_t);"
            "u64vec3  min(u64vec3,  uint64_t);"
            "u64vec4  min(u64vec4,  uint64_t);"
            "u64vec2  min(u64vec2,  u64vec2);"
            "u64vec3  min(u64vec3,  u64vec3);"
            "u64vec4  min(u64vec4,  u64vec4);"

            "int64_t  max(int64_t,  int64_t);"
            "i64vec2  max(i64vec2,  int64_t);"
            "i64vec3  max(i64vec3,  int64_t);"
            "i64vec4  max(i64vec4,  int64_t);"
            "i64vec2  max(i64vec2,  i64vec2);"
            "i64vec3  max(i64vec3,  i64vec3);"
            "i64vec4  max(i64vec4,  i64vec4);"
            "uint64_t max(uint64_t, uint64_t);"
            "u64vec2  max(u64vec2,  uint64_t);"
            "u64vec3  max(u64vec3,  uint64_t);"
            "u64vec4  max(u64vec4,  uint64_t);"
            "u64vec2  max(u64vec2,  u64vec2);"
            "u64vec3  max(u64vec3,  u64vec3);"
            "u64vec4  max(u64vec4,  u64vec4);"

            "int64_t  clamp(int64_t,  int64_t,  int64_t);"
            "i64vec2  clamp(i64vec2,  int64_t,  int64_t);"
            "i64vec3  clamp(i64vec3,  int64_t,  int64_t);"
            "i64vec4  clamp(i64vec4,  int64_t,  int64_t);"
            "i64vec2  clamp(i64vec2,  i64vec2,  i64vec2);"
            "i64vec3  clamp(i64vec3,  i64vec3,  i64vec3);"
            "i64vec4  clamp(i64vec4,  i64vec4,  i64vec4);"
            "uint64_t clamp(uint64_t, uint64_t, uint64_t);"
            "u64vec2  clamp(u64vec2,  uint64_t, uint64_t);"
            "u64vec3  clamp(u64vec3,  uint64_t, uint64_t);"
            "u64vec4  clamp(u64vec4,  uint64_t, uint64_t);"
            "u64vec2  clamp(u64vec2,  u64vec2,  u64vec2);"
            "u64vec3  clamp(u64vec3,  u64vec3,  u64vec3);"
            "u64vec4  clamp(u64vec4,  u64vec4,  u64vec4);"

            "int64_t  mix(int64_t,  int64_t,  bool);"
            "i64vec2  mix(i64vec2,  i64vec2,  bvec2);"
            "i64vec3  mix(i64vec3,  i64vec3,  bvec3);"
            "i64vec4  mix(i64vec4,  i64vec4,  bvec4);"
            "uint64_t mix(uint64_t, uint64_t, bool);"
            "u64vec2  mix(u64vec2,  u64vec2,  bvec2);"
            "u64vec3  mix(u64vec3,  u64vec3,  bvec3);"
            "u64vec4  mix(u64vec4,  u64vec4,  bvec4);"

            "int64_t doubleBitsToInt64(double);"
            "i64vec2 doubleBitsToInt64(dvec2);"
            "i64vec3 doubleBitsToInt64(dvec3);"
            "i64vec4 doubleBitsToInt64(dvec4);"

            "uint64_t doubleBitsToUint64(double);"
            "u64vec2  doubleBitsToUint64(dvec2);"
            "u64vec3  doubleBitsToUint64(dvec3);"
            "u64vec4  doubleBitsToUint64(dvec4);"

            "double int64BitsToDouble(int64_t);"
            "dvec2  int64BitsToDouble(i64vec2);"
            "dvec3  int64BitsToDouble(i64vec3);"
            "dvec4  int64BitsToDouble(i64vec4);"

            "double uint64BitsToDouble(uint64_t);"
            "dvec2  uint64BitsToDouble(u64vec2);"
            "dvec3  uint64BitsToDouble(u64vec3);"
            "dvec4  uint64BitsToDouble(u64vec4);"

            "int64_t  packInt2x32(ivec2);"
            "uint64_t packUint2x32(uvec2);"
            "ivec2    unpackInt2x32(int64_t);"
            "uvec2    unpackUint2x32(uint64_t);"

            "bvec2 lessThan(i64vec2, i64vec2);"
            "bvec3 lessThan(i64vec3, i64vec3);"
            "bvec4 lessThan(i64vec4, i64vec4);"
            "bvec2 lessThan(u64vec2, u64vec2);"
            "bvec3 lessThan(u64vec3, u64vec3);"
            "bvec4 lessThan(u64vec4, u64vec4);"

            "bvec2 lessThanEqual(i64vec2, i64vec2);"
            "bvec3 lessThanEqual(i64vec3, i64vec3);"
            "bvec4 lessThanEqual(i64vec4, i64vec4);"
            "bvec2 lessThanEqual(u64vec2, u64vec2);"
            "bvec3 lessThanEqual(u64vec3, u64vec3);"
            "bvec4 lessThanEqual(u64vec4, u64vec4);"

            "bvec2 greaterThan(i64vec2, i64vec2);"
            "bvec3 greaterThan(i64vec3, i64vec3);"
            "bvec4 greaterThan(i64vec4, i64vec4);"
            "bvec2 greaterThan(u64vec2, u64vec2);"
            "bvec3 greaterThan(u64vec3, u64vec3);"
            "bvec4 greaterThan(u64vec4, u64vec4);"

            "bvec2 greaterThanEqual(i64vec2, i64vec2);"
            "bvec3 greaterThanEqual(i64vec3, i64vec3);"
            "bvec4 greaterThanEqual(i64vec4, i64vec4);"
            "bvec2 greaterThanEqual(u64vec2, u64vec2);"
            "bvec3 greaterThanEqual(u64vec3, u64vec3);"
            "bvec4 greaterThanEqual(u64vec4, u64vec4);"

            "bvec2 equal(i64vec2, i64vec2);"
            "bvec3 equal(i64vec3, i64vec3);"
            "bvec4 equal(i64vec4, i64vec4);"
            "bvec2 equal(u64vec2, u64vec2);"
            "bvec3 equal(u64vec3, u64vec3);"
            "bvec4 equal(u64vec4, u64vec4);"

            "bvec2 notEqual(i64vec2, i64vec2);"
            "bvec3 notEqual(i64vec3, i64vec3);"
            "bvec4 notEqual(i64vec4, i64vec4);"
            "bvec2 notEqual(u64vec2, u64vec2);"
            "bvec3 notEqual(u64vec3, u64vec3);"
            "bvec4 notEqual(u64vec4, u64vec4);"

            "int64_t findLSB(int64_t);"
            "i64vec2 findLSB(i64vec2);"
            "i64vec3 findLSB(i64vec3);"
            "i64vec4 findLSB(i64vec4);"

            "int64_t findLSB(uint64_t);"
            "i64vec2 findLSB(u64vec2);"
            "i64vec3 findLSB(u64vec3);"
            "i64vec4 findLSB(u64vec4);"

            "int64_t findMSB(int64_t);"
            "i64vec2 findMSB(i64vec2);"
            "i64vec3 findMSB(i64vec3);"
            "i64vec4 findMSB(i64vec4);"

            "int64_t findMSB(uint64_t);"
            "i64vec2 findMSB(u64vec2);"
            "i64vec3 findMSB(u64vec3);"
            "i64vec4 findMSB(u64vec4);"

            "\n"
        );
    }

    // GL_AMD_shader_trinary_minmax
    if (profile != EEsProfile && version >= 430) {
        commonBuiltins.append(
            "float min3(float, float, float);"
            "vec2  min3(vec2,  vec2,  vec2);"
            "vec3  min3(vec3,  vec3,  vec3);"
            "vec4  min3(vec4,  vec4,  vec4);"

            "int   min3(int,   int,   int);"
            "ivec2 min3(ivec2, ivec2, ivec2);"
            "ivec3 min3(ivec3, ivec3, ivec3);"
            "ivec4 min3(ivec4, ivec4, ivec4);"

            "uint  min3(uint,  uint,  uint);"
            "uvec2 min3(uvec2, uvec2, uvec2);"
            "uvec3 min3(uvec3, uvec3, uvec3);"
            "uvec4 min3(uvec4, uvec4, uvec4);"

            "float max3(float, float, float);"
            "vec2  max3(vec2,  vec2,  vec2);"
            "vec3  max3(vec3,  vec3,  vec3);"
            "vec4  max3(vec4,  vec4,  vec4);"

            "int   max3(int,   int,   int);"
            "ivec2 max3(ivec2, ivec2, ivec2);"
            "ivec3 max3(ivec3, ivec3, ivec3);"
            "ivec4 max3(ivec4, ivec4, ivec4);"

            "uint  max3(uint,  uint,  uint);"
            "uvec2 max3(uvec2, uvec2, uvec2);"
            "uvec3 max3(uvec3, uvec3, uvec3);"
            "uvec4 max3(uvec4, uvec4, uvec4);"

            "float mid3(float, float, float);"
            "vec2  mid3(vec2,  vec2,  vec2);"
            "vec3  mid3(vec3,  vec3,  vec3);"
            "vec4  mid3(vec4,  vec4,  vec4);"

            "int   mid3(int,   int,   int);"
            "ivec2 mid3(ivec2, ivec2, ivec2);"
            "ivec3 mid3(ivec3, ivec3, ivec3);"
            "ivec4 mid3(ivec4, ivec4, ivec4);"

            "uint  mid3(uint,  uint,  uint);"
            "uvec2 mid3(uvec2, uvec2, uvec2);"
            "uvec3 mid3(uvec3, uvec3, uvec3);"
            "uvec4 mid3(uvec4, uvec4, uvec4);"

            "float16_t min3(float16_t, float16_t, float16_t);"
            "f16vec2   min3(f16vec2,   f16vec2,   f16vec2);"
            "f16vec3   min3(f16vec3,   f16vec3,   f16vec3);"
            "f16vec4   min3(f16vec4,   f16vec4,   f16vec4);"

            "float16_t max3(float16_t, float16_t, float16_t);"
            "f16vec2   max3(f16vec2,   f16vec2,   f16vec2);"
            "f16vec3   max3(f16vec3,   f16vec3,   f16vec3);"
            "f16vec4   max3(f16vec4,   f16vec4,   f16vec4);"

            "float16_t mid3(float16_t, float16_t, float16_t);"
            "f16vec2   mid3(f16vec2,   f16vec2,   f16vec2);"
            "f16vec3   mid3(f16vec3,   f16vec3,   f16vec3);"
            "f16vec4   mid3(f16vec4,   f16vec4,   f16vec4);"

            "int16_t   min3(int16_t,   int16_t,   int16_t);"
            "i16vec2   min3(i16vec2,   i16vec2,   i16vec2);"
            "i16vec3   min3(i16vec3,   i16vec3,   i16vec3);"
            "i16vec4   min3(i16vec4,   i16vec4,   i16vec4);"

            "int16_t   max3(int16_t,   int16_t,   int16_t);"
            "i16vec2   max3(i16vec2,   i16vec2,   i16vec2);"
            "i16vec3   max3(i16vec3,   i16vec3,   i16vec3);"
            "i16vec4   max3(i16vec4,   i16vec4,   i16vec4);"

            "int16_t   mid3(int16_t,   int16_t,   int16_t);"
            "i16vec2   mid3(i16vec2,   i16vec2,   i16vec2);"
            "i16vec3   mid3(i16vec3,   i16vec3,   i16vec3);"
            "i16vec4   mid3(i16vec4,   i16vec4,   i16vec4);"

            "uint16_t  min3(uint16_t,  uint16_t,  uint16_t);"
            "u16vec2   min3(u16vec2,   u16vec2,   u16vec2);"
            "u16vec3   min3(u16vec3,   u16vec3,   u16vec3);"
            "u16vec4   min3(u16vec4,   u16vec4,   u16vec4);"

            "uint16_t  max3(uint16_t,  uint16_t,  uint16_t);"
            "u16vec2   max3(u16vec2,   u16vec2,   u16vec2);"
            "u16vec3   max3(u16vec3,   u16vec3,   u16vec3);"
            "u16vec4   max3(u16vec4,   u16vec4,   u16vec4);"

            "uint16_t  mid3(uint16_t,  uint16_t,  uint16_t);"
            "u16vec2   mid3(u16vec2,   u16vec2,   u16vec2);"
            "u16vec3   mid3(u16vec3,   u16vec3,   u16vec3);"
            "u16vec4   mid3(u16vec4,   u16vec4,   u16vec4);"

            "\n"
        );
    }
#endif // !GLSLANG_ANGLE

    if ((profile == EEsProfile && version >= 310) ||
        (profile != EEsProfile && version >= 430)) {
        commonBuiltins.append(
            "uint atomicAdd(coherent volatile inout uint, uint, int, int, int);"
            " int atomicAdd(coherent volatile inout  int,  int, int, int, int);"

            "uint atomicMin(coherent volatile inout uint, uint, int, int, int);"
            " int atomicMin(coherent volatile inout  int,  int, int, int, int);"

            "uint atomicMax(coherent volatile inout uint, uint, int, int, int);"
            " int atomicMax(coherent volatile inout  int,  int, int, int, int);"

            "uint atomicAnd(coherent volatile inout uint, uint, int, int, int);"
            " int atomicAnd(coherent volatile inout  int,  int, int, int, int);"

            "uint atomicOr (coherent volatile inout uint, uint, int, int, int);"
            " int atomicOr (coherent volatile inout  int,  int, int, int, int);"

            "uint atomicXor(coherent volatile inout uint, uint, int, int, int);"
            " int atomicXor(coherent volatile inout  int,  int, int, int, int);"

            "uint atomicExchange(coherent volatile inout uint, uint, int, int, int);"
            " int atomicExchange(coherent volatile inout  int,  int, int, int, int);"

            "uint atomicCompSwap(coherent volatile inout uint, uint, uint, int, int, int, int, int);"
            " int atomicCompSwap(coherent volatile inout  int,  int,  int, int, int, int, int, int);"

            "uint atomicLoad(coherent volatile in uint, int, int, int);"
            " int atomicLoad(coherent volatile in  int, int, int, int);"

            "void atomicStore(coherent volatile out uint, uint, int, int, int);"
            "void atomicStore(coherent volatile out  int,  int, int, int, int);"

            "\n");
    }

#ifndef GLSLANG_ANGLE
    if (profile != EEsProfile && version >= 440) {
        commonBuiltins.append(
            "uint64_t atomicMin(coherent volatile inout uint64_t, uint64_t);"
            " int64_t atomicMin(coherent volatile inout  int64_t,  int64_t);"
            "uint64_t atomicMin(coherent volatile inout uint64_t, uint64_t, int, int, int);"
            " int64_t atomicMin(coherent volatile inout  int64_t,  int64_t, int, int, int);"

            "uint64_t atomicMax(coherent volatile inout uint64_t, uint64_t);"
            " int64_t atomicMax(coherent volatile inout  int64_t,  int64_t);"
            "uint64_t atomicMax(coherent volatile inout uint64_t, uint64_t, int, int, int);"
            " int64_t atomicMax(coherent volatile inout  int64_t,  int64_t, int, int, int);"

            "uint64_t atomicAnd(coherent volatile inout uint64_t, uint64_t);"
            " int64_t atomicAnd(coherent volatile inout  int64_t,  int64_t);"
            "uint64_t atomicAnd(coherent volatile inout uint64_t, uint64_t, int, int, int);"
            " int64_t atomicAnd(coherent volatile inout  int64_t,  int64_t, int, int, int);"

            "uint64_t atomicOr (coherent volatile inout uint64_t, uint64_t);"
            " int64_t atomicOr (coherent volatile inout  int64_t,  int64_t);"
            "uint64_t atomicOr (coherent volatile inout uint64_t, uint64_t, int, int, int);"
            " int64_t atomicOr (coherent volatile inout  int64_t,  int64_t, int, int, int);"

            "uint64_t atomicXor(coherent volatile inout uint64_t, uint64_t);"
            " int64_t atomicXor(coherent volatile inout  int64_t,  int64_t);"
            "uint64_t atomicXor(coherent volatile inout uint64_t, uint64_t, int, int, int);"
            " int64_t atomicXor(coherent volatile inout  int64_t,  int64_t, int, int, int);"

            "uint64_t atomicAdd(coherent volatile inout uint64_t, uint64_t);"
            " int64_t atomicAdd(coherent volatile inout  int64_t,  int64_t);"
            "uint64_t atomicAdd(coherent volatile inout uint64_t, uint64_t, int, int, int);"
            " int64_t atomicAdd(coherent volatile inout  int64_t,  int64_t, int, int, int);"
            "   float atomicAdd(coherent volatile inout float, float);"
            "   float atomicAdd(coherent volatile inout float, float, int, int, int);"
            "  double atomicAdd(coherent volatile inout double, double);"
            "  double atomicAdd(coherent volatile inout double, double, int, int, int);"

            "uint64_t atomicExchange(coherent volatile inout uint64_t, uint64_t);"
            " int64_t atomicExchange(coherent volatile inout  int64_t,  int64_t);"
            "uint64_t atomicExchange(coherent volatile inout uint64_t, uint64_t, int, int, int);"
            " int64_t atomicExchange(coherent volatile inout  int64_t,  int64_t, int, int, int);"
            "   float atomicExchange(coherent volatile inout float, float);"
            "   float atomicExchange(coherent volatile inout float, float, int, int, int);"
            "  double atomicExchange(coherent volatile inout double, double);"
            "  double atomicExchange(coherent volatile inout double, double, int, int, int);"

            "uint64_t atomicCompSwap(coherent volatile inout uint64_t, uint64_t, uint64_t);"
            " int64_t atomicCompSwap(coherent volatile inout  int64_t,  int64_t,  int64_t);"
            "uint64_t atomicCompSwap(coherent volatile inout uint64_t, uint64_t, uint64_t, int, int, int, int, int);"
            " int64_t atomicCompSwap(coherent volatile inout  int64_t,  int64_t,  int64_t, int, int, int, int, int);"

            "uint64_t atomicLoad(coherent volatile in uint64_t, int, int, int);"
            " int64_t atomicLoad(coherent volatile in  int64_t, int, int, int);"
            "   float atomicLoad(coherent volatile in float, int, int, int);"
            "  double atomicLoad(coherent volatile in double, int, int, int);"

            "void atomicStore(coherent volatile out uint64_t, uint64_t, int, int, int);"
            "void atomicStore(coherent volatile out  int64_t,  int64_t, int, int, int);"
            "void atomicStore(coherent volatile out float, float, int, int, int);"
            "void atomicStore(coherent volatile out double, double, int, int, int);"
            "\n");
    }
#endif // !GLSLANG_ANGLE
#endif // !GLSLANG_WEB

    if ((profile == EEsProfile && version >= 300) ||
        (profile != EEsProfile && version >= 150)) { // GL_ARB_shader_bit_encoding
        commonBuiltins.append(
            "int   floatBitsToInt(highp float value);"
            "ivec2 floatBitsToInt(highp vec2  value);"
            "ivec3 floatBitsToInt(highp vec3  value);"
            "ivec4 floatBitsToInt(highp vec4  value);"

            "uint  floatBitsToUint(highp float value);"
            "uvec2 floatBitsToUint(highp vec2  value);"
            "uvec3 floatBitsToUint(highp vec3  value);"
            "uvec4 floatBitsToUint(highp vec4  value);"

            "float intBitsToFloat(highp int   value);"
            "vec2  intBitsToFloat(highp ivec2 value);"
            "vec3  intBitsToFloat(highp ivec3 value);"
            "vec4  intBitsToFloat(highp ivec4 value);"

            "float uintBitsToFloat(highp uint  value);"
            "vec2  uintBitsToFloat(highp uvec2 value);"
            "vec3  uintBitsToFloat(highp uvec3 value);"
            "vec4  uintBitsToFloat(highp uvec4 value);"

            "\n");
    }

#ifndef GLSLANG_WEB
    if ((profile != EEsProfile && version >= 400) ||
        (profile == EEsProfile && version >= 310)) {    // GL_OES_gpu_shader5

        commonBuiltins.append(
            "float  fma(float,  float,  float );"
            "vec2   fma(vec2,   vec2,   vec2  );"
            "vec3   fma(vec3,   vec3,   vec3  );"
            "vec4   fma(vec4,   vec4,   vec4  );"
            "\n");
    }

#ifndef GLSLANG_ANGLE
    if (profile != EEsProfile && version >= 150) {  // ARB_gpu_shader_fp64
            commonBuiltins.append(
                "double fma(double, double, double);"
                "dvec2  fma(dvec2,  dvec2,  dvec2 );"
                "dvec3  fma(dvec3,  dvec3,  dvec3 );"
                "dvec4  fma(dvec4,  dvec4,  dvec4 );"
                "\n");
    }
#endif

    if ((profile == EEsProfile && version >= 310) ||
        (profile != EEsProfile && version >= 400)) {
        commonBuiltins.append(
            "float frexp(highp float, out highp int);"
            "vec2  frexp(highp vec2,  out highp ivec2);"
            "vec3  frexp(highp vec3,  out highp ivec3);"
            "vec4  frexp(highp vec4,  out highp ivec4);"

            "float ldexp(highp float, highp int);"
            "vec2  ldexp(highp vec2,  highp ivec2);"
            "vec3  ldexp(highp vec3,  highp ivec3);"
            "vec4  ldexp(highp vec4,  highp ivec4);"

            "\n");
    }

#ifndef GLSLANG_ANGLE
    if (profile != EEsProfile && version >= 150) { // ARB_gpu_shader_fp64
        commonBuiltins.append(
            "double frexp(double, out int);"
            "dvec2  frexp( dvec2, out ivec2);"
            "dvec3  frexp( dvec3, out ivec3);"
            "dvec4  frexp( dvec4, out ivec4);"

            "double ldexp(double, int);"
            "dvec2  ldexp( dvec2, ivec2);"
            "dvec3  ldexp( dvec3, ivec3);"
            "dvec4  ldexp( dvec4, ivec4);"

            "double packDouble2x32(uvec2);"
            "uvec2 unpackDouble2x32(double);"

            "\n");
    }
#endif
#endif

    if ((profile == EEsProfile && version >= 300) ||
        (profile != EEsProfile && version >= 150)) {
        commonBuiltins.append(
            "highp uint packUnorm2x16(vec2);"
                  "vec2 unpackUnorm2x16(highp uint);"
            "\n");
    }

    if ((profile == EEsProfile && version >= 300) ||
        (profile != EEsProfile && version >= 150)) {
        commonBuiltins.append(
            "highp uint packSnorm2x16(vec2);"
            "      vec2 unpackSnorm2x16(highp uint);"
            "highp uint packHalf2x16(vec2);"
            "\n");
    }

    if (profile == EEsProfile && version >= 300) {
        commonBuiltins.append(
            "mediump vec2 unpackHalf2x16(highp uint);"
            "\n");
    } else if (profile != EEsProfile && version >= 150) {
        commonBuiltins.append(
            "        vec2 unpackHalf2x16(highp uint);"
            "\n");
    }

#ifndef GLSLANG_WEB
    if ((profile == EEsProfile && version >= 310) ||
        (profile != EEsProfile && version >= 150)) {
        commonBuiltins.append(
            "highp uint packSnorm4x8(vec4);"
            "highp uint packUnorm4x8(vec4);"
            "\n");
    }

    if (profile == EEsProfile && version >= 310) {
        commonBuiltins.append(
            "mediump vec4 unpackSnorm4x8(highp uint);"
            "mediump vec4 unpackUnorm4x8(highp uint);"
            "\n");
    } else if (profile != EEsProfile && version >= 150) {
        commonBuiltins.append(
                    "vec4 unpackSnorm4x8(highp uint);"
                    "vec4 unpackUnorm4x8(highp uint);"
            "\n");
    }
#endif

    //
    // Matrix Functions.
    //
    commonBuiltins.append(
        "mat2 matrixCompMult(mat2 x, mat2 y);"
        "mat3 matrixCompMult(mat3 x, mat3 y);"
        "mat4 matrixCompMult(mat4 x, mat4 y);"

        "\n");

    // 120 is correct for both ES and desktop
    if (version >= 120) {
        commonBuiltins.append(
            "mat2   outerProduct(vec2 c, vec2 r);"
            "mat3   outerProduct(vec3 c, vec3 r);"
            "mat4   outerProduct(vec4 c, vec4 r);"
            "mat2x3 outerProduct(vec3 c, vec2 r);"
            "mat3x2 outerProduct(vec2 c, vec3 r);"
            "mat2x4 outerProduct(vec4 c, vec2 r);"
            "mat4x2 outerProduct(vec2 c, vec4 r);"
            "mat3x4 outerProduct(vec4 c, vec3 r);"
            "mat4x3 outerProduct(vec3 c, vec4 r);"

            "mat2   transpose(mat2   m);"
            "mat3   transpose(mat3   m);"
            "mat4   transpose(mat4   m);"
            "mat2x3 transpose(mat3x2 m);"
            "mat3x2 transpose(mat2x3 m);"
            "mat2x4 transpose(mat4x2 m);"
            "mat4x2 transpose(mat2x4 m);"
            "mat3x4 transpose(mat4x3 m);"
            "mat4x3 transpose(mat3x4 m);"

            "mat2x3 matrixCompMult(mat2x3, mat2x3);"
            "mat2x4 matrixCompMult(mat2x4, mat2x4);"
            "mat3x2 matrixCompMult(mat3x2, mat3x2);"
            "mat3x4 matrixCompMult(mat3x4, mat3x4);"
            "mat4x2 matrixCompMult(mat4x2, mat4x2);"
            "mat4x3 matrixCompMult(mat4x3, mat4x3);"

            "\n");

        // 150 is correct for both ES and desktop
        if (version >= 150) {
            commonBuiltins.append(
                "float determinant(mat2 m);"
                "float determinant(mat3 m);"
                "float determinant(mat4 m);"

                "mat2 inverse(mat2 m);"
                "mat3 inverse(mat3 m);"
                "mat4 inverse(mat4 m);"

                "\n");
        }
    }

#ifndef GLSLANG_WEB
#ifndef GLSLANG_ANGLE
    //
    // Original-style texture functions existing in all stages.
    // (Per-stage functions below.)
    //
    if ((profile == EEsProfile && version == 100) ||
         profile == ECompatibilityProfile ||
        (profile == ECoreProfile && version < 420) ||
         profile == ENoProfile) {
        if (spvVersion.spv == 0) {
            commonBuiltins.append(
                "vec4 texture2D(sampler2D, vec2);"

                "vec4 texture2DProj(sampler2D, vec3);"
                "vec4 texture2DProj(sampler2D, vec4);"

                "vec4 texture3D(sampler3D, vec3);"     // OES_texture_3D, but caught by keyword check
                "vec4 texture3DProj(sampler3D, vec4);" // OES_texture_3D, but caught by keyword check

                "vec4 textureCube(samplerCube, vec3);"

                "vec4 texture2DArray(sampler2DArray, vec3);" // GL_EXT_texture_array

                "\n");
        }
    }

    if ( profile == ECompatibilityProfile ||
        (profile == ECoreProfile && version < 420) ||
         profile == ENoProfile) {
        if (spvVersion.spv == 0) {
            commonBuiltins.append(
                "vec4 texture1D(sampler1D, float);"

                "vec4 texture1DProj(sampler1D, vec2);"
                "vec4 texture1DProj(sampler1D, vec4);"

                "vec4 shadow1D(sampler1DShadow, vec3);"
                "vec4 shadow2D(sampler2DShadow, vec3);"
                "vec4 shadow1DProj(sampler1DShadow, vec4);"
                "vec4 shadow2DProj(sampler2DShadow, vec4);"

                "vec4 texture2DRect(sampler2DRect, vec2);"          // GL_ARB_texture_rectangle, caught by keyword check
                "vec4 texture2DRectProj(sampler2DRect, vec3);"      // GL_ARB_texture_rectangle, caught by keyword check
                "vec4 texture2DRectProj(sampler2DRect, vec4);"      // GL_ARB_texture_rectangle, caught by keyword check
                "vec4 shadow2DRect(sampler2DRectShadow, vec3);"     // GL_ARB_texture_rectangle, caught by keyword check
                "vec4 shadow2DRectProj(sampler2DRectShadow, vec4);" // GL_ARB_texture_rectangle, caught by keyword check

                "vec4 texture1DArray(sampler1DArray, vec2);"      // GL_EXT_texture_array
                "vec4 shadow1DArray(sampler1DArrayShadow, vec3);" // GL_EXT_texture_array
                "vec4 shadow2DArray(sampler2DArrayShadow, vec4);" // GL_EXT_texture_array

                "\n");
        }
    }

    if (profile == EEsProfile) {
        if (spvVersion.spv == 0) {
            if (version < 300) {
                commonBuiltins.append(
                    "vec4 texture2D(samplerExternalOES, vec2 coord);" // GL_OES_EGL_image_external
                    "vec4 texture2DProj(samplerExternalOES, vec3);"   // GL_OES_EGL_image_external
                    "vec4 texture2DProj(samplerExternalOES, vec4);"   // GL_OES_EGL_image_external
                "\n");
            } else {
                commonBuiltins.append(
                    "highp ivec2 textureSize(samplerExternalOES, int lod);"   // GL_OES_EGL_image_external_essl3
                    "vec4 texture(samplerExternalOES, vec2);"                 // GL_OES_EGL_image_external_essl3
                    "vec4 texture(samplerExternalOES, vec2, float bias);"     // GL_OES_EGL_image_external_essl3
                    "vec4 textureProj(samplerExternalOES, vec3);"             // GL_OES_EGL_image_external_essl3
                    "vec4 textureProj(samplerExternalOES, vec3, float bias);" // GL_OES_EGL_image_external_essl3
                    "vec4 textureProj(samplerExternalOES, vec4);"             // GL_OES_EGL_image_external_essl3
                    "vec4 textureProj(samplerExternalOES, vec4, float bias);" // GL_OES_EGL_image_external_essl3
                    "vec4 texelFetch(samplerExternalOES, ivec2, int lod);"    // GL_OES_EGL_image_external_essl3
                "\n");
            }
            commonBuiltins.append(
                "highp ivec2 textureSize(__samplerExternal2DY2YEXT, int lod);" // GL_EXT_YUV_target
                "vec4 texture(__samplerExternal2DY2YEXT, vec2);"               // GL_EXT_YUV_target
                "vec4 texture(__samplerExternal2DY2YEXT, vec2, float bias);"   // GL_EXT_YUV_target
                "vec4 textureProj(__samplerExternal2DY2YEXT, vec3);"           // GL_EXT_YUV_target
                "vec4 textureProj(__samplerExternal2DY2YEXT, vec3, float bias);" // GL_EXT_YUV_target
                "vec4 textureProj(__samplerExternal2DY2YEXT, vec4);"           // GL_EXT_YUV_target
                "vec4 textureProj(__samplerExternal2DY2YEXT, vec4, float bias);" // GL_EXT_YUV_target
                "vec4 texelFetch(__samplerExternal2DY2YEXT sampler, ivec2, int lod);" // GL_EXT_YUV_target
                "\n");
            commonBuiltins.append(
                "vec4 texture2DGradEXT(sampler2D, vec2, vec2, vec2);"      // GL_EXT_shader_texture_lod
                "vec4 texture2DProjGradEXT(sampler2D, vec3, vec2, vec2);"  // GL_EXT_shader_texture_lod
                "vec4 texture2DProjGradEXT(sampler2D, vec4, vec2, vec2);"  // GL_EXT_shader_texture_lod
                "vec4 textureCubeGradEXT(samplerCube, vec3, vec3, vec3);"  // GL_EXT_shader_texture_lod

                "float shadow2DEXT(sampler2DShadow, vec3);"     // GL_EXT_shadow_samplers
                "float shadow2DProjEXT(sampler2DShadow, vec4);" // GL_EXT_shadow_samplers

                "\n");
        }
    }

    //
    // Noise functions.
    //
    if (spvVersion.spv == 0 && profile != EEsProfile) {
        commonBuiltins.append(
            "float noise1(float x);"
            "float noise1(vec2  x);"
            "float noise1(vec3  x);"
            "float noise1(vec4  x);"

            "vec2 noise2(float x);"
            "vec2 noise2(vec2  x);"
            "vec2 noise2(vec3  x);"
            "vec2 noise2(vec4  x);"

            "vec3 noise3(float x);"
            "vec3 noise3(vec2  x);"
            "vec3 noise3(vec3  x);"
            "vec3 noise3(vec4  x);"

            "vec4 noise4(float x);"
            "vec4 noise4(vec2  x);"
            "vec4 noise4(vec3  x);"
            "vec4 noise4(vec4  x);"

            "\n");
    }

    if (spvVersion.vulkan == 0) {
        //
        // Atomic counter functions.
        //
        if ((profile != EEsProfile && version >= 300) ||
            (profile == EEsProfile && version >= 310)) {
            commonBuiltins.append(
                "uint atomicCounterIncrement(atomic_uint);"
                "uint atomicCounterDecrement(atomic_uint);"
                "uint atomicCounter(atomic_uint);"

                "\n");
        }
        if (profile != EEsProfile && version >= 460) {
            commonBuiltins.append(
                "uint atomicCounterAdd(atomic_uint, uint);"
                "uint atomicCounterSubtract(atomic_uint, uint);"
                "uint atomicCounterMin(atomic_uint, uint);"
                "uint atomicCounterMax(atomic_uint, uint);"
                "uint atomicCounterAnd(atomic_uint, uint);"
                "uint atomicCounterOr(atomic_uint, uint);"
                "uint atomicCounterXor(atomic_uint, uint);"
                "uint atomicCounterExchange(atomic_uint, uint);"
                "uint atomicCounterCompSwap(atomic_uint, uint, uint);"

                "\n");
        }
    }
#endif // !GLSLANG_ANGLE

    // Bitfield
    if ((profile == EEsProfile && version >= 310) ||
        (profile != EEsProfile && version >= 400)) {
        commonBuiltins.append(
            "  int bitfieldExtract(  int, int, int);"
            "ivec2 bitfieldExtract(ivec2, int, int);"
            "ivec3 bitfieldExtract(ivec3, int, int);"
            "ivec4 bitfieldExtract(ivec4, int, int);"

            " uint bitfieldExtract( uint, int, int);"
            "uvec2 bitfieldExtract(uvec2, int, int);"
            "uvec3 bitfieldExtract(uvec3, int, int);"
            "uvec4 bitfieldExtract(uvec4, int, int);"

            "  int bitfieldInsert(  int base,   int, int, int);"
            "ivec2 bitfieldInsert(ivec2 base, ivec2, int, int);"
            "ivec3 bitfieldInsert(ivec3 base, ivec3, int, int);"
            "ivec4 bitfieldInsert(ivec4 base, ivec4, int, int);"

            " uint bitfieldInsert( uint base,  uint, int, int);"
            "uvec2 bitfieldInsert(uvec2 base, uvec2, int, int);"
            "uvec3 bitfieldInsert(uvec3 base, uvec3, int, int);"
            "uvec4 bitfieldInsert(uvec4 base, uvec4, int, int);"

            "\n");
    }

    if (profile != EEsProfile && version >= 400) {
        commonBuiltins.append(
            "  int findLSB(  int);"
            "ivec2 findLSB(ivec2);"
            "ivec3 findLSB(ivec3);"
            "ivec4 findLSB(ivec4);"

            "  int findLSB( uint);"
            "ivec2 findLSB(uvec2);"
            "ivec3 findLSB(uvec3);"
            "ivec4 findLSB(uvec4);"

            "\n");
    } else if (profile == EEsProfile && version >= 310) {
        commonBuiltins.append(
            "lowp   int findLSB(  int);"
            "lowp ivec2 findLSB(ivec2);"
            "lowp ivec3 findLSB(ivec3);"
            "lowp ivec4 findLSB(ivec4);"

            "lowp   int findLSB( uint);"
            "lowp ivec2 findLSB(uvec2);"
            "lowp ivec3 findLSB(uvec3);"
            "lowp ivec4 findLSB(uvec4);"

            "\n");
    }

    if (profile != EEsProfile && version >= 400) {
        commonBuiltins.append(
            "  int bitCount(  int);"
            "ivec2 bitCount(ivec2);"
            "ivec3 bitCount(ivec3);"
            "ivec4 bitCount(ivec4);"

            "  int bitCount( uint);"
            "ivec2 bitCount(uvec2);"
            "ivec3 bitCount(uvec3);"
            "ivec4 bitCount(uvec4);"

            "  int findMSB(highp   int);"
            "ivec2 findMSB(highp ivec2);"
            "ivec3 findMSB(highp ivec3);"
            "ivec4 findMSB(highp ivec4);"

            "  int findMSB(highp  uint);"
            "ivec2 findMSB(highp uvec2);"
            "ivec3 findMSB(highp uvec3);"
            "ivec4 findMSB(highp uvec4);"

            "\n");
    }

    if ((profile == EEsProfile && version >= 310) ||
        (profile != EEsProfile && version >= 400)) {
        commonBuiltins.append(
            " uint uaddCarry(highp  uint, highp  uint, out lowp  uint carry);"
            "uvec2 uaddCarry(highp uvec2, highp uvec2, out lowp uvec2 carry);"
            "uvec3 uaddCarry(highp uvec3, highp uvec3, out lowp uvec3 carry);"
            "uvec4 uaddCarry(highp uvec4, highp uvec4, out lowp uvec4 carry);"

            " uint usubBorrow(highp  uint, highp  uint, out lowp  uint borrow);"
            "uvec2 usubBorrow(highp uvec2, highp uvec2, out lowp uvec2 borrow);"
            "uvec3 usubBorrow(highp uvec3, highp uvec3, out lowp uvec3 borrow);"
            "uvec4 usubBorrow(highp uvec4, highp uvec4, out lowp uvec4 borrow);"

            "void umulExtended(highp  uint, highp  uint, out highp  uint, out highp  uint lsb);"
            "void umulExtended(highp uvec2, highp uvec2, out highp uvec2, out highp uvec2 lsb);"
            "void umulExtended(highp uvec3, highp uvec3, out highp uvec3, out highp uvec3 lsb);"
            "void umulExtended(highp uvec4, highp uvec4, out highp uvec4, out highp uvec4 lsb);"

            "void imulExtended(highp   int, highp   int, out highp   int, out highp   int lsb);"
            "void imulExtended(highp ivec2, highp ivec2, out highp ivec2, out highp ivec2 lsb);"
            "void imulExtended(highp ivec3, highp ivec3, out highp ivec3, out highp ivec3 lsb);"
            "void imulExtended(highp ivec4, highp ivec4, out highp ivec4, out highp ivec4 lsb);"

            "  int bitfieldReverse(highp   int);"
            "ivec2 bitfieldReverse(highp ivec2);"
            "ivec3 bitfieldReverse(highp ivec3);"
            "ivec4 bitfieldReverse(highp ivec4);"

            " uint bitfieldReverse(highp  uint);"
            "uvec2 bitfieldReverse(highp uvec2);"
            "uvec3 bitfieldReverse(highp uvec3);"
            "uvec4 bitfieldReverse(highp uvec4);"

            "\n");
    }

    if (profile == EEsProfile && version >= 310) {
        commonBuiltins.append(
            "lowp   int bitCount(  int);"
            "lowp ivec2 bitCount(ivec2);"
            "lowp ivec3 bitCount(ivec3);"
            "lowp ivec4 bitCount(ivec4);"

            "lowp   int bitCount( uint);"
            "lowp ivec2 bitCount(uvec2);"
            "lowp ivec3 bitCount(uvec3);"
            "lowp ivec4 bitCount(uvec4);"

            "lowp   int findMSB(highp   int);"
            "lowp ivec2 findMSB(highp ivec2);"
            "lowp ivec3 findMSB(highp ivec3);"
            "lowp ivec4 findMSB(highp ivec4);"

            "lowp   int findMSB(highp  uint);"
            "lowp ivec2 findMSB(highp uvec2);"
            "lowp ivec3 findMSB(highp uvec3);"
            "lowp ivec4 findMSB(highp uvec4);"

            "\n");
    }

#ifndef GLSLANG_ANGLE
    // GL_ARB_shader_ballot
    if (profile != EEsProfile && version >= 450) {
        commonBuiltins.append(
            "uint64_t ballotARB(bool);"

            "float readInvocationARB(float, uint);"
            "vec2  readInvocationARB(vec2,  uint);"
            "vec3  readInvocationARB(vec3,  uint);"
            "vec4  readInvocationARB(vec4,  uint);"

            "int   readInvocationARB(int,   uint);"
            "ivec2 readInvocationARB(ivec2, uint);"
            "ivec3 readInvocationARB(ivec3, uint);"
            "ivec4 readInvocationARB(ivec4, uint);"

            "uint  readInvocationARB(uint,  uint);"
            "uvec2 readInvocationARB(uvec2, uint);"
            "uvec3 readInvocationARB(uvec3, uint);"
            "uvec4 readInvocationARB(uvec4, uint);"

            "float readFirstInvocationARB(float);"
            "vec2  readFirstInvocationARB(vec2);"
            "vec3  readFirstInvocationARB(vec3);"
            "vec4  readFirstInvocationARB(vec4);"

            "int   readFirstInvocationARB(int);"
            "ivec2 readFirstInvocationARB(ivec2);"
            "ivec3 readFirstInvocationARB(ivec3);"
            "ivec4 readFirstInvocationARB(ivec4);"

            "uint  readFirstInvocationARB(uint);"
            "uvec2 readFirstInvocationARB(uvec2);"
            "uvec3 readFirstInvocationARB(uvec3);"
            "uvec4 readFirstInvocationARB(uvec4);"

            "\n");
    }

    // GL_ARB_shader_group_vote
    if (profile != EEsProfile && version >= 430) {
        commonBuiltins.append(
            "bool anyInvocationARB(bool);"
            "bool allInvocationsARB(bool);"
            "bool allInvocationsEqualARB(bool);"

            "\n");
    }

    // GL_KHR_shader_subgroup
    if ((profile == EEsProfile && version >= 310) ||
        (profile != EEsProfile && version >= 140)) {
        commonBuiltins.append(
            "void subgroupBarrier();"
            "void subgroupMemoryBarrier();"
            "void subgroupMemoryBarrierBuffer();"
            "void subgroupMemoryBarrierImage();"
            "bool subgroupElect();"

            "bool   subgroupAll(bool);\n"
            "bool   subgroupAny(bool);\n"
            "uvec4  subgroupBallot(bool);\n"
            "bool   subgroupInverseBallot(uvec4);\n"
            "bool   subgroupBallotBitExtract(uvec4, uint);\n"
            "uint   subgroupBallotBitCount(uvec4);\n"
            "uint   subgroupBallotInclusiveBitCount(uvec4);\n"
            "uint   subgroupBallotExclusiveBitCount(uvec4);\n"
            "uint   subgroupBallotFindLSB(uvec4);\n"
            "uint   subgroupBallotFindMSB(uvec4);\n"
            );

        // Generate all flavors of subgroup ops.
        static const char *subgroupOps[] = 
        {
            "bool   subgroupAllEqual(%s);\n",
            "%s     subgroupBroadcast(%s, uint);\n",
            "%s     subgroupBroadcastFirst(%s);\n",
            "%s     subgroupShuffle(%s, uint);\n",
            "%s     subgroupShuffleXor(%s, uint);\n",
            "%s     subgroupShuffleUp(%s, uint delta);\n",
            "%s     subgroupShuffleDown(%s, uint delta);\n",
            "%s     subgroupAdd(%s);\n",
            "%s     subgroupMul(%s);\n",
            "%s     subgroupMin(%s);\n",
            "%s     subgroupMax(%s);\n",
            "%s     subgroupAnd(%s);\n",
            "%s     subgroupOr(%s);\n",
            "%s     subgroupXor(%s);\n",
            "%s     subgroupInclusiveAdd(%s);\n",
            "%s     subgroupInclusiveMul(%s);\n",
            "%s     subgroupInclusiveMin(%s);\n",
            "%s     subgroupInclusiveMax(%s);\n",
            "%s     subgroupInclusiveAnd(%s);\n",
            "%s     subgroupInclusiveOr(%s);\n",
            "%s     subgroupInclusiveXor(%s);\n",
            "%s     subgroupExclusiveAdd(%s);\n",
            "%s     subgroupExclusiveMul(%s);\n",
            "%s     subgroupExclusiveMin(%s);\n",
            "%s     subgroupExclusiveMax(%s);\n",
            "%s     subgroupExclusiveAnd(%s);\n",
            "%s     subgroupExclusiveOr(%s);\n",
            "%s     subgroupExclusiveXor(%s);\n",
            "%s     subgroupClusteredAdd(%s, uint);\n",
            "%s     subgroupClusteredMul(%s, uint);\n",
            "%s     subgroupClusteredMin(%s, uint);\n",
            "%s     subgroupClusteredMax(%s, uint);\n",
            "%s     subgroupClusteredAnd(%s, uint);\n",
            "%s     subgroupClusteredOr(%s, uint);\n",
            "%s     subgroupClusteredXor(%s, uint);\n",
            "%s     subgroupQuadBroadcast(%s, uint);\n",
            "%s     subgroupQuadSwapHorizontal(%s);\n",
            "%s     subgroupQuadSwapVertical(%s);\n",
            "%s     subgroupQuadSwapDiagonal(%s);\n",
            "uvec4  subgroupPartitionNV(%s);\n",
            "%s     subgroupPartitionedAddNV(%s, uvec4 ballot);\n",
            "%s     subgroupPartitionedMulNV(%s, uvec4 ballot);\n",
            "%s     subgroupPartitionedMinNV(%s, uvec4 ballot);\n",
            "%s     subgroupPartitionedMaxNV(%s, uvec4 ballot);\n",
            "%s     subgroupPartitionedAndNV(%s, uvec4 ballot);\n",
            "%s     subgroupPartitionedOrNV(%s, uvec4 ballot);\n",
            "%s     subgroupPartitionedXorNV(%s, uvec4 ballot);\n",
            "%s     subgroupPartitionedInclusiveAddNV(%s, uvec4 ballot);\n",
            "%s     subgroupPartitionedInclusiveMulNV(%s, uvec4 ballot);\n",
            "%s     subgroupPartitionedInclusiveMinNV(%s, uvec4 ballot);\n",
            "%s     subgroupPartitionedInclusiveMaxNV(%s, uvec4 ballot);\n",
            "%s     subgroupPartitionedInclusiveAndNV(%s, uvec4 ballot);\n",
            "%s     subgroupPartitionedInclusiveOrNV(%s, uvec4 ballot);\n",
            "%s     subgroupPartitionedInclusiveXorNV(%s, uvec4 ballot);\n",
            "%s     subgroupPartitionedExclusiveAddNV(%s, uvec4 ballot);\n",
            "%s     subgroupPartitionedExclusiveMulNV(%s, uvec4 ballot);\n",
            "%s     subgroupPartitionedExclusiveMinNV(%s, uvec4 ballot);\n",
            "%s     subgroupPartitionedExclusiveMaxNV(%s, uvec4 ballot);\n",
            "%s     subgroupPartitionedExclusiveAndNV(%s, uvec4 ballot);\n",
            "%s     subgroupPartitionedExclusiveOrNV(%s, uvec4 ballot);\n",
            "%s     subgroupPartitionedExclusiveXorNV(%s, uvec4 ballot);\n",
        };

        static const char *floatTypes[] = { 
            "float", "vec2", "vec3", "vec4", 
            "float16_t", "f16vec2", "f16vec3", "f16vec4", 
        };
        static const char *doubleTypes[] = { 
            "double", "dvec2", "dvec3", "dvec4", 
        };
        static const char *intTypes[] = { 
            "int8_t", "i8vec2", "i8vec3", "i8vec4", 
            "int16_t", "i16vec2", "i16vec3", "i16vec4", 
            "int", "ivec2", "ivec3", "ivec4", 
            "int64_t", "i64vec2", "i64vec3", "i64vec4", 
            "uint8_t", "u8vec2", "u8vec3", "u8vec4", 
            "uint16_t", "u16vec2", "u16vec3", "u16vec4", 
            "uint", "uvec2", "uvec3", "uvec4", 
            "uint64_t", "u64vec2", "u64vec3", "u64vec4", 
        };
        static const char *boolTypes[] = { 
            "bool", "bvec2", "bvec3", "bvec4", 
        };

        for (size_t i = 0; i < sizeof(subgroupOps)/sizeof(subgroupOps[0]); ++i) {
            const char *op = subgroupOps[i];

            // Logical operations don't support float
            bool logicalOp = strstr(op, "Or") || strstr(op, "And") ||
                             (strstr(op, "Xor") && !strstr(op, "ShuffleXor"));
            // Math operations don't support bool
            bool mathOp = strstr(op, "Add") || strstr(op, "Mul") || strstr(op, "Min") || strstr(op, "Max");

            const int bufSize = 256;
            char buf[bufSize];

            if (!logicalOp) {
                for (size_t j = 0; j < sizeof(floatTypes)/sizeof(floatTypes[0]); ++j) {
                    snprintf(buf, bufSize, op, floatTypes[j], floatTypes[j]);
                    commonBuiltins.append(buf);
                }
                if (profile != EEsProfile && version >= 400) {
                    for (size_t j = 0; j < sizeof(doubleTypes)/sizeof(doubleTypes[0]); ++j) {
                        snprintf(buf, bufSize, op, doubleTypes[j], doubleTypes[j]);
                        commonBuiltins.append(buf);
                    }
                }
            }
            if (!mathOp) {
                for (size_t j = 0; j < sizeof(boolTypes)/sizeof(boolTypes[0]); ++j) {
                    snprintf(buf, bufSize, op, boolTypes[j], boolTypes[j]);
                    commonBuiltins.append(buf);
                }
            }
            for (size_t j = 0; j < sizeof(intTypes)/sizeof(intTypes[0]); ++j) {
                snprintf(buf, bufSize, op, intTypes[j], intTypes[j]);
                commonBuiltins.append(buf);
            }
        }

        stageBuiltins[EShLangCompute].append(
            "void subgroupMemoryBarrierShared();"

            "\n"
            );
        stageBuiltins[EShLangMeshNV].append(
            "void subgroupMemoryBarrierShared();"
            "\n"
            );
        stageBuiltins[EShLangTaskNV].append(
            "void subgroupMemoryBarrierShared();"
            "\n"
            );
    }

    if (profile != EEsProfile && version >= 460) {
        commonBuiltins.append(
            "bool anyInvocation(bool);"
            "bool allInvocations(bool);"
            "bool allInvocationsEqual(bool);"

            "\n");
    }

    // GL_AMD_shader_ballot
    if (profile != EEsProfile && version >= 450) {
        commonBuiltins.append(
            "float minInvocationsAMD(float);"
            "vec2  minInvocationsAMD(vec2);"
            "vec3  minInvocationsAMD(vec3);"
            "vec4  minInvocationsAMD(vec4);"

            "int   minInvocationsAMD(int);"
            "ivec2 minInvocationsAMD(ivec2);"
            "ivec3 minInvocationsAMD(ivec3);"
            "ivec4 minInvocationsAMD(ivec4);"

            "uint  minInvocationsAMD(uint);"
            "uvec2 minInvocationsAMD(uvec2);"
            "uvec3 minInvocationsAMD(uvec3);"
            "uvec4 minInvocationsAMD(uvec4);"

            "double minInvocationsAMD(double);"
            "dvec2  minInvocationsAMD(dvec2);"
            "dvec3  minInvocationsAMD(dvec3);"
            "dvec4  minInvocationsAMD(dvec4);"

            "int64_t minInvocationsAMD(int64_t);"
            "i64vec2 minInvocationsAMD(i64vec2);"
            "i64vec3 minInvocationsAMD(i64vec3);"
            "i64vec4 minInvocationsAMD(i64vec4);"

            "uint64_t minInvocationsAMD(uint64_t);"
            "u64vec2  minInvocationsAMD(u64vec2);"
            "u64vec3  minInvocationsAMD(u64vec3);"
            "u64vec4  minInvocationsAMD(u64vec4);"

            "float16_t minInvocationsAMD(float16_t);"
            "f16vec2   minInvocationsAMD(f16vec2);"
            "f16vec3   minInvocationsAMD(f16vec3);"
            "f16vec4   minInvocationsAMD(f16vec4);"

            "int16_t minInvocationsAMD(int16_t);"
            "i16vec2 minInvocationsAMD(i16vec2);"
            "i16vec3 minInvocationsAMD(i16vec3);"
            "i16vec4 minInvocationsAMD(i16vec4);"

            "uint16_t minInvocationsAMD(uint16_t);"
            "u16vec2  minInvocationsAMD(u16vec2);"
            "u16vec3  minInvocationsAMD(u16vec3);"
            "u16vec4  minInvocationsAMD(u16vec4);"

            "float minInvocationsInclusiveScanAMD(float);"
            "vec2  minInvocationsInclusiveScanAMD(vec2);"
            "vec3  minInvocationsInclusiveScanAMD(vec3);"
            "vec4  minInvocationsInclusiveScanAMD(vec4);"

            "int   minInvocationsInclusiveScanAMD(int);"
            "ivec2 minInvocationsInclusiveScanAMD(ivec2);"
            "ivec3 minInvocationsInclusiveScanAMD(ivec3);"
            "ivec4 minInvocationsInclusiveScanAMD(ivec4);"

            "uint  minInvocationsInclusiveScanAMD(uint);"
            "uvec2 minInvocationsInclusiveScanAMD(uvec2);"
            "uvec3 minInvocationsInclusiveScanAMD(uvec3);"
            "uvec4 minInvocationsInclusiveScanAMD(uvec4);"

            "double minInvocationsInclusiveScanAMD(double);"
            "dvec2  minInvocationsInclusiveScanAMD(dvec2);"
            "dvec3  minInvocationsInclusiveScanAMD(dvec3);"
            "dvec4  minInvocationsInclusiveScanAMD(dvec4);"

            "int64_t minInvocationsInclusiveScanAMD(int64_t);"
            "i64vec2 minInvocationsInclusiveScanAMD(i64vec2);"
            "i64vec3 minInvocationsInclusiveScanAMD(i64vec3);"
            "i64vec4 minInvocationsInclusiveScanAMD(i64vec4);"

            "uint64_t minInvocationsInclusiveScanAMD(uint64_t);"
            "u64vec2  minInvocationsInclusiveScanAMD(u64vec2);"
            "u64vec3  minInvocationsInclusiveScanAMD(u64vec3);"
            "u64vec4  minInvocationsInclusiveScanAMD(u64vec4);"

            "float16_t minInvocationsInclusiveScanAMD(float16_t);"
            "f16vec2   minInvocationsInclusiveScanAMD(f16vec2);"
            "f16vec3   minInvocationsInclusiveScanAMD(f16vec3);"
            "f16vec4   minInvocationsInclusiveScanAMD(f16vec4);"

            "int16_t minInvocationsInclusiveScanAMD(int16_t);"
            "i16vec2 minInvocationsInclusiveScanAMD(i16vec2);"
            "i16vec3 minInvocationsInclusiveScanAMD(i16vec3);"
            "i16vec4 minInvocationsInclusiveScanAMD(i16vec4);"

            "uint16_t minInvocationsInclusiveScanAMD(uint16_t);"
            "u16vec2  minInvocationsInclusiveScanAMD(u16vec2);"
            "u16vec3  minInvocationsInclusiveScanAMD(u16vec3);"
            "u16vec4  minInvocationsInclusiveScanAMD(u16vec4);"

            "float minInvocationsExclusiveScanAMD(float);"
            "vec2  minInvocationsExclusiveScanAMD(vec2);"
            "vec3  minInvocationsExclusiveScanAMD(vec3);"
            "vec4  minInvocationsExclusiveScanAMD(vec4);"

            "int   minInvocationsExclusiveScanAMD(int);"
            "ivec2 minInvocationsExclusiveScanAMD(ivec2);"
            "ivec3 minInvocationsExclusiveScanAMD(ivec3);"
            "ivec4 minInvocationsExclusiveScanAMD(ivec4);"

            "uint  minInvocationsExclusiveScanAMD(uint);"
            "uvec2 minInvocationsExclusiveScanAMD(uvec2);"
            "uvec3 minInvocationsExclusiveScanAMD(uvec3);"
            "uvec4 minInvocationsExclusiveScanAMD(uvec4);"

            "double minInvocationsExclusiveScanAMD(double);"
            "dvec2  minInvocationsExclusiveScanAMD(dvec2);"
            "dvec3  minInvocationsExclusiveScanAMD(dvec3);"
            "dvec4  minInvocationsExclusiveScanAMD(dvec4);"

            "int64_t minInvocationsExclusiveScanAMD(int64_t);"
            "i64vec2 minInvocationsExclusiveScanAMD(i64vec2);"
            "i64vec3 minInvocationsExclusiveScanAMD(i64vec3);"
            "i64vec4 minInvocationsExclusiveScanAMD(i64vec4);"

            "uint64_t minInvocationsExclusiveScanAMD(uint64_t);"
            "u64vec2  minInvocationsExclusiveScanAMD(u64vec2);"
            "u64vec3  minInvocationsExclusiveScanAMD(u64vec3);"
            "u64vec4  minInvocationsExclusiveScanAMD(u64vec4);"

            "float16_t minInvocationsExclusiveScanAMD(float16_t);"
            "f16vec2   minInvocationsExclusiveScanAMD(f16vec2);"
            "f16vec3   minInvocationsExclusiveScanAMD(f16vec3);"
            "f16vec4   minInvocationsExclusiveScanAMD(f16vec4);"

            "int16_t minInvocationsExclusiveScanAMD(int16_t);"
            "i16vec2 minInvocationsExclusiveScanAMD(i16vec2);"
            "i16vec3 minInvocationsExclusiveScanAMD(i16vec3);"
            "i16vec4 minInvocationsExclusiveScanAMD(i16vec4);"

            "uint16_t minInvocationsExclusiveScanAMD(uint16_t);"
            "u16vec2  minInvocationsExclusiveScanAMD(u16vec2);"
            "u16vec3  minInvocationsExclusiveScanAMD(u16vec3);"
            "u16vec4  minInvocationsExclusiveScanAMD(u16vec4);"

            "float maxInvocationsAMD(float);"
            "vec2  maxInvocationsAMD(vec2);"
            "vec3  maxInvocationsAMD(vec3);"
            "vec4  maxInvocationsAMD(vec4);"

            "int   maxInvocationsAMD(int);"
            "ivec2 maxInvocationsAMD(ivec2);"
            "ivec3 maxInvocationsAMD(ivec3);"
            "ivec4 maxInvocationsAMD(ivec4);"

            "uint  maxInvocationsAMD(uint);"
            "uvec2 maxInvocationsAMD(uvec2);"
            "uvec3 maxInvocationsAMD(uvec3);"
            "uvec4 maxInvocationsAMD(uvec4);"

            "double maxInvocationsAMD(double);"
            "dvec2  maxInvocationsAMD(dvec2);"
            "dvec3  maxInvocationsAMD(dvec3);"
            "dvec4  maxInvocationsAMD(dvec4);"

            "int64_t maxInvocationsAMD(int64_t);"
            "i64vec2 maxInvocationsAMD(i64vec2);"
            "i64vec3 maxInvocationsAMD(i64vec3);"
            "i64vec4 maxInvocationsAMD(i64vec4);"

            "uint64_t maxInvocationsAMD(uint64_t);"
            "u64vec2  maxInvocationsAMD(u64vec2);"
            "u64vec3  maxInvocationsAMD(u64vec3);"
            "u64vec4  maxInvocationsAMD(u64vec4);"

            "float16_t maxInvocationsAMD(float16_t);"
            "f16vec2   maxInvocationsAMD(f16vec2);"
            "f16vec3   maxInvocationsAMD(f16vec3);"
            "f16vec4   maxInvocationsAMD(f16vec4);"

            "int16_t maxInvocationsAMD(int16_t);"
            "i16vec2 maxInvocationsAMD(i16vec2);"
            "i16vec3 maxInvocationsAMD(i16vec3);"
            "i16vec4 maxInvocationsAMD(i16vec4);"

            "uint16_t maxInvocationsAMD(uint16_t);"
            "u16vec2  maxInvocationsAMD(u16vec2);"
            "u16vec3  maxInvocationsAMD(u16vec3);"
            "u16vec4  maxInvocationsAMD(u16vec4);"

            "float maxInvocationsInclusiveScanAMD(float);"
            "vec2  maxInvocationsInclusiveScanAMD(vec2);"
            "vec3  maxInvocationsInclusiveScanAMD(vec3);"
            "vec4  maxInvocationsInclusiveScanAMD(vec4);"

            "int   maxInvocationsInclusiveScanAMD(int);"
            "ivec2 maxInvocationsInclusiveScanAMD(ivec2);"
            "ivec3 maxInvocationsInclusiveScanAMD(ivec3);"
            "ivec4 maxInvocationsInclusiveScanAMD(ivec4);"

            "uint  maxInvocationsInclusiveScanAMD(uint);"
            "uvec2 maxInvocationsInclusiveScanAMD(uvec2);"
            "uvec3 maxInvocationsInclusiveScanAMD(uvec3);"
            "uvec4 maxInvocationsInclusiveScanAMD(uvec4);"

            "double maxInvocationsInclusiveScanAMD(double);"
            "dvec2  maxInvocationsInclusiveScanAMD(dvec2);"
            "dvec3  maxInvocationsInclusiveScanAMD(dvec3);"
            "dvec4  maxInvocationsInclusiveScanAMD(dvec4);"

            "int64_t maxInvocationsInclusiveScanAMD(int64_t);"
            "i64vec2 maxInvocationsInclusiveScanAMD(i64vec2);"
            "i64vec3 maxInvocationsInclusiveScanAMD(i64vec3);"
            "i64vec4 maxInvocationsInclusiveScanAMD(i64vec4);"

            "uint64_t maxInvocationsInclusiveScanAMD(uint64_t);"
            "u64vec2  maxInvocationsInclusiveScanAMD(u64vec2);"
            "u64vec3  maxInvocationsInclusiveScanAMD(u64vec3);"
            "u64vec4  maxInvocationsInclusiveScanAMD(u64vec4);"

            "float16_t maxInvocationsInclusiveScanAMD(float16_t);"
            "f16vec2   maxInvocationsInclusiveScanAMD(f16vec2);"
            "f16vec3   maxInvocationsInclusiveScanAMD(f16vec3);"
            "f16vec4   maxInvocationsInclusiveScanAMD(f16vec4);"

            "int16_t maxInvocationsInclusiveScanAMD(int16_t);"
            "i16vec2 maxInvocationsInclusiveScanAMD(i16vec2);"
            "i16vec3 maxInvocationsInclusiveScanAMD(i16vec3);"
            "i16vec4 maxInvocationsInclusiveScanAMD(i16vec4);"

            "uint16_t maxInvocationsInclusiveScanAMD(uint16_t);"
            "u16vec2  maxInvocationsInclusiveScanAMD(u16vec2);"
            "u16vec3  maxInvocationsInclusiveScanAMD(u16vec3);"
            "u16vec4  maxInvocationsInclusiveScanAMD(u16vec4);"

            "float maxInvocationsExclusiveScanAMD(float);"
            "vec2  maxInvocationsExclusiveScanAMD(vec2);"
            "vec3  maxInvocationsExclusiveScanAMD(vec3);"
            "vec4  maxInvocationsExclusiveScanAMD(vec4);"

            "int   maxInvocationsExclusiveScanAMD(int);"
            "ivec2 maxInvocationsExclusiveScanAMD(ivec2);"
            "ivec3 maxInvocationsExclusiveScanAMD(ivec3);"
            "ivec4 maxInvocationsExclusiveScanAMD(ivec4);"

            "uint  maxInvocationsExclusiveScanAMD(uint);"
            "uvec2 maxInvocationsExclusiveScanAMD(uvec2);"
            "uvec3 maxInvocationsExclusiveScanAMD(uvec3);"
            "uvec4 maxInvocationsExclusiveScanAMD(uvec4);"

            "double maxInvocationsExclusiveScanAMD(double);"
            "dvec2  maxInvocationsExclusiveScanAMD(dvec2);"
            "dvec3  maxInvocationsExclusiveScanAMD(dvec3);"
            "dvec4  maxInvocationsExclusiveScanAMD(dvec4);"

            "int64_t maxInvocationsExclusiveScanAMD(int64_t);"
            "i64vec2 maxInvocationsExclusiveScanAMD(i64vec2);"
            "i64vec3 maxInvocationsExclusiveScanAMD(i64vec3);"
            "i64vec4 maxInvocationsExclusiveScanAMD(i64vec4);"

            "uint64_t maxInvocationsExclusiveScanAMD(uint64_t);"
            "u64vec2  maxInvocationsExclusiveScanAMD(u64vec2);"
            "u64vec3  maxInvocationsExclusiveScanAMD(u64vec3);"
            "u64vec4  maxInvocationsExclusiveScanAMD(u64vec4);"

            "float16_t maxInvocationsExclusiveScanAMD(float16_t);"
            "f16vec2   maxInvocationsExclusiveScanAMD(f16vec2);"
            "f16vec3   maxInvocationsExclusiveScanAMD(f16vec3);"
            "f16vec4   maxInvocationsExclusiveScanAMD(f16vec4);"

            "int16_t maxInvocationsExclusiveScanAMD(int16_t);"
            "i16vec2 maxInvocationsExclusiveScanAMD(i16vec2);"
            "i16vec3 maxInvocationsExclusiveScanAMD(i16vec3);"
            "i16vec4 maxInvocationsExclusiveScanAMD(i16vec4);"

            "uint16_t maxInvocationsExclusiveScanAMD(uint16_t);"
            "u16vec2  maxInvocationsExclusiveScanAMD(u16vec2);"
            "u16vec3  maxInvocationsExclusiveScanAMD(u16vec3);"
            "u16vec4  maxInvocationsExclusiveScanAMD(u16vec4);"

            "float addInvocationsAMD(float);"
            "vec2  addInvocationsAMD(vec2);"
            "vec3  addInvocationsAMD(vec3);"
            "vec4  addInvocationsAMD(vec4);"

            "int   addInvocationsAMD(int);"
            "ivec2 addInvocationsAMD(ivec2);"
            "ivec3 addInvocationsAMD(ivec3);"
            "ivec4 addInvocationsAMD(ivec4);"

            "uint  addInvocationsAMD(uint);"
            "uvec2 addInvocationsAMD(uvec2);"
            "uvec3 addInvocationsAMD(uvec3);"
            "uvec4 addInvocationsAMD(uvec4);"

            "double  addInvocationsAMD(double);"
            "dvec2   addInvocationsAMD(dvec2);"
            "dvec3   addInvocationsAMD(dvec3);"
            "dvec4   addInvocationsAMD(dvec4);"

            "int64_t addInvocationsAMD(int64_t);"
            "i64vec2 addInvocationsAMD(i64vec2);"
            "i64vec3 addInvocationsAMD(i64vec3);"
            "i64vec4 addInvocationsAMD(i64vec4);"

            "uint64_t addInvocationsAMD(uint64_t);"
            "u64vec2  addInvocationsAMD(u64vec2);"
            "u64vec3  addInvocationsAMD(u64vec3);"
            "u64vec4  addInvocationsAMD(u64vec4);"

            "float16_t addInvocationsAMD(float16_t);"
            "f16vec2   addInvocationsAMD(f16vec2);"
            "f16vec3   addInvocationsAMD(f16vec3);"
            "f16vec4   addInvocationsAMD(f16vec4);"

            "int16_t addInvocationsAMD(int16_t);"
            "i16vec2 addInvocationsAMD(i16vec2);"
            "i16vec3 addInvocationsAMD(i16vec3);"
            "i16vec4 addInvocationsAMD(i16vec4);"

            "uint16_t addInvocationsAMD(uint16_t);"
            "u16vec2  addInvocationsAMD(u16vec2);"
            "u16vec3  addInvocationsAMD(u16vec3);"
            "u16vec4  addInvocationsAMD(u16vec4);"

            "float addInvocationsInclusiveScanAMD(float);"
            "vec2  addInvocationsInclusiveScanAMD(vec2);"
            "vec3  addInvocationsInclusiveScanAMD(vec3);"
            "vec4  addInvocationsInclusiveScanAMD(vec4);"

            "int   addInvocationsInclusiveScanAMD(int);"
            "ivec2 addInvocationsInclusiveScanAMD(ivec2);"
            "ivec3 addInvocationsInclusiveScanAMD(ivec3);"
            "ivec4 addInvocationsInclusiveScanAMD(ivec4);"

            "uint  addInvocationsInclusiveScanAMD(uint);"
            "uvec2 addInvocationsInclusiveScanAMD(uvec2);"
            "uvec3 addInvocationsInclusiveScanAMD(uvec3);"
            "uvec4 addInvocationsInclusiveScanAMD(uvec4);"

            "double  addInvocationsInclusiveScanAMD(double);"
            "dvec2   addInvocationsInclusiveScanAMD(dvec2);"
            "dvec3   addInvocationsInclusiveScanAMD(dvec3);"
            "dvec4   addInvocationsInclusiveScanAMD(dvec4);"

            "int64_t addInvocationsInclusiveScanAMD(int64_t);"
            "i64vec2 addInvocationsInclusiveScanAMD(i64vec2);"
            "i64vec3 addInvocationsInclusiveScanAMD(i64vec3);"
            "i64vec4 addInvocationsInclusiveScanAMD(i64vec4);"

            "uint64_t addInvocationsInclusiveScanAMD(uint64_t);"
            "u64vec2  addInvocationsInclusiveScanAMD(u64vec2);"
            "u64vec3  addInvocationsInclusiveScanAMD(u64vec3);"
            "u64vec4  addInvocationsInclusiveScanAMD(u64vec4);"

            "float16_t addInvocationsInclusiveScanAMD(float16_t);"
            "f16vec2   addInvocationsInclusiveScanAMD(f16vec2);"
            "f16vec3   addInvocationsInclusiveScanAMD(f16vec3);"
            "f16vec4   addInvocationsInclusiveScanAMD(f16vec4);"

            "int16_t addInvocationsInclusiveScanAMD(int16_t);"
            "i16vec2 addInvocationsInclusiveScanAMD(i16vec2);"
            "i16vec3 addInvocationsInclusiveScanAMD(i16vec3);"
            "i16vec4 addInvocationsInclusiveScanAMD(i16vec4);"

            "uint16_t addInvocationsInclusiveScanAMD(uint16_t);"
            "u16vec2  addInvocationsInclusiveScanAMD(u16vec2);"
            "u16vec3  addInvocationsInclusiveScanAMD(u16vec3);"
            "u16vec4  addInvocationsInclusiveScanAMD(u16vec4);"

            "float addInvocationsExclusiveScanAMD(float);"
            "vec2  addInvocationsExclusiveScanAMD(vec2);"
            "vec3  addInvocationsExclusiveScanAMD(vec3);"
            "vec4  addInvocationsExclusiveScanAMD(vec4);"

            "int   addInvocationsExclusiveScanAMD(int);"
            "ivec2 addInvocationsExclusiveScanAMD(ivec2);"
            "ivec3 addInvocationsExclusiveScanAMD(ivec3);"
            "ivec4 addInvocationsExclusiveScanAMD(ivec4);"

            "uint  addInvocationsExclusiveScanAMD(uint);"
            "uvec2 addInvocationsExclusiveScanAMD(uvec2);"
            "uvec3 addInvocationsExclusiveScanAMD(uvec3);"
            "uvec4 addInvocationsExclusiveScanAMD(uvec4);"

            "double  addInvocationsExclusiveScanAMD(double);"
            "dvec2   addInvocationsExclusiveScanAMD(dvec2);"
            "dvec3   addInvocationsExclusiveScanAMD(dvec3);"
            "dvec4   addInvocationsExclusiveScanAMD(dvec4);"

            "int64_t addInvocationsExclusiveScanAMD(int64_t);"
            "i64vec2 addInvocationsExclusiveScanAMD(i64vec2);"
            "i64vec3 addInvocationsExclusiveScanAMD(i64vec3);"
            "i64vec4 addInvocationsExclusiveScanAMD(i64vec4);"

            "uint64_t addInvocationsExclusiveScanAMD(uint64_t);"
            "u64vec2  addInvocationsExclusiveScanAMD(u64vec2);"
            "u64vec3  addInvocationsExclusiveScanAMD(u64vec3);"
            "u64vec4  addInvocationsExclusiveScanAMD(u64vec4);"

            "float16_t addInvocationsExclusiveScanAMD(float16_t);"
            "f16vec2   addInvocationsExclusiveScanAMD(f16vec2);"
            "f16vec3   addInvocationsExclusiveScanAMD(f16vec3);"
            "f16vec4   addInvocationsExclusiveScanAMD(f16vec4);"

            "int16_t addInvocationsExclusiveScanAMD(int16_t);"
            "i16vec2 addInvocationsExclusiveScanAMD(i16vec2);"
            "i16vec3 addInvocationsExclusiveScanAMD(i16vec3);"
            "i16vec4 addInvocationsExclusiveScanAMD(i16vec4);"

            "uint16_t addInvocationsExclusiveScanAMD(uint16_t);"
            "u16vec2  addInvocationsExclusiveScanAMD(u16vec2);"
            "u16vec3  addInvocationsExclusiveScanAMD(u16vec3);"
            "u16vec4  addInvocationsExclusiveScanAMD(u16vec4);"

            "float minInvocationsNonUniformAMD(float);"
            "vec2  minInvocationsNonUniformAMD(vec2);"
            "vec3  minInvocationsNonUniformAMD(vec3);"
            "vec4  minInvocationsNonUniformAMD(vec4);"

            "int   minInvocationsNonUniformAMD(int);"
            "ivec2 minInvocationsNonUniformAMD(ivec2);"
            "ivec3 minInvocationsNonUniformAMD(ivec3);"
            "ivec4 minInvocationsNonUniformAMD(ivec4);"

            "uint  minInvocationsNonUniformAMD(uint);"
            "uvec2 minInvocationsNonUniformAMD(uvec2);"
            "uvec3 minInvocationsNonUniformAMD(uvec3);"
            "uvec4 minInvocationsNonUniformAMD(uvec4);"

            "double minInvocationsNonUniformAMD(double);"
            "dvec2  minInvocationsNonUniformAMD(dvec2);"
            "dvec3  minInvocationsNonUniformAMD(dvec3);"
            "dvec4  minInvocationsNonUniformAMD(dvec4);"

            "int64_t minInvocationsNonUniformAMD(int64_t);"
            "i64vec2 minInvocationsNonUniformAMD(i64vec2);"
            "i64vec3 minInvocationsNonUniformAMD(i64vec3);"
            "i64vec4 minInvocationsNonUniformAMD(i64vec4);"

            "uint64_t minInvocationsNonUniformAMD(uint64_t);"
            "u64vec2  minInvocationsNonUniformAMD(u64vec2);"
            "u64vec3  minInvocationsNonUniformAMD(u64vec3);"
            "u64vec4  minInvocationsNonUniformAMD(u64vec4);"

            "float16_t minInvocationsNonUniformAMD(float16_t);"
            "f16vec2   minInvocationsNonUniformAMD(f16vec2);"
            "f16vec3   minInvocationsNonUniformAMD(f16vec3);"
            "f16vec4   minInvocationsNonUniformAMD(f16vec4);"

            "int16_t minInvocationsNonUniformAMD(int16_t);"
            "i16vec2 minInvocationsNonUniformAMD(i16vec2);"
            "i16vec3 minInvocationsNonUniformAMD(i16vec3);"
            "i16vec4 minInvocationsNonUniformAMD(i16vec4);"

            "uint16_t minInvocationsNonUniformAMD(uint16_t);"
            "u16vec2  minInvocationsNonUniformAMD(u16vec2);"
            "u16vec3  minInvocationsNonUniformAMD(u16vec3);"
            "u16vec4  minInvocationsNonUniformAMD(u16vec4);"

            "float minInvocationsInclusiveScanNonUniformAMD(float);"
            "vec2  minInvocationsInclusiveScanNonUniformAMD(vec2);"
            "vec3  minInvocationsInclusiveScanNonUniformAMD(vec3);"
            "vec4  minInvocationsInclusiveScanNonUniformAMD(vec4);"

            "int   minInvocationsInclusiveScanNonUniformAMD(int);"
            "ivec2 minInvocationsInclusiveScanNonUniformAMD(ivec2);"
            "ivec3 minInvocationsInclusiveScanNonUniformAMD(ivec3);"
            "ivec4 minInvocationsInclusiveScanNonUniformAMD(ivec4);"

            "uint  minInvocationsInclusiveScanNonUniformAMD(uint);"
            "uvec2 minInvocationsInclusiveScanNonUniformAMD(uvec2);"
            "uvec3 minInvocationsInclusiveScanNonUniformAMD(uvec3);"
            "uvec4 minInvocationsInclusiveScanNonUniformAMD(uvec4);"

            "double minInvocationsInclusiveScanNonUniformAMD(double);"
            "dvec2  minInvocationsInclusiveScanNonUniformAMD(dvec2);"
            "dvec3  minInvocationsInclusiveScanNonUniformAMD(dvec3);"
            "dvec4  minInvocationsInclusiveScanNonUniformAMD(dvec4);"

            "int64_t minInvocationsInclusiveScanNonUniformAMD(int64_t);"
            "i64vec2 minInvocationsInclusiveScanNonUniformAMD(i64vec2);"
            "i64vec3 minInvocationsInclusiveScanNonUniformAMD(i64vec3);"
            "i64vec4 minInvocationsInclusiveScanNonUniformAMD(i64vec4);"

            "uint64_t minInvocationsInclusiveScanNonUniformAMD(uint64_t);"
            "u64vec2  minInvocationsInclusiveScanNonUniformAMD(u64vec2);"
            "u64vec3  minInvocationsInclusiveScanNonUniformAMD(u64vec3);"
            "u64vec4  minInvocationsInclusiveScanNonUniformAMD(u64vec4);"

            "float16_t minInvocationsInclusiveScanNonUniformAMD(float16_t);"
            "f16vec2   minInvocationsInclusiveScanNonUniformAMD(f16vec2);"
            "f16vec3   minInvocationsInclusiveScanNonUniformAMD(f16vec3);"
            "f16vec4   minInvocationsInclusiveScanNonUniformAMD(f16vec4);"

            "int16_t minInvocationsInclusiveScanNonUniformAMD(int16_t);"
            "i16vec2 minInvocationsInclusiveScanNonUniformAMD(i16vec2);"
            "i16vec3 minInvocationsInclusiveScanNonUniformAMD(i16vec3);"
            "i16vec4 minInvocationsInclusiveScanNonUniformAMD(i16vec4);"

            "uint16_t minInvocationsInclusiveScanNonUniformAMD(uint16_t);"
            "u16vec2  minInvocationsInclusiveScanNonUniformAMD(u16vec2);"
            "u16vec3  minInvocationsInclusiveScanNonUniformAMD(u16vec3);"
            "u16vec4  minInvocationsInclusiveScanNonUniformAMD(u16vec4);"

            "float minInvocationsExclusiveScanNonUniformAMD(float);"
            "vec2  minInvocationsExclusiveScanNonUniformAMD(vec2);"
            "vec3  minInvocationsExclusiveScanNonUniformAMD(vec3);"
            "vec4  minInvocationsExclusiveScanNonUniformAMD(vec4);"

            "int   minInvocationsExclusiveScanNonUniformAMD(int);"
            "ivec2 minInvocationsExclusiveScanNonUniformAMD(ivec2);"
            "ivec3 minInvocationsExclusiveScanNonUniformAMD(ivec3);"
            "ivec4 minInvocationsExclusiveScanNonUniformAMD(ivec4);"

            "uint  minInvocationsExclusiveScanNonUniformAMD(uint);"
            "uvec2 minInvocationsExclusiveScanNonUniformAMD(uvec2);"
            "uvec3 minInvocationsExclusiveScanNonUniformAMD(uvec3);"
            "uvec4 minInvocationsExclusiveScanNonUniformAMD(uvec4);"

            "double minInvocationsExclusiveScanNonUniformAMD(double);"
            "dvec2  minInvocationsExclusiveScanNonUniformAMD(dvec2);"
            "dvec3  minInvocationsExclusiveScanNonUniformAMD(dvec3);"
            "dvec4  minInvocationsExclusiveScanNonUniformAMD(dvec4);"

            "int64_t minInvocationsExclusiveScanNonUniformAMD(int64_t);"
            "i64vec2 minInvocationsExclusiveScanNonUniformAMD(i64vec2);"
            "i64vec3 minInvocationsExclusiveScanNonUniformAMD(i64vec3);"
            "i64vec4 minInvocationsExclusiveScanNonUniformAMD(i64vec4);"

            "uint64_t minInvocationsExclusiveScanNonUniformAMD(uint64_t);"
            "u64vec2  minInvocationsExclusiveScanNonUniformAMD(u64vec2);"
            "u64vec3  minInvocationsExclusiveScanNonUniformAMD(u64vec3);"
            "u64vec4  minInvocationsExclusiveScanNonUniformAMD(u64vec4);"

            "float16_t minInvocationsExclusiveScanNonUniformAMD(float16_t);"
            "f16vec2   minInvocationsExclusiveScanNonUniformAMD(f16vec2);"
            "f16vec3   minInvocationsExclusiveScanNonUniformAMD(f16vec3);"
            "f16vec4   minInvocationsExclusiveScanNonUniformAMD(f16vec4);"

            "int16_t minInvocationsExclusiveScanNonUniformAMD(int16_t);"
            "i16vec2 minInvocationsExclusiveScanNonUniformAMD(i16vec2);"
            "i16vec3 minInvocationsExclusiveScanNonUniformAMD(i16vec3);"
            "i16vec4 minInvocationsExclusiveScanNonUniformAMD(i16vec4);"

            "uint16_t minInvocationsExclusiveScanNonUniformAMD(uint16_t);"
            "u16vec2  minInvocationsExclusiveScanNonUniformAMD(u16vec2);"
            "u16vec3  minInvocationsExclusiveScanNonUniformAMD(u16vec3);"
            "u16vec4  minInvocationsExclusiveScanNonUniformAMD(u16vec4);"

            "float maxInvocationsNonUniformAMD(float);"
            "vec2  maxInvocationsNonUniformAMD(vec2);"
            "vec3  maxInvocationsNonUniformAMD(vec3);"
            "vec4  maxInvocationsNonUniformAMD(vec4);"

            "int   maxInvocationsNonUniformAMD(int);"
            "ivec2 maxInvocationsNonUniformAMD(ivec2);"
            "ivec3 maxInvocationsNonUniformAMD(ivec3);"
            "ivec4 maxInvocationsNonUniformAMD(ivec4);"

            "uint  maxInvocationsNonUniformAMD(uint);"
            "uvec2 maxInvocationsNonUniformAMD(uvec2);"
            "uvec3 maxInvocationsNonUniformAMD(uvec3);"
            "uvec4 maxInvocationsNonUniformAMD(uvec4);"

            "double maxInvocationsNonUniformAMD(double);"
            "dvec2  maxInvocationsNonUniformAMD(dvec2);"
            "dvec3  maxInvocationsNonUniformAMD(dvec3);"
            "dvec4  maxInvocationsNonUniformAMD(dvec4);"

            "int64_t maxInvocationsNonUniformAMD(int64_t);"
            "i64vec2 maxInvocationsNonUniformAMD(i64vec2);"
            "i64vec3 maxInvocationsNonUniformAMD(i64vec3);"
            "i64vec4 maxInvocationsNonUniformAMD(i64vec4);"

            "uint64_t maxInvocationsNonUniformAMD(uint64_t);"
            "u64vec2  maxInvocationsNonUniformAMD(u64vec2);"
            "u64vec3  maxInvocationsNonUniformAMD(u64vec3);"
            "u64vec4  maxInvocationsNonUniformAMD(u64vec4);"

            "float16_t maxInvocationsNonUniformAMD(float16_t);"
            "f16vec2   maxInvocationsNonUniformAMD(f16vec2);"
            "f16vec3   maxInvocationsNonUniformAMD(f16vec3);"
            "f16vec4   maxInvocationsNonUniformAMD(f16vec4);"

            "int16_t maxInvocationsNonUniformAMD(int16_t);"
            "i16vec2 maxInvocationsNonUniformAMD(i16vec2);"
            "i16vec3 maxInvocationsNonUniformAMD(i16vec3);"
            "i16vec4 maxInvocationsNonUniformAMD(i16vec4);"

            "uint16_t maxInvocationsNonUniformAMD(uint16_t);"
            "u16vec2  maxInvocationsNonUniformAMD(u16vec2);"
            "u16vec3  maxInvocationsNonUniformAMD(u16vec3);"
            "u16vec4  maxInvocationsNonUniformAMD(u16vec4);"

            "float maxInvocationsInclusiveScanNonUniformAMD(float);"
            "vec2  maxInvocationsInclusiveScanNonUniformAMD(vec2);"
            "vec3  maxInvocationsInclusiveScanNonUniformAMD(vec3);"
            "vec4  maxInvocationsInclusiveScanNonUniformAMD(vec4);"

            "int   maxInvocationsInclusiveScanNonUniformAMD(int);"
            "ivec2 maxInvocationsInclusiveScanNonUniformAMD(ivec2);"
            "ivec3 maxInvocationsInclusiveScanNonUniformAMD(ivec3);"
            "ivec4 maxInvocationsInclusiveScanNonUniformAMD(ivec4);"

            "uint  maxInvocationsInclusiveScanNonUniformAMD(uint);"
            "uvec2 maxInvocationsInclusiveScanNonUniformAMD(uvec2);"
            "uvec3 maxInvocationsInclusiveScanNonUniformAMD(uvec3);"
            "uvec4 maxInvocationsInclusiveScanNonUniformAMD(uvec4);"

            "double maxInvocationsInclusiveScanNonUniformAMD(double);"
            "dvec2  maxInvocationsInclusiveScanNonUniformAMD(dvec2);"
            "dvec3  maxInvocationsInclusiveScanNonUniformAMD(dvec3);"
            "dvec4  maxInvocationsInclusiveScanNonUniformAMD(dvec4);"

            "int64_t maxInvocationsInclusiveScanNonUniformAMD(int64_t);"
            "i64vec2 maxInvocationsInclusiveScanNonUniformAMD(i64vec2);"
            "i64vec3 maxInvocationsInclusiveScanNonUniformAMD(i64vec3);"
            "i64vec4 maxInvocationsInclusiveScanNonUniformAMD(i64vec4);"

            "uint64_t maxInvocationsInclusiveScanNonUniformAMD(uint64_t);"
            "u64vec2  maxInvocationsInclusiveScanNonUniformAMD(u64vec2);"
            "u64vec3  maxInvocationsInclusiveScanNonUniformAMD(u64vec3);"
            "u64vec4  maxInvocationsInclusiveScanNonUniformAMD(u64vec4);"

            "float16_t maxInvocationsInclusiveScanNonUniformAMD(float16_t);"
            "f16vec2   maxInvocationsInclusiveScanNonUniformAMD(f16vec2);"
            "f16vec3   maxInvocationsInclusiveScanNonUniformAMD(f16vec3);"
            "f16vec4   maxInvocationsInclusiveScanNonUniformAMD(f16vec4);"

            "int16_t maxInvocationsInclusiveScanNonUniformAMD(int16_t);"
            "i16vec2 maxInvocationsInclusiveScanNonUniformAMD(i16vec2);"
            "i16vec3 maxInvocationsInclusiveScanNonUniformAMD(i16vec3);"
            "i16vec4 maxInvocationsInclusiveScanNonUniformAMD(i16vec4);"

            "uint16_t maxInvocationsInclusiveScanNonUniformAMD(uint16_t);"
            "u16vec2  maxInvocationsInclusiveScanNonUniformAMD(u16vec2);"
            "u16vec3  maxInvocationsInclusiveScanNonUniformAMD(u16vec3);"
            "u16vec4  maxInvocationsInclusiveScanNonUniformAMD(u16vec4);"

            "float maxInvocationsExclusiveScanNonUniformAMD(float);"
            "vec2  maxInvocationsExclusiveScanNonUniformAMD(vec2);"
            "vec3  maxInvocationsExclusiveScanNonUniformAMD(vec3);"
            "vec4  maxInvocationsExclusiveScanNonUniformAMD(vec4);"

            "int   maxInvocationsExclusiveScanNonUniformAMD(int);"
            "ivec2 maxInvocationsExclusiveScanNonUniformAMD(ivec2);"
            "ivec3 maxInvocationsExclusiveScanNonUniformAMD(ivec3);"
            "ivec4 maxInvocationsExclusiveScanNonUniformAMD(ivec4);"

            "uint  maxInvocationsExclusiveScanNonUniformAMD(uint);"
            "uvec2 maxInvocationsExclusiveScanNonUniformAMD(uvec2);"
            "uvec3 maxInvocationsExclusiveScanNonUniformAMD(uvec3);"
            "uvec4 maxInvocationsExclusiveScanNonUniformAMD(uvec4);"

            "double maxInvocationsExclusiveScanNonUniformAMD(double);"
            "dvec2  maxInvocationsExclusiveScanNonUniformAMD(dvec2);"
            "dvec3  maxInvocationsExclusiveScanNonUniformAMD(dvec3);"
            "dvec4  maxInvocationsExclusiveScanNonUniformAMD(dvec4);"

            "int64_t maxInvocationsExclusiveScanNonUniformAMD(int64_t);"
            "i64vec2 maxInvocationsExclusiveScanNonUniformAMD(i64vec2);"
            "i64vec3 maxInvocationsExclusiveScanNonUniformAMD(i64vec3);"
            "i64vec4 maxInvocationsExclusiveScanNonUniformAMD(i64vec4);"

            "uint64_t maxInvocationsExclusiveScanNonUniformAMD(uint64_t);"
            "u64vec2  maxInvocationsExclusiveScanNonUniformAMD(u64vec2);"
            "u64vec3  maxInvocationsExclusiveScanNonUniformAMD(u64vec3);"
            "u64vec4  maxInvocationsExclusiveScanNonUniformAMD(u64vec4);"

            "float16_t maxInvocationsExclusiveScanNonUniformAMD(float16_t);"
            "f16vec2   maxInvocationsExclusiveScanNonUniformAMD(f16vec2);"
            "f16vec3   maxInvocationsExclusiveScanNonUniformAMD(f16vec3);"
            "f16vec4   maxInvocationsExclusiveScanNonUniformAMD(f16vec4);"

            "int16_t maxInvocationsExclusiveScanNonUniformAMD(int16_t);"
            "i16vec2 maxInvocationsExclusiveScanNonUniformAMD(i16vec2);"
            "i16vec3 maxInvocationsExclusiveScanNonUniformAMD(i16vec3);"
            "i16vec4 maxInvocationsExclusiveScanNonUniformAMD(i16vec4);"

            "uint16_t maxInvocationsExclusiveScanNonUniformAMD(uint16_t);"
            "u16vec2  maxInvocationsExclusiveScanNonUniformAMD(u16vec2);"
            "u16vec3  maxInvocationsExclusiveScanNonUniformAMD(u16vec3);"
            "u16vec4  maxInvocationsExclusiveScanNonUniformAMD(u16vec4);"

            "float addInvocationsNonUniformAMD(float);"
            "vec2  addInvocationsNonUniformAMD(vec2);"
            "vec3  addInvocationsNonUniformAMD(vec3);"
            "vec4  addInvocationsNonUniformAMD(vec4);"

            "int   addInvocationsNonUniformAMD(int);"
            "ivec2 addInvocationsNonUniformAMD(ivec2);"
            "ivec3 addInvocationsNonUniformAMD(ivec3);"
            "ivec4 addInvocationsNonUniformAMD(ivec4);"

            "uint  addInvocationsNonUniformAMD(uint);"
            "uvec2 addInvocationsNonUniformAMD(uvec2);"
            "uvec3 addInvocationsNonUniformAMD(uvec3);"
            "uvec4 addInvocationsNonUniformAMD(uvec4);"

            "double addInvocationsNonUniformAMD(double);"
            "dvec2  addInvocationsNonUniformAMD(dvec2);"
            "dvec3  addInvocationsNonUniformAMD(dvec3);"
            "dvec4  addInvocationsNonUniformAMD(dvec4);"

            "int64_t addInvocationsNonUniformAMD(int64_t);"
            "i64vec2 addInvocationsNonUniformAMD(i64vec2);"
            "i64vec3 addInvocationsNonUniformAMD(i64vec3);"
            "i64vec4 addInvocationsNonUniformAMD(i64vec4);"

            "uint64_t addInvocationsNonUniformAMD(uint64_t);"
            "u64vec2  addInvocationsNonUniformAMD(u64vec2);"
            "u64vec3  addInvocationsNonUniformAMD(u64vec3);"
            "u64vec4  addInvocationsNonUniformAMD(u64vec4);"

            "float16_t addInvocationsNonUniformAMD(float16_t);"
            "f16vec2   addInvocationsNonUniformAMD(f16vec2);"
            "f16vec3   addInvocationsNonUniformAMD(f16vec3);"
            "f16vec4   addInvocationsNonUniformAMD(f16vec4);"

            "int16_t addInvocationsNonUniformAMD(int16_t);"
            "i16vec2 addInvocationsNonUniformAMD(i16vec2);"
            "i16vec3 addInvocationsNonUniformAMD(i16vec3);"
            "i16vec4 addInvocationsNonUniformAMD(i16vec4);"

            "uint16_t addInvocationsNonUniformAMD(uint16_t);"
            "u16vec2  addInvocationsNonUniformAMD(u16vec2);"
            "u16vec3  addInvocationsNonUniformAMD(u16vec3);"
            "u16vec4  addInvocationsNonUniformAMD(u16vec4);"

            "float addInvocationsInclusiveScanNonUniformAMD(float);"
            "vec2  addInvocationsInclusiveScanNonUniformAMD(vec2);"
            "vec3  addInvocationsInclusiveScanNonUniformAMD(vec3);"
            "vec4  addInvocationsInclusiveScanNonUniformAMD(vec4);"

            "int   addInvocationsInclusiveScanNonUniformAMD(int);"
            "ivec2 addInvocationsInclusiveScanNonUniformAMD(ivec2);"
            "ivec3 addInvocationsInclusiveScanNonUniformAMD(ivec3);"
            "ivec4 addInvocationsInclusiveScanNonUniformAMD(ivec4);"

            "uint  addInvocationsInclusiveScanNonUniformAMD(uint);"
            "uvec2 addInvocationsInclusiveScanNonUniformAMD(uvec2);"
            "uvec3 addInvocationsInclusiveScanNonUniformAMD(uvec3);"
            "uvec4 addInvocationsInclusiveScanNonUniformAMD(uvec4);"

            "double addInvocationsInclusiveScanNonUniformAMD(double);"
            "dvec2  addInvocationsInclusiveScanNonUniformAMD(dvec2);"
            "dvec3  addInvocationsInclusiveScanNonUniformAMD(dvec3);"
            "dvec4  addInvocationsInclusiveScanNonUniformAMD(dvec4);"

            "int64_t addInvocationsInclusiveScanNonUniformAMD(int64_t);"
            "i64vec2 addInvocationsInclusiveScanNonUniformAMD(i64vec2);"
            "i64vec3 addInvocationsInclusiveScanNonUniformAMD(i64vec3);"
            "i64vec4 addInvocationsInclusiveScanNonUniformAMD(i64vec4);"

            "uint64_t addInvocationsInclusiveScanNonUniformAMD(uint64_t);"
            "u64vec2  addInvocationsInclusiveScanNonUniformAMD(u64vec2);"
            "u64vec3  addInvocationsInclusiveScanNonUniformAMD(u64vec3);"
            "u64vec4  addInvocationsInclusiveScanNonUniformAMD(u64vec4);"

            "float16_t addInvocationsInclusiveScanNonUniformAMD(float16_t);"
            "f16vec2   addInvocationsInclusiveScanNonUniformAMD(f16vec2);"
            "f16vec3   addInvocationsInclusiveScanNonUniformAMD(f16vec3);"
            "f16vec4   addInvocationsInclusiveScanNonUniformAMD(f16vec4);"

            "int16_t addInvocationsInclusiveScanNonUniformAMD(int16_t);"
            "i16vec2 addInvocationsInclusiveScanNonUniformAMD(i16vec2);"
            "i16vec3 addInvocationsInclusiveScanNonUniformAMD(i16vec3);"
            "i16vec4 addInvocationsInclusiveScanNonUniformAMD(i16vec4);"

            "uint16_t addInvocationsInclusiveScanNonUniformAMD(uint16_t);"
            "u16vec2  addInvocationsInclusiveScanNonUniformAMD(u16vec2);"
            "u16vec3  addInvocationsInclusiveScanNonUniformAMD(u16vec3);"
            "u16vec4  addInvocationsInclusiveScanNonUniformAMD(u16vec4);"

            "float addInvocationsExclusiveScanNonUniformAMD(float);"
            "vec2  addInvocationsExclusiveScanNonUniformAMD(vec2);"
            "vec3  addInvocationsExclusiveScanNonUniformAMD(vec3);"
            "vec4  addInvocationsExclusiveScanNonUniformAMD(vec4);"

            "int   addInvocationsExclusiveScanNonUniformAMD(int);"
            "ivec2 addInvocationsExclusiveScanNonUniformAMD(ivec2);"
            "ivec3 addInvocationsExclusiveScanNonUniformAMD(ivec3);"
            "ivec4 addInvocationsExclusiveScanNonUniformAMD(ivec4);"

            "uint  addInvocationsExclusiveScanNonUniformAMD(uint);"
            "uvec2 addInvocationsExclusiveScanNonUniformAMD(uvec2);"
            "uvec3 addInvocationsExclusiveScanNonUniformAMD(uvec3);"
            "uvec4 addInvocationsExclusiveScanNonUniformAMD(uvec4);"

            "double addInvocationsExclusiveScanNonUniformAMD(double);"
            "dvec2  addInvocationsExclusiveScanNonUniformAMD(dvec2);"
            "dvec3  addInvocationsExclusiveScanNonUniformAMD(dvec3);"
            "dvec4  addInvocationsExclusiveScanNonUniformAMD(dvec4);"

            "int64_t addInvocationsExclusiveScanNonUniformAMD(int64_t);"
            "i64vec2 addInvocationsExclusiveScanNonUniformAMD(i64vec2);"
            "i64vec3 addInvocationsExclusiveScanNonUniformAMD(i64vec3);"
            "i64vec4 addInvocationsExclusiveScanNonUniformAMD(i64vec4);"

            "uint64_t addInvocationsExclusiveScanNonUniformAMD(uint64_t);"
            "u64vec2  addInvocationsExclusiveScanNonUniformAMD(u64vec2);"
            "u64vec3  addInvocationsExclusiveScanNonUniformAMD(u64vec3);"
            "u64vec4  addInvocationsExclusiveScanNonUniformAMD(u64vec4);"

            "float16_t addInvocationsExclusiveScanNonUniformAMD(float16_t);"
            "f16vec2   addInvocationsExclusiveScanNonUniformAMD(f16vec2);"
            "f16vec3   addInvocationsExclusiveScanNonUniformAMD(f16vec3);"
            "f16vec4   addInvocationsExclusiveScanNonUniformAMD(f16vec4);"

            "int16_t addInvocationsExclusiveScanNonUniformAMD(int16_t);"
            "i16vec2 addInvocationsExclusiveScanNonUniformAMD(i16vec2);"
            "i16vec3 addInvocationsExclusiveScanNonUniformAMD(i16vec3);"
            "i16vec4 addInvocationsExclusiveScanNonUniformAMD(i16vec4);"

            "uint16_t addInvocationsExclusiveScanNonUniformAMD(uint16_t);"
            "u16vec2  addInvocationsExclusiveScanNonUniformAMD(u16vec2);"
            "u16vec3  addInvocationsExclusiveScanNonUniformAMD(u16vec3);"
            "u16vec4  addInvocationsExclusiveScanNonUniformAMD(u16vec4);"

            "float swizzleInvocationsAMD(float, uvec4);"
            "vec2  swizzleInvocationsAMD(vec2,  uvec4);"
            "vec3  swizzleInvocationsAMD(vec3,  uvec4);"
            "vec4  swizzleInvocationsAMD(vec4,  uvec4);"

            "int   swizzleInvocationsAMD(int,   uvec4);"
            "ivec2 swizzleInvocationsAMD(ivec2, uvec4);"
            "ivec3 swizzleInvocationsAMD(ivec3, uvec4);"
            "ivec4 swizzleInvocationsAMD(ivec4, uvec4);"

            "uint  swizzleInvocationsAMD(uint,  uvec4);"
            "uvec2 swizzleInvocationsAMD(uvec2, uvec4);"
            "uvec3 swizzleInvocationsAMD(uvec3, uvec4);"
            "uvec4 swizzleInvocationsAMD(uvec4, uvec4);"

            "float swizzleInvocationsMaskedAMD(float, uvec3);"
            "vec2  swizzleInvocationsMaskedAMD(vec2,  uvec3);"
            "vec3  swizzleInvocationsMaskedAMD(vec3,  uvec3);"
            "vec4  swizzleInvocationsMaskedAMD(vec4,  uvec3);"

            "int   swizzleInvocationsMaskedAMD(int,   uvec3);"
            "ivec2 swizzleInvocationsMaskedAMD(ivec2, uvec3);"
            "ivec3 swizzleInvocationsMaskedAMD(ivec3, uvec3);"
            "ivec4 swizzleInvocationsMaskedAMD(ivec4, uvec3);"

            "uint  swizzleInvocationsMaskedAMD(uint,  uvec3);"
            "uvec2 swizzleInvocationsMaskedAMD(uvec2, uvec3);"
            "uvec3 swizzleInvocationsMaskedAMD(uvec3, uvec3);"
            "uvec4 swizzleInvocationsMaskedAMD(uvec4, uvec3);"

            "float writeInvocationAMD(float, float, uint);"
            "vec2  writeInvocationAMD(vec2,  vec2,  uint);"
            "vec3  writeInvocationAMD(vec3,  vec3,  uint);"
            "vec4  writeInvocationAMD(vec4,  vec4,  uint);"

            "int   writeInvocationAMD(int,   int,   uint);"
            "ivec2 writeInvocationAMD(ivec2, ivec2, uint);"
            "ivec3 writeInvocationAMD(ivec3, ivec3, uint);"
            "ivec4 writeInvocationAMD(ivec4, ivec4, uint);"

            "uint  writeInvocationAMD(uint,  uint,  uint);"
            "uvec2 writeInvocationAMD(uvec2, uvec2, uint);"
            "uvec3 writeInvocationAMD(uvec3, uvec3, uint);"
            "uvec4 writeInvocationAMD(uvec4, uvec4, uint);"

            "uint mbcntAMD(uint64_t);"

            "\n");
    }

    // GL_AMD_gcn_shader
    if (profile != EEsProfile && version >= 440) {
        commonBuiltins.append(
            "float cubeFaceIndexAMD(vec3);"
            "vec2  cubeFaceCoordAMD(vec3);"
            "uint64_t timeAMD();"

            "in int gl_SIMDGroupSizeAMD;"
            "\n");
    }

    // GL_AMD_shader_fragment_mask
    if (profile != EEsProfile && version >= 450) {
        commonBuiltins.append(
            "uint fragmentMaskFetchAMD(sampler2DMS,       ivec2);"
            "uint fragmentMaskFetchAMD(isampler2DMS,      ivec2);"
            "uint fragmentMaskFetchAMD(usampler2DMS,      ivec2);"

            "uint fragmentMaskFetchAMD(sampler2DMSArray,  ivec3);"
            "uint fragmentMaskFetchAMD(isampler2DMSArray, ivec3);"
            "uint fragmentMaskFetchAMD(usampler2DMSArray, ivec3);"

            "vec4  fragmentFetchAMD(sampler2DMS,       ivec2, uint);"
            "ivec4 fragmentFetchAMD(isampler2DMS,      ivec2, uint);"
            "uvec4 fragmentFetchAMD(usampler2DMS,      ivec2, uint);"

            "vec4  fragmentFetchAMD(sampler2DMSArray,  ivec3, uint);"
            "ivec4 fragmentFetchAMD(isampler2DMSArray, ivec3, uint);"
            "uvec4 fragmentFetchAMD(usampler2DMSArray, ivec3, uint);"

            "\n");
    }

    if ((profile != EEsProfile && version >= 130) ||
        (profile == EEsProfile && version >= 300)) {
        commonBuiltins.append(
            "uint countLeadingZeros(uint);"
            "uvec2 countLeadingZeros(uvec2);"
            "uvec3 countLeadingZeros(uvec3);"
            "uvec4 countLeadingZeros(uvec4);"

            "uint countTrailingZeros(uint);"
            "uvec2 countTrailingZeros(uvec2);"
            "uvec3 countTrailingZeros(uvec3);"
            "uvec4 countTrailingZeros(uvec4);"

            "uint absoluteDifference(int, int);"
            "uvec2 absoluteDifference(ivec2, ivec2);"
            "uvec3 absoluteDifference(ivec3, ivec3);"
            "uvec4 absoluteDifference(ivec4, ivec4);"

            "uint16_t absoluteDifference(int16_t, int16_t);"
            "u16vec2 absoluteDifference(i16vec2, i16vec2);"
            "u16vec3 absoluteDifference(i16vec3, i16vec3);"
            "u16vec4 absoluteDifference(i16vec4, i16vec4);"

            "uint64_t absoluteDifference(int64_t, int64_t);"
            "u64vec2 absoluteDifference(i64vec2, i64vec2);"
            "u64vec3 absoluteDifference(i64vec3, i64vec3);"
            "u64vec4 absoluteDifference(i64vec4, i64vec4);"

            "uint absoluteDifference(uint, uint);"
            "uvec2 absoluteDifference(uvec2, uvec2);"
            "uvec3 absoluteDifference(uvec3, uvec3);"
            "uvec4 absoluteDifference(uvec4, uvec4);"

            "uint16_t absoluteDifference(uint16_t, uint16_t);"
            "u16vec2 absoluteDifference(u16vec2, u16vec2);"
            "u16vec3 absoluteDifference(u16vec3, u16vec3);"
            "u16vec4 absoluteDifference(u16vec4, u16vec4);"

            "uint64_t absoluteDifference(uint64_t, uint64_t);"
            "u64vec2 absoluteDifference(u64vec2, u64vec2);"
            "u64vec3 absoluteDifference(u64vec3, u64vec3);"
            "u64vec4 absoluteDifference(u64vec4, u64vec4);"

            "int addSaturate(int, int);"
            "ivec2 addSaturate(ivec2, ivec2);"
            "ivec3 addSaturate(ivec3, ivec3);"
            "ivec4 addSaturate(ivec4, ivec4);"

            "int16_t addSaturate(int16_t, int16_t);"
            "i16vec2 addSaturate(i16vec2, i16vec2);"
            "i16vec3 addSaturate(i16vec3, i16vec3);"
            "i16vec4 addSaturate(i16vec4, i16vec4);"

            "int64_t addSaturate(int64_t, int64_t);"
            "i64vec2 addSaturate(i64vec2, i64vec2);"
            "i64vec3 addSaturate(i64vec3, i64vec3);"
            "i64vec4 addSaturate(i64vec4, i64vec4);"

            "uint addSaturate(uint, uint);"
            "uvec2 addSaturate(uvec2, uvec2);"
            "uvec3 addSaturate(uvec3, uvec3);"
            "uvec4 addSaturate(uvec4, uvec4);"

            "uint16_t addSaturate(uint16_t, uint16_t);"
            "u16vec2 addSaturate(u16vec2, u16vec2);"
            "u16vec3 addSaturate(u16vec3, u16vec3);"
            "u16vec4 addSaturate(u16vec4, u16vec4);"

            "uint64_t addSaturate(uint64_t, uint64_t);"
            "u64vec2 addSaturate(u64vec2, u64vec2);"
            "u64vec3 addSaturate(u64vec3, u64vec3);"
            "u64vec4 addSaturate(u64vec4, u64vec4);"

            "int subtractSaturate(int, int);"
            "ivec2 subtractSaturate(ivec2, ivec2);"
            "ivec3 subtractSaturate(ivec3, ivec3);"
            "ivec4 subtractSaturate(ivec4, ivec4);"

            "int16_t subtractSaturate(int16_t, int16_t);"
            "i16vec2 subtractSaturate(i16vec2, i16vec2);"
            "i16vec3 subtractSaturate(i16vec3, i16vec3);"
            "i16vec4 subtractSaturate(i16vec4, i16vec4);"

            "int64_t subtractSaturate(int64_t, int64_t);"
            "i64vec2 subtractSaturate(i64vec2, i64vec2);"
            "i64vec3 subtractSaturate(i64vec3, i64vec3);"
            "i64vec4 subtractSaturate(i64vec4, i64vec4);"

            "uint subtractSaturate(uint, uint);"
            "uvec2 subtractSaturate(uvec2, uvec2);"
            "uvec3 subtractSaturate(uvec3, uvec3);"
            "uvec4 subtractSaturate(uvec4, uvec4);"

            "uint16_t subtractSaturate(uint16_t, uint16_t);"
            "u16vec2 subtractSaturate(u16vec2, u16vec2);"
            "u16vec3 subtractSaturate(u16vec3, u16vec3);"
            "u16vec4 subtractSaturate(u16vec4, u16vec4);"

            "uint64_t subtractSaturate(uint64_t, uint64_t);"
            "u64vec2 subtractSaturate(u64vec2, u64vec2);"
            "u64vec3 subtractSaturate(u64vec3, u64vec3);"
            "u64vec4 subtractSaturate(u64vec4, u64vec4);"

            "int average(int, int);"
            "ivec2 average(ivec2, ivec2);"
            "ivec3 average(ivec3, ivec3);"
            "ivec4 average(ivec4, ivec4);"

            "int16_t average(int16_t, int16_t);"
            "i16vec2 average(i16vec2, i16vec2);"
            "i16vec3 average(i16vec3, i16vec3);"
            "i16vec4 average(i16vec4, i16vec4);"

            "int64_t average(int64_t, int64_t);"
            "i64vec2 average(i64vec2, i64vec2);"
            "i64vec3 average(i64vec3, i64vec3);"
            "i64vec4 average(i64vec4, i64vec4);"

            "uint average(uint, uint);"
            "uvec2 average(uvec2, uvec2);"
            "uvec3 average(uvec3, uvec3);"
            "uvec4 average(uvec4, uvec4);"

            "uint16_t average(uint16_t, uint16_t);"
            "u16vec2 average(u16vec2, u16vec2);"
            "u16vec3 average(u16vec3, u16vec3);"
            "u16vec4 average(u16vec4, u16vec4);"

            "uint64_t average(uint64_t, uint64_t);"
            "u64vec2 average(u64vec2, u64vec2);"
            "u64vec3 average(u64vec3, u64vec3);"
            "u64vec4 average(u64vec4, u64vec4);"

            "int averageRounded(int, int);"
            "ivec2 averageRounded(ivec2, ivec2);"
            "ivec3 averageRounded(ivec3, ivec3);"
            "ivec4 averageRounded(ivec4, ivec4);"

            "int16_t averageRounded(int16_t, int16_t);"
            "i16vec2 averageRounded(i16vec2, i16vec2);"
            "i16vec3 averageRounded(i16vec3, i16vec3);"
            "i16vec4 averageRounded(i16vec4, i16vec4);"

            "int64_t averageRounded(int64_t, int64_t);"
            "i64vec2 averageRounded(i64vec2, i64vec2);"
            "i64vec3 averageRounded(i64vec3, i64vec3);"
            "i64vec4 averageRounded(i64vec4, i64vec4);"

            "uint averageRounded(uint, uint);"
            "uvec2 averageRounded(uvec2, uvec2);"
            "uvec3 averageRounded(uvec3, uvec3);"
            "uvec4 averageRounded(uvec4, uvec4);"

            "uint16_t averageRounded(uint16_t, uint16_t);"
            "u16vec2 averageRounded(u16vec2, u16vec2);"
            "u16vec3 averageRounded(u16vec3, u16vec3);"
            "u16vec4 averageRounded(u16vec4, u16vec4);"

            "uint64_t averageRounded(uint64_t, uint64_t);"
            "u64vec2 averageRounded(u64vec2, u64vec2);"
            "u64vec3 averageRounded(u64vec3, u64vec3);"
            "u64vec4 averageRounded(u64vec4, u64vec4);"

            "int multiply32x16(int, int);"
            "ivec2 multiply32x16(ivec2, ivec2);"
            "ivec3 multiply32x16(ivec3, ivec3);"
            "ivec4 multiply32x16(ivec4, ivec4);"

            "uint multiply32x16(uint, uint);"
            "uvec2 multiply32x16(uvec2, uvec2);"
            "uvec3 multiply32x16(uvec3, uvec3);"
            "uvec4 multiply32x16(uvec4, uvec4);"
            "\n");
    }

    if ((profile != EEsProfile && version >= 450) ||
        (profile == EEsProfile && version >= 320)) {
        commonBuiltins.append(
            "struct gl_TextureFootprint2DNV {"
                "uvec2 anchor;"
                "uvec2 offset;"
                "uvec2 mask;"
                "uint lod;"
                "uint granularity;"
            "};"

            "struct gl_TextureFootprint3DNV {"
                "uvec3 anchor;"
                "uvec3 offset;"
                "uvec2 mask;"
                "uint lod;"
                "uint granularity;"
            "};"
            "bool textureFootprintNV(sampler2D, vec2, int, bool, out gl_TextureFootprint2DNV);"
            "bool textureFootprintNV(sampler3D, vec3, int, bool, out gl_TextureFootprint3DNV);"
            "bool textureFootprintNV(sampler2D, vec2, int, bool, out gl_TextureFootprint2DNV, float);"
            "bool textureFootprintNV(sampler3D, vec3, int, bool, out gl_TextureFootprint3DNV, float);"
            "bool textureFootprintClampNV(sampler2D, vec2, float, int, bool, out gl_TextureFootprint2DNV);"
            "bool textureFootprintClampNV(sampler3D, vec3, float, int, bool, out gl_TextureFootprint3DNV);"
            "bool textureFootprintClampNV(sampler2D, vec2, float, int, bool, out gl_TextureFootprint2DNV, float);"
            "bool textureFootprintClampNV(sampler3D, vec3, float, int, bool, out gl_TextureFootprint3DNV, float);"
            "bool textureFootprintLodNV(sampler2D, vec2, float, int, bool, out gl_TextureFootprint2DNV);"
            "bool textureFootprintLodNV(sampler3D, vec3, float, int, bool, out gl_TextureFootprint3DNV);"
            "bool textureFootprintGradNV(sampler2D, vec2, vec2, vec2, int, bool, out gl_TextureFootprint2DNV);"
            "bool textureFootprintGradClampNV(sampler2D, vec2, vec2, vec2, float, int, bool, out gl_TextureFootprint2DNV);"
            "\n");
    }
#endif // !GLSLANG_ANGLE

    if ((profile == EEsProfile && version >= 300 && version < 310) ||
        (profile != EEsProfile && version >= 150 && version < 450)) { // GL_EXT_shader_integer_mix
        commonBuiltins.append("int mix(int, int, bool);"
                              "ivec2 mix(ivec2, ivec2, bvec2);"
                              "ivec3 mix(ivec3, ivec3, bvec3);"
                              "ivec4 mix(ivec4, ivec4, bvec4);"
                              "uint  mix(uint,  uint,  bool );"
                              "uvec2 mix(uvec2, uvec2, bvec2);"
                              "uvec3 mix(uvec3, uvec3, bvec3);"
                              "uvec4 mix(uvec4, uvec4, bvec4);"
                              "bool  mix(bool,  bool,  bool );"
                              "bvec2 mix(bvec2, bvec2, bvec2);"
                              "bvec3 mix(bvec3, bvec3, bvec3);"
                              "bvec4 mix(bvec4, bvec4, bvec4);"

                              "\n");
    }

<<<<<<< HEAD
    if ((profile == EEsProfile && version >= 300 && version < 310) ||
        (profile != EEsProfile && version >= 150 && version < 450)) { // GL_EXT_shader_integer_mix
        commonBuiltins.append("int mix(int, int, bool);"
                              "ivec2 mix(ivec2, ivec2, bvec2);"
                              "ivec3 mix(ivec3, ivec3, bvec3);"
                              "ivec4 mix(ivec4, ivec4, bvec4);"
                              "uint  mix(uint,  uint,  bool );"
                              "uvec2 mix(uvec2, uvec2, bvec2);"
                              "uvec3 mix(uvec3, uvec3, bvec3);"
                              "uvec4 mix(uvec4, uvec4, bvec4);"
                              "bool  mix(bool,  bool,  bool );"
                              "bvec2 mix(bvec2, bvec2, bvec2);"
                              "bvec3 mix(bvec3, bvec3, bvec3);"
                              "bvec4 mix(bvec4, bvec4, bvec4);"

                              "\n");
    }

=======
#ifndef GLSLANG_ANGLE
>>>>>>> 85ca9f51
    // GL_AMD_gpu_shader_half_float/Explicit types
    if (profile != EEsProfile && version >= 450) {
        commonBuiltins.append(
            "float16_t radians(float16_t);"
            "f16vec2   radians(f16vec2);"
            "f16vec3   radians(f16vec3);"
            "f16vec4   radians(f16vec4);"

            "float16_t degrees(float16_t);"
            "f16vec2   degrees(f16vec2);"
            "f16vec3   degrees(f16vec3);"
            "f16vec4   degrees(f16vec4);"

            "float16_t sin(float16_t);"
            "f16vec2   sin(f16vec2);"
            "f16vec3   sin(f16vec3);"
            "f16vec4   sin(f16vec4);"

            "float16_t cos(float16_t);"
            "f16vec2   cos(f16vec2);"
            "f16vec3   cos(f16vec3);"
            "f16vec4   cos(f16vec4);"

            "float16_t tan(float16_t);"
            "f16vec2   tan(f16vec2);"
            "f16vec3   tan(f16vec3);"
            "f16vec4   tan(f16vec4);"

            "float16_t asin(float16_t);"
            "f16vec2   asin(f16vec2);"
            "f16vec3   asin(f16vec3);"
            "f16vec4   asin(f16vec4);"

            "float16_t acos(float16_t);"
            "f16vec2   acos(f16vec2);"
            "f16vec3   acos(f16vec3);"
            "f16vec4   acos(f16vec4);"

            "float16_t atan(float16_t, float16_t);"
            "f16vec2   atan(f16vec2,   f16vec2);"
            "f16vec3   atan(f16vec3,   f16vec3);"
            "f16vec4   atan(f16vec4,   f16vec4);"

            "float16_t atan(float16_t);"
            "f16vec2   atan(f16vec2);"
            "f16vec3   atan(f16vec3);"
            "f16vec4   atan(f16vec4);"

            "float16_t sinh(float16_t);"
            "f16vec2   sinh(f16vec2);"
            "f16vec3   sinh(f16vec3);"
            "f16vec4   sinh(f16vec4);"

            "float16_t cosh(float16_t);"
            "f16vec2   cosh(f16vec2);"
            "f16vec3   cosh(f16vec3);"
            "f16vec4   cosh(f16vec4);"

            "float16_t tanh(float16_t);"
            "f16vec2   tanh(f16vec2);"
            "f16vec3   tanh(f16vec3);"
            "f16vec4   tanh(f16vec4);"

            "float16_t asinh(float16_t);"
            "f16vec2   asinh(f16vec2);"
            "f16vec3   asinh(f16vec3);"
            "f16vec4   asinh(f16vec4);"

            "float16_t acosh(float16_t);"
            "f16vec2   acosh(f16vec2);"
            "f16vec3   acosh(f16vec3);"
            "f16vec4   acosh(f16vec4);"

            "float16_t atanh(float16_t);"
            "f16vec2   atanh(f16vec2);"
            "f16vec3   atanh(f16vec3);"
            "f16vec4   atanh(f16vec4);"

            "float16_t pow(float16_t, float16_t);"
            "f16vec2   pow(f16vec2,   f16vec2);"
            "f16vec3   pow(f16vec3,   f16vec3);"
            "f16vec4   pow(f16vec4,   f16vec4);"

            "float16_t exp(float16_t);"
            "f16vec2   exp(f16vec2);"
            "f16vec3   exp(f16vec3);"
            "f16vec4   exp(f16vec4);"

            "float16_t log(float16_t);"
            "f16vec2   log(f16vec2);"
            "f16vec3   log(f16vec3);"
            "f16vec4   log(f16vec4);"

            "float16_t exp2(float16_t);"
            "f16vec2   exp2(f16vec2);"
            "f16vec3   exp2(f16vec3);"
            "f16vec4   exp2(f16vec4);"

            "float16_t log2(float16_t);"
            "f16vec2   log2(f16vec2);"
            "f16vec3   log2(f16vec3);"
            "f16vec4   log2(f16vec4);"

            "float16_t sqrt(float16_t);"
            "f16vec2   sqrt(f16vec2);"
            "f16vec3   sqrt(f16vec3);"
            "f16vec4   sqrt(f16vec4);"

            "float16_t inversesqrt(float16_t);"
            "f16vec2   inversesqrt(f16vec2);"
            "f16vec3   inversesqrt(f16vec3);"
            "f16vec4   inversesqrt(f16vec4);"

            "float16_t abs(float16_t);"
            "f16vec2   abs(f16vec2);"
            "f16vec3   abs(f16vec3);"
            "f16vec4   abs(f16vec4);"

            "float16_t sign(float16_t);"
            "f16vec2   sign(f16vec2);"
            "f16vec3   sign(f16vec3);"
            "f16vec4   sign(f16vec4);"

            "float16_t floor(float16_t);"
            "f16vec2   floor(f16vec2);"
            "f16vec3   floor(f16vec3);"
            "f16vec4   floor(f16vec4);"

            "float16_t trunc(float16_t);"
            "f16vec2   trunc(f16vec2);"
            "f16vec3   trunc(f16vec3);"
            "f16vec4   trunc(f16vec4);"

            "float16_t round(float16_t);"
            "f16vec2   round(f16vec2);"
            "f16vec3   round(f16vec3);"
            "f16vec4   round(f16vec4);"

            "float16_t roundEven(float16_t);"
            "f16vec2   roundEven(f16vec2);"
            "f16vec3   roundEven(f16vec3);"
            "f16vec4   roundEven(f16vec4);"

            "float16_t ceil(float16_t);"
            "f16vec2   ceil(f16vec2);"
            "f16vec3   ceil(f16vec3);"
            "f16vec4   ceil(f16vec4);"

            "float16_t fract(float16_t);"
            "f16vec2   fract(f16vec2);"
            "f16vec3   fract(f16vec3);"
            "f16vec4   fract(f16vec4);"

            "float16_t mod(float16_t, float16_t);"
            "f16vec2   mod(f16vec2,   float16_t);"
            "f16vec3   mod(f16vec3,   float16_t);"
            "f16vec4   mod(f16vec4,   float16_t);"
            "f16vec2   mod(f16vec2,   f16vec2);"
            "f16vec3   mod(f16vec3,   f16vec3);"
            "f16vec4   mod(f16vec4,   f16vec4);"

            "float16_t modf(float16_t, out float16_t);"
            "f16vec2   modf(f16vec2,   out f16vec2);"
            "f16vec3   modf(f16vec3,   out f16vec3);"
            "f16vec4   modf(f16vec4,   out f16vec4);"

            "float16_t min(float16_t, float16_t);"
            "f16vec2   min(f16vec2,   float16_t);"
            "f16vec3   min(f16vec3,   float16_t);"
            "f16vec4   min(f16vec4,   float16_t);"
            "f16vec2   min(f16vec2,   f16vec2);"
            "f16vec3   min(f16vec3,   f16vec3);"
            "f16vec4   min(f16vec4,   f16vec4);"

            "float16_t max(float16_t, float16_t);"
            "f16vec2   max(f16vec2,   float16_t);"
            "f16vec3   max(f16vec3,   float16_t);"
            "f16vec4   max(f16vec4,   float16_t);"
            "f16vec2   max(f16vec2,   f16vec2);"
            "f16vec3   max(f16vec3,   f16vec3);"
            "f16vec4   max(f16vec4,   f16vec4);"

            "float16_t clamp(float16_t, float16_t, float16_t);"
            "f16vec2   clamp(f16vec2,   float16_t, float16_t);"
            "f16vec3   clamp(f16vec3,   float16_t, float16_t);"
            "f16vec4   clamp(f16vec4,   float16_t, float16_t);"
            "f16vec2   clamp(f16vec2,   f16vec2,   f16vec2);"
            "f16vec3   clamp(f16vec3,   f16vec3,   f16vec3);"
            "f16vec4   clamp(f16vec4,   f16vec4,   f16vec4);"

            "float16_t mix(float16_t, float16_t, float16_t);"
            "f16vec2   mix(f16vec2,   f16vec2,   float16_t);"
            "f16vec3   mix(f16vec3,   f16vec3,   float16_t);"
            "f16vec4   mix(f16vec4,   f16vec4,   float16_t);"
            "f16vec2   mix(f16vec2,   f16vec2,   f16vec2);"
            "f16vec3   mix(f16vec3,   f16vec3,   f16vec3);"
            "f16vec4   mix(f16vec4,   f16vec4,   f16vec4);"
            "float16_t mix(float16_t, float16_t, bool);"
            "f16vec2   mix(f16vec2,   f16vec2,   bvec2);"
            "f16vec3   mix(f16vec3,   f16vec3,   bvec3);"
            "f16vec4   mix(f16vec4,   f16vec4,   bvec4);"

            "float16_t step(float16_t, float16_t);"
            "f16vec2   step(f16vec2,   f16vec2);"
            "f16vec3   step(f16vec3,   f16vec3);"
            "f16vec4   step(f16vec4,   f16vec4);"
            "f16vec2   step(float16_t, f16vec2);"
            "f16vec3   step(float16_t, f16vec3);"
            "f16vec4   step(float16_t, f16vec4);"

            "float16_t smoothstep(float16_t, float16_t, float16_t);"
            "f16vec2   smoothstep(f16vec2,   f16vec2,   f16vec2);"
            "f16vec3   smoothstep(f16vec3,   f16vec3,   f16vec3);"
            "f16vec4   smoothstep(f16vec4,   f16vec4,   f16vec4);"
            "f16vec2   smoothstep(float16_t, float16_t, f16vec2);"
            "f16vec3   smoothstep(float16_t, float16_t, f16vec3);"
            "f16vec4   smoothstep(float16_t, float16_t, f16vec4);"

            "bool  isnan(float16_t);"
            "bvec2 isnan(f16vec2);"
            "bvec3 isnan(f16vec3);"
            "bvec4 isnan(f16vec4);"

            "bool  isinf(float16_t);"
            "bvec2 isinf(f16vec2);"
            "bvec3 isinf(f16vec3);"
            "bvec4 isinf(f16vec4);"

            "float16_t fma(float16_t, float16_t, float16_t);"
            "f16vec2   fma(f16vec2,   f16vec2,   f16vec2);"
            "f16vec3   fma(f16vec3,   f16vec3,   f16vec3);"
            "f16vec4   fma(f16vec4,   f16vec4,   f16vec4);"

            "float16_t frexp(float16_t, out int);"
            "f16vec2   frexp(f16vec2,   out ivec2);"
            "f16vec3   frexp(f16vec3,   out ivec3);"
            "f16vec4   frexp(f16vec4,   out ivec4);"

            "float16_t ldexp(float16_t, in int);"
            "f16vec2   ldexp(f16vec2,   in ivec2);"
            "f16vec3   ldexp(f16vec3,   in ivec3);"
            "f16vec4   ldexp(f16vec4,   in ivec4);"

            "uint    packFloat2x16(f16vec2);"
            "f16vec2 unpackFloat2x16(uint);"

            "float16_t length(float16_t);"
            "float16_t length(f16vec2);"
            "float16_t length(f16vec3);"
            "float16_t length(f16vec4);"

            "float16_t distance(float16_t, float16_t);"
            "float16_t distance(f16vec2,   f16vec2);"
            "float16_t distance(f16vec3,   f16vec3);"
            "float16_t distance(f16vec4,   f16vec4);"

            "float16_t dot(float16_t, float16_t);"
            "float16_t dot(f16vec2,   f16vec2);"
            "float16_t dot(f16vec3,   f16vec3);"
            "float16_t dot(f16vec4,   f16vec4);"

            "f16vec3 cross(f16vec3, f16vec3);"

            "float16_t normalize(float16_t);"
            "f16vec2   normalize(f16vec2);"
            "f16vec3   normalize(f16vec3);"
            "f16vec4   normalize(f16vec4);"

            "float16_t faceforward(float16_t, float16_t, float16_t);"
            "f16vec2   faceforward(f16vec2,   f16vec2,   f16vec2);"
            "f16vec3   faceforward(f16vec3,   f16vec3,   f16vec3);"
            "f16vec4   faceforward(f16vec4,   f16vec4,   f16vec4);"

            "float16_t reflect(float16_t, float16_t);"
            "f16vec2   reflect(f16vec2,   f16vec2);"
            "f16vec3   reflect(f16vec3,   f16vec3);"
            "f16vec4   reflect(f16vec4,   f16vec4);"

            "float16_t refract(float16_t, float16_t, float16_t);"
            "f16vec2   refract(f16vec2,   f16vec2,   float16_t);"
            "f16vec3   refract(f16vec3,   f16vec3,   float16_t);"
            "f16vec4   refract(f16vec4,   f16vec4,   float16_t);"

            "f16mat2   matrixCompMult(f16mat2,   f16mat2);"
            "f16mat3   matrixCompMult(f16mat3,   f16mat3);"
            "f16mat4   matrixCompMult(f16mat4,   f16mat4);"
            "f16mat2x3 matrixCompMult(f16mat2x3, f16mat2x3);"
            "f16mat2x4 matrixCompMult(f16mat2x4, f16mat2x4);"
            "f16mat3x2 matrixCompMult(f16mat3x2, f16mat3x2);"
            "f16mat3x4 matrixCompMult(f16mat3x4, f16mat3x4);"
            "f16mat4x2 matrixCompMult(f16mat4x2, f16mat4x2);"
            "f16mat4x3 matrixCompMult(f16mat4x3, f16mat4x3);"

            "f16mat2   outerProduct(f16vec2, f16vec2);"
            "f16mat3   outerProduct(f16vec3, f16vec3);"
            "f16mat4   outerProduct(f16vec4, f16vec4);"
            "f16mat2x3 outerProduct(f16vec3, f16vec2);"
            "f16mat3x2 outerProduct(f16vec2, f16vec3);"
            "f16mat2x4 outerProduct(f16vec4, f16vec2);"
            "f16mat4x2 outerProduct(f16vec2, f16vec4);"
            "f16mat3x4 outerProduct(f16vec4, f16vec3);"
            "f16mat4x3 outerProduct(f16vec3, f16vec4);"

            "f16mat2   transpose(f16mat2);"
            "f16mat3   transpose(f16mat3);"
            "f16mat4   transpose(f16mat4);"
            "f16mat2x3 transpose(f16mat3x2);"
            "f16mat3x2 transpose(f16mat2x3);"
            "f16mat2x4 transpose(f16mat4x2);"
            "f16mat4x2 transpose(f16mat2x4);"
            "f16mat3x4 transpose(f16mat4x3);"
            "f16mat4x3 transpose(f16mat3x4);"

            "float16_t determinant(f16mat2);"
            "float16_t determinant(f16mat3);"
            "float16_t determinant(f16mat4);"

            "f16mat2 inverse(f16mat2);"
            "f16mat3 inverse(f16mat3);"
            "f16mat4 inverse(f16mat4);"

            "bvec2 lessThan(f16vec2, f16vec2);"
            "bvec3 lessThan(f16vec3, f16vec3);"
            "bvec4 lessThan(f16vec4, f16vec4);"

            "bvec2 lessThanEqual(f16vec2, f16vec2);"
            "bvec3 lessThanEqual(f16vec3, f16vec3);"
            "bvec4 lessThanEqual(f16vec4, f16vec4);"

            "bvec2 greaterThan(f16vec2, f16vec2);"
            "bvec3 greaterThan(f16vec3, f16vec3);"
            "bvec4 greaterThan(f16vec4, f16vec4);"

            "bvec2 greaterThanEqual(f16vec2, f16vec2);"
            "bvec3 greaterThanEqual(f16vec3, f16vec3);"
            "bvec4 greaterThanEqual(f16vec4, f16vec4);"

            "bvec2 equal(f16vec2, f16vec2);"
            "bvec3 equal(f16vec3, f16vec3);"
            "bvec4 equal(f16vec4, f16vec4);"

            "bvec2 notEqual(f16vec2, f16vec2);"
            "bvec3 notEqual(f16vec3, f16vec3);"
            "bvec4 notEqual(f16vec4, f16vec4);"

            "\n");
    }

    // Explicit types
    if (profile != EEsProfile && version >= 450) {
        commonBuiltins.append(
            "int8_t abs(int8_t);"
            "i8vec2 abs(i8vec2);"
            "i8vec3 abs(i8vec3);"
            "i8vec4 abs(i8vec4);"

            "int8_t sign(int8_t);"
            "i8vec2 sign(i8vec2);"
            "i8vec3 sign(i8vec3);"
            "i8vec4 sign(i8vec4);"

            "int8_t min(int8_t x, int8_t y);"
            "i8vec2 min(i8vec2 x, int8_t y);"
            "i8vec3 min(i8vec3 x, int8_t y);"
            "i8vec4 min(i8vec4 x, int8_t y);"
            "i8vec2 min(i8vec2 x, i8vec2 y);"
            "i8vec3 min(i8vec3 x, i8vec3 y);"
            "i8vec4 min(i8vec4 x, i8vec4 y);"

            "uint8_t min(uint8_t x, uint8_t y);"
            "u8vec2 min(u8vec2 x, uint8_t y);"
            "u8vec3 min(u8vec3 x, uint8_t y);"
            "u8vec4 min(u8vec4 x, uint8_t y);"
            "u8vec2 min(u8vec2 x, u8vec2 y);"
            "u8vec3 min(u8vec3 x, u8vec3 y);"
            "u8vec4 min(u8vec4 x, u8vec4 y);"

            "int8_t max(int8_t x, int8_t y);"
            "i8vec2 max(i8vec2 x, int8_t y);"
            "i8vec3 max(i8vec3 x, int8_t y);"
            "i8vec4 max(i8vec4 x, int8_t y);"
            "i8vec2 max(i8vec2 x, i8vec2 y);"
            "i8vec3 max(i8vec3 x, i8vec3 y);"
            "i8vec4 max(i8vec4 x, i8vec4 y);"

            "uint8_t max(uint8_t x, uint8_t y);"
            "u8vec2 max(u8vec2 x, uint8_t y);"
            "u8vec3 max(u8vec3 x, uint8_t y);"
            "u8vec4 max(u8vec4 x, uint8_t y);"
            "u8vec2 max(u8vec2 x, u8vec2 y);"
            "u8vec3 max(u8vec3 x, u8vec3 y);"
            "u8vec4 max(u8vec4 x, u8vec4 y);"

            "int8_t    clamp(int8_t x, int8_t minVal, int8_t maxVal);"
            "i8vec2  clamp(i8vec2  x, int8_t minVal, int8_t maxVal);"
            "i8vec3  clamp(i8vec3  x, int8_t minVal, int8_t maxVal);"
            "i8vec4  clamp(i8vec4  x, int8_t minVal, int8_t maxVal);"
            "i8vec2  clamp(i8vec2  x, i8vec2  minVal, i8vec2  maxVal);"
            "i8vec3  clamp(i8vec3  x, i8vec3  minVal, i8vec3  maxVal);"
            "i8vec4  clamp(i8vec4  x, i8vec4  minVal, i8vec4  maxVal);"

            "uint8_t   clamp(uint8_t x, uint8_t minVal, uint8_t maxVal);"
            "u8vec2  clamp(u8vec2  x, uint8_t minVal, uint8_t maxVal);"
            "u8vec3  clamp(u8vec3  x, uint8_t minVal, uint8_t maxVal);"
            "u8vec4  clamp(u8vec4  x, uint8_t minVal, uint8_t maxVal);"
            "u8vec2  clamp(u8vec2  x, u8vec2  minVal, u8vec2  maxVal);"
            "u8vec3  clamp(u8vec3  x, u8vec3  minVal, u8vec3  maxVal);"
            "u8vec4  clamp(u8vec4  x, u8vec4  minVal, u8vec4  maxVal);"

            "int8_t  mix(int8_t,  int8_t,  bool);"
            "i8vec2  mix(i8vec2,  i8vec2,  bvec2);"
            "i8vec3  mix(i8vec3,  i8vec3,  bvec3);"
            "i8vec4  mix(i8vec4,  i8vec4,  bvec4);"
            "uint8_t mix(uint8_t, uint8_t, bool);"
            "u8vec2  mix(u8vec2,  u8vec2,  bvec2);"
            "u8vec3  mix(u8vec3,  u8vec3,  bvec3);"
            "u8vec4  mix(u8vec4,  u8vec4,  bvec4);"

            "bvec2 lessThan(i8vec2, i8vec2);"
            "bvec3 lessThan(i8vec3, i8vec3);"
            "bvec4 lessThan(i8vec4, i8vec4);"
            "bvec2 lessThan(u8vec2, u8vec2);"
            "bvec3 lessThan(u8vec3, u8vec3);"
            "bvec4 lessThan(u8vec4, u8vec4);"

            "bvec2 lessThanEqual(i8vec2, i8vec2);"
            "bvec3 lessThanEqual(i8vec3, i8vec3);"
            "bvec4 lessThanEqual(i8vec4, i8vec4);"
            "bvec2 lessThanEqual(u8vec2, u8vec2);"
            "bvec3 lessThanEqual(u8vec3, u8vec3);"
            "bvec4 lessThanEqual(u8vec4, u8vec4);"

            "bvec2 greaterThan(i8vec2, i8vec2);"
            "bvec3 greaterThan(i8vec3, i8vec3);"
            "bvec4 greaterThan(i8vec4, i8vec4);"
            "bvec2 greaterThan(u8vec2, u8vec2);"
            "bvec3 greaterThan(u8vec3, u8vec3);"
            "bvec4 greaterThan(u8vec4, u8vec4);"

            "bvec2 greaterThanEqual(i8vec2, i8vec2);"
            "bvec3 greaterThanEqual(i8vec3, i8vec3);"
            "bvec4 greaterThanEqual(i8vec4, i8vec4);"
            "bvec2 greaterThanEqual(u8vec2, u8vec2);"
            "bvec3 greaterThanEqual(u8vec3, u8vec3);"
            "bvec4 greaterThanEqual(u8vec4, u8vec4);"

            "bvec2 equal(i8vec2, i8vec2);"
            "bvec3 equal(i8vec3, i8vec3);"
            "bvec4 equal(i8vec4, i8vec4);"
            "bvec2 equal(u8vec2, u8vec2);"
            "bvec3 equal(u8vec3, u8vec3);"
            "bvec4 equal(u8vec4, u8vec4);"

            "bvec2 notEqual(i8vec2, i8vec2);"
            "bvec3 notEqual(i8vec3, i8vec3);"
            "bvec4 notEqual(i8vec4, i8vec4);"
            "bvec2 notEqual(u8vec2, u8vec2);"
            "bvec3 notEqual(u8vec3, u8vec3);"
            "bvec4 notEqual(u8vec4, u8vec4);"

            "  int8_t bitfieldExtract(  int8_t, int8_t, int8_t);"
            "i8vec2 bitfieldExtract(i8vec2, int8_t, int8_t);"
            "i8vec3 bitfieldExtract(i8vec3, int8_t, int8_t);"
            "i8vec4 bitfieldExtract(i8vec4, int8_t, int8_t);"

            " uint8_t bitfieldExtract( uint8_t, int8_t, int8_t);"
            "u8vec2 bitfieldExtract(u8vec2, int8_t, int8_t);"
            "u8vec3 bitfieldExtract(u8vec3, int8_t, int8_t);"
            "u8vec4 bitfieldExtract(u8vec4, int8_t, int8_t);"

            "  int8_t bitfieldInsert(  int8_t base,   int8_t, int8_t, int8_t);"
            "i8vec2 bitfieldInsert(i8vec2 base, i8vec2, int8_t, int8_t);"
            "i8vec3 bitfieldInsert(i8vec3 base, i8vec3, int8_t, int8_t);"
            "i8vec4 bitfieldInsert(i8vec4 base, i8vec4, int8_t, int8_t);"

            " uint8_t bitfieldInsert( uint8_t base,  uint8_t, int8_t, int8_t);"
            "u8vec2 bitfieldInsert(u8vec2 base, u8vec2, int8_t, int8_t);"
            "u8vec3 bitfieldInsert(u8vec3 base, u8vec3, int8_t, int8_t);"
            "u8vec4 bitfieldInsert(u8vec4 base, u8vec4, int8_t, int8_t);"

            "  int8_t bitCount(  int8_t);"
            "i8vec2 bitCount(i8vec2);"
            "i8vec3 bitCount(i8vec3);"
            "i8vec4 bitCount(i8vec4);"

            "  int8_t bitCount( uint8_t);"
            "i8vec2 bitCount(u8vec2);"
            "i8vec3 bitCount(u8vec3);"
            "i8vec4 bitCount(u8vec4);"

            "  int8_t findLSB(  int8_t);"
            "i8vec2 findLSB(i8vec2);"
            "i8vec3 findLSB(i8vec3);"
            "i8vec4 findLSB(i8vec4);"

            "  int8_t findLSB( uint8_t);"
            "i8vec2 findLSB(u8vec2);"
            "i8vec3 findLSB(u8vec3);"
            "i8vec4 findLSB(u8vec4);"

            "  int8_t findMSB(  int8_t);"
            "i8vec2 findMSB(i8vec2);"
            "i8vec3 findMSB(i8vec3);"
            "i8vec4 findMSB(i8vec4);"

            "  int8_t findMSB( uint8_t);"
            "i8vec2 findMSB(u8vec2);"
            "i8vec3 findMSB(u8vec3);"
            "i8vec4 findMSB(u8vec4);"

            "int16_t abs(int16_t);"
            "i16vec2 abs(i16vec2);"
            "i16vec3 abs(i16vec3);"
            "i16vec4 abs(i16vec4);"

            "int16_t sign(int16_t);"
            "i16vec2 sign(i16vec2);"
            "i16vec3 sign(i16vec3);"
            "i16vec4 sign(i16vec4);"

            "int16_t min(int16_t x, int16_t y);"
            "i16vec2 min(i16vec2 x, int16_t y);"
            "i16vec3 min(i16vec3 x, int16_t y);"
            "i16vec4 min(i16vec4 x, int16_t y);"
            "i16vec2 min(i16vec2 x, i16vec2 y);"
            "i16vec3 min(i16vec3 x, i16vec3 y);"
            "i16vec4 min(i16vec4 x, i16vec4 y);"

            "uint16_t min(uint16_t x, uint16_t y);"
            "u16vec2 min(u16vec2 x, uint16_t y);"
            "u16vec3 min(u16vec3 x, uint16_t y);"
            "u16vec4 min(u16vec4 x, uint16_t y);"
            "u16vec2 min(u16vec2 x, u16vec2 y);"
            "u16vec3 min(u16vec3 x, u16vec3 y);"
            "u16vec4 min(u16vec4 x, u16vec4 y);"

            "int16_t max(int16_t x, int16_t y);"
            "i16vec2 max(i16vec2 x, int16_t y);"
            "i16vec3 max(i16vec3 x, int16_t y);"
            "i16vec4 max(i16vec4 x, int16_t y);"
            "i16vec2 max(i16vec2 x, i16vec2 y);"
            "i16vec3 max(i16vec3 x, i16vec3 y);"
            "i16vec4 max(i16vec4 x, i16vec4 y);"

            "uint16_t max(uint16_t x, uint16_t y);"
            "u16vec2 max(u16vec2 x, uint16_t y);"
            "u16vec3 max(u16vec3 x, uint16_t y);"
            "u16vec4 max(u16vec4 x, uint16_t y);"
            "u16vec2 max(u16vec2 x, u16vec2 y);"
            "u16vec3 max(u16vec3 x, u16vec3 y);"
            "u16vec4 max(u16vec4 x, u16vec4 y);"

            "int16_t    clamp(int16_t x, int16_t minVal, int16_t maxVal);"
            "i16vec2  clamp(i16vec2  x, int16_t minVal, int16_t maxVal);"
            "i16vec3  clamp(i16vec3  x, int16_t minVal, int16_t maxVal);"
            "i16vec4  clamp(i16vec4  x, int16_t minVal, int16_t maxVal);"
            "i16vec2  clamp(i16vec2  x, i16vec2  minVal, i16vec2  maxVal);"
            "i16vec3  clamp(i16vec3  x, i16vec3  minVal, i16vec3  maxVal);"
            "i16vec4  clamp(i16vec4  x, i16vec4  minVal, i16vec4  maxVal);"

            "uint16_t   clamp(uint16_t x, uint16_t minVal, uint16_t maxVal);"
            "u16vec2  clamp(u16vec2  x, uint16_t minVal, uint16_t maxVal);"
            "u16vec3  clamp(u16vec3  x, uint16_t minVal, uint16_t maxVal);"
            "u16vec4  clamp(u16vec4  x, uint16_t minVal, uint16_t maxVal);"
            "u16vec2  clamp(u16vec2  x, u16vec2  minVal, u16vec2  maxVal);"
            "u16vec3  clamp(u16vec3  x, u16vec3  minVal, u16vec3  maxVal);"
            "u16vec4  clamp(u16vec4  x, u16vec4  minVal, u16vec4  maxVal);"

            "int16_t  mix(int16_t,  int16_t,  bool);"
            "i16vec2  mix(i16vec2,  i16vec2,  bvec2);"
            "i16vec3  mix(i16vec3,  i16vec3,  bvec3);"
            "i16vec4  mix(i16vec4,  i16vec4,  bvec4);"
            "uint16_t mix(uint16_t, uint16_t, bool);"
            "u16vec2  mix(u16vec2,  u16vec2,  bvec2);"
            "u16vec3  mix(u16vec3,  u16vec3,  bvec3);"
            "u16vec4  mix(u16vec4,  u16vec4,  bvec4);"

            "float16_t frexp(float16_t, out int16_t);"
            "f16vec2   frexp(f16vec2,   out i16vec2);"
            "f16vec3   frexp(f16vec3,   out i16vec3);"
            "f16vec4   frexp(f16vec4,   out i16vec4);"

            "float16_t ldexp(float16_t, int16_t);"
            "f16vec2   ldexp(f16vec2,   i16vec2);"
            "f16vec3   ldexp(f16vec3,   i16vec3);"
            "f16vec4   ldexp(f16vec4,   i16vec4);"

            "int16_t halfBitsToInt16(float16_t);"
            "i16vec2 halfBitsToInt16(f16vec2);"
            "i16vec3 halhBitsToInt16(f16vec3);"
            "i16vec4 halfBitsToInt16(f16vec4);"

            "uint16_t halfBitsToUint16(float16_t);"
            "u16vec2  halfBitsToUint16(f16vec2);"
            "u16vec3  halfBitsToUint16(f16vec3);"
            "u16vec4  halfBitsToUint16(f16vec4);"

            "int16_t float16BitsToInt16(float16_t);"
            "i16vec2 float16BitsToInt16(f16vec2);"
            "i16vec3 float16BitsToInt16(f16vec3);"
            "i16vec4 float16BitsToInt16(f16vec4);"

            "uint16_t float16BitsToUint16(float16_t);"
            "u16vec2  float16BitsToUint16(f16vec2);"
            "u16vec3  float16BitsToUint16(f16vec3);"
            "u16vec4  float16BitsToUint16(f16vec4);"

            "float16_t int16BitsToFloat16(int16_t);"
            "f16vec2   int16BitsToFloat16(i16vec2);"
            "f16vec3   int16BitsToFloat16(i16vec3);"
            "f16vec4   int16BitsToFloat16(i16vec4);"

            "float16_t uint16BitsToFloat16(uint16_t);"
            "f16vec2   uint16BitsToFloat16(u16vec2);"
            "f16vec3   uint16BitsToFloat16(u16vec3);"
            "f16vec4   uint16BitsToFloat16(u16vec4);"

            "float16_t int16BitsToHalf(int16_t);"
            "f16vec2   int16BitsToHalf(i16vec2);"
            "f16vec3   int16BitsToHalf(i16vec3);"
            "f16vec4   int16BitsToHalf(i16vec4);"

            "float16_t uint16BitsToHalf(uint16_t);"
            "f16vec2   uint16BitsToHalf(u16vec2);"
            "f16vec3   uint16BitsToHalf(u16vec3);"
            "f16vec4   uint16BitsToHalf(u16vec4);"

            "int      packInt2x16(i16vec2);"
            "uint     packUint2x16(u16vec2);"
            "int64_t  packInt4x16(i16vec4);"
            "uint64_t packUint4x16(u16vec4);"
            "i16vec2  unpackInt2x16(int);"
            "u16vec2  unpackUint2x16(uint);"
            "i16vec4  unpackInt4x16(int64_t);"
            "u16vec4  unpackUint4x16(uint64_t);"

            "bvec2 lessThan(i16vec2, i16vec2);"
            "bvec3 lessThan(i16vec3, i16vec3);"
            "bvec4 lessThan(i16vec4, i16vec4);"
            "bvec2 lessThan(u16vec2, u16vec2);"
            "bvec3 lessThan(u16vec3, u16vec3);"
            "bvec4 lessThan(u16vec4, u16vec4);"

            "bvec2 lessThanEqual(i16vec2, i16vec2);"
            "bvec3 lessThanEqual(i16vec3, i16vec3);"
            "bvec4 lessThanEqual(i16vec4, i16vec4);"
            "bvec2 lessThanEqual(u16vec2, u16vec2);"
            "bvec3 lessThanEqual(u16vec3, u16vec3);"
            "bvec4 lessThanEqual(u16vec4, u16vec4);"

            "bvec2 greaterThan(i16vec2, i16vec2);"
            "bvec3 greaterThan(i16vec3, i16vec3);"
            "bvec4 greaterThan(i16vec4, i16vec4);"
            "bvec2 greaterThan(u16vec2, u16vec2);"
            "bvec3 greaterThan(u16vec3, u16vec3);"
            "bvec4 greaterThan(u16vec4, u16vec4);"

            "bvec2 greaterThanEqual(i16vec2, i16vec2);"
            "bvec3 greaterThanEqual(i16vec3, i16vec3);"
            "bvec4 greaterThanEqual(i16vec4, i16vec4);"
            "bvec2 greaterThanEqual(u16vec2, u16vec2);"
            "bvec3 greaterThanEqual(u16vec3, u16vec3);"
            "bvec4 greaterThanEqual(u16vec4, u16vec4);"

            "bvec2 equal(i16vec2, i16vec2);"
            "bvec3 equal(i16vec3, i16vec3);"
            "bvec4 equal(i16vec4, i16vec4);"
            "bvec2 equal(u16vec2, u16vec2);"
            "bvec3 equal(u16vec3, u16vec3);"
            "bvec4 equal(u16vec4, u16vec4);"

            "bvec2 notEqual(i16vec2, i16vec2);"
            "bvec3 notEqual(i16vec3, i16vec3);"
            "bvec4 notEqual(i16vec4, i16vec4);"
            "bvec2 notEqual(u16vec2, u16vec2);"
            "bvec3 notEqual(u16vec3, u16vec3);"
            "bvec4 notEqual(u16vec4, u16vec4);"

            "  int16_t bitfieldExtract(  int16_t, int16_t, int16_t);"
            "i16vec2 bitfieldExtract(i16vec2, int16_t, int16_t);"
            "i16vec3 bitfieldExtract(i16vec3, int16_t, int16_t);"
            "i16vec4 bitfieldExtract(i16vec4, int16_t, int16_t);"

            " uint16_t bitfieldExtract( uint16_t, int16_t, int16_t);"
            "u16vec2 bitfieldExtract(u16vec2, int16_t, int16_t);"
            "u16vec3 bitfieldExtract(u16vec3, int16_t, int16_t);"
            "u16vec4 bitfieldExtract(u16vec4, int16_t, int16_t);"

            "  int16_t bitfieldInsert(  int16_t base,   int16_t, int16_t, int16_t);"
            "i16vec2 bitfieldInsert(i16vec2 base, i16vec2, int16_t, int16_t);"
            "i16vec3 bitfieldInsert(i16vec3 base, i16vec3, int16_t, int16_t);"
            "i16vec4 bitfieldInsert(i16vec4 base, i16vec4, int16_t, int16_t);"

            " uint16_t bitfieldInsert( uint16_t base,  uint16_t, int16_t, int16_t);"
            "u16vec2 bitfieldInsert(u16vec2 base, u16vec2, int16_t, int16_t);"
            "u16vec3 bitfieldInsert(u16vec3 base, u16vec3, int16_t, int16_t);"
            "u16vec4 bitfieldInsert(u16vec4 base, u16vec4, int16_t, int16_t);"

            "  int16_t bitCount(  int16_t);"
            "i16vec2 bitCount(i16vec2);"
            "i16vec3 bitCount(i16vec3);"
            "i16vec4 bitCount(i16vec4);"

            "  int16_t bitCount( uint16_t);"
            "i16vec2 bitCount(u16vec2);"
            "i16vec3 bitCount(u16vec3);"
            "i16vec4 bitCount(u16vec4);"

            "  int16_t findLSB(  int16_t);"
            "i16vec2 findLSB(i16vec2);"
            "i16vec3 findLSB(i16vec3);"
            "i16vec4 findLSB(i16vec4);"

            "  int16_t findLSB( uint16_t);"
            "i16vec2 findLSB(u16vec2);"
            "i16vec3 findLSB(u16vec3);"
            "i16vec4 findLSB(u16vec4);"

            "  int16_t findMSB(  int16_t);"
            "i16vec2 findMSB(i16vec2);"
            "i16vec3 findMSB(i16vec3);"
            "i16vec4 findMSB(i16vec4);"

            "  int16_t findMSB( uint16_t);"
            "i16vec2 findMSB(u16vec2);"
            "i16vec3 findMSB(u16vec3);"
            "i16vec4 findMSB(u16vec4);"

            "int16_t  pack16(i8vec2);"
            "uint16_t pack16(u8vec2);"
            "int32_t  pack32(i8vec4);"
            "uint32_t pack32(u8vec4);"
            "int32_t  pack32(i16vec2);"
            "uint32_t pack32(u16vec2);"
            "int64_t  pack64(i16vec4);"
            "uint64_t pack64(u16vec4);"
            "int64_t  pack64(i32vec2);"
            "uint64_t pack64(u32vec2);"

            "i8vec2   unpack8(int16_t);"
            "u8vec2   unpack8(uint16_t);"
            "i8vec4   unpack8(int32_t);"
            "u8vec4   unpack8(uint32_t);"
            "i16vec2  unpack16(int32_t);"
            "u16vec2  unpack16(uint32_t);"
            "i16vec4  unpack16(int64_t);"
            "u16vec4  unpack16(uint64_t);"
            "i32vec2  unpack32(int64_t);"
            "u32vec2  unpack32(uint64_t);"

            "float64_t radians(float64_t);"
            "f64vec2   radians(f64vec2);"
            "f64vec3   radians(f64vec3);"
            "f64vec4   radians(f64vec4);"

            "float64_t degrees(float64_t);"
            "f64vec2   degrees(f64vec2);"
            "f64vec3   degrees(f64vec3);"
            "f64vec4   degrees(f64vec4);"

            "float64_t sin(float64_t);"
            "f64vec2   sin(f64vec2);"
            "f64vec3   sin(f64vec3);"
            "f64vec4   sin(f64vec4);"

            "float64_t cos(float64_t);"
            "f64vec2   cos(f64vec2);"
            "f64vec3   cos(f64vec3);"
            "f64vec4   cos(f64vec4);"

            "float64_t tan(float64_t);"
            "f64vec2   tan(f64vec2);"
            "f64vec3   tan(f64vec3);"
            "f64vec4   tan(f64vec4);"

            "float64_t asin(float64_t);"
            "f64vec2   asin(f64vec2);"
            "f64vec3   asin(f64vec3);"
            "f64vec4   asin(f64vec4);"

            "float64_t acos(float64_t);"
            "f64vec2   acos(f64vec2);"
            "f64vec3   acos(f64vec3);"
            "f64vec4   acos(f64vec4);"

            "float64_t atan(float64_t, float64_t);"
            "f64vec2   atan(f64vec2,   f64vec2);"
            "f64vec3   atan(f64vec3,   f64vec3);"
            "f64vec4   atan(f64vec4,   f64vec4);"

            "float64_t atan(float64_t);"
            "f64vec2   atan(f64vec2);"
            "f64vec3   atan(f64vec3);"
            "f64vec4   atan(f64vec4);"

            "float64_t sinh(float64_t);"
            "f64vec2   sinh(f64vec2);"
            "f64vec3   sinh(f64vec3);"
            "f64vec4   sinh(f64vec4);"

            "float64_t cosh(float64_t);"
            "f64vec2   cosh(f64vec2);"
            "f64vec3   cosh(f64vec3);"
            "f64vec4   cosh(f64vec4);"

            "float64_t tanh(float64_t);"
            "f64vec2   tanh(f64vec2);"
            "f64vec3   tanh(f64vec3);"
            "f64vec4   tanh(f64vec4);"

            "float64_t asinh(float64_t);"
            "f64vec2   asinh(f64vec2);"
            "f64vec3   asinh(f64vec3);"
            "f64vec4   asinh(f64vec4);"

            "float64_t acosh(float64_t);"
            "f64vec2   acosh(f64vec2);"
            "f64vec3   acosh(f64vec3);"
            "f64vec4   acosh(f64vec4);"

            "float64_t atanh(float64_t);"
            "f64vec2   atanh(f64vec2);"
            "f64vec3   atanh(f64vec3);"
            "f64vec4   atanh(f64vec4);"

            "float64_t pow(float64_t, float64_t);"
            "f64vec2   pow(f64vec2,   f64vec2);"
            "f64vec3   pow(f64vec3,   f64vec3);"
            "f64vec4   pow(f64vec4,   f64vec4);"

            "float64_t exp(float64_t);"
            "f64vec2   exp(f64vec2);"
            "f64vec3   exp(f64vec3);"
            "f64vec4   exp(f64vec4);"

            "float64_t log(float64_t);"
            "f64vec2   log(f64vec2);"
            "f64vec3   log(f64vec3);"
            "f64vec4   log(f64vec4);"

            "float64_t exp2(float64_t);"
            "f64vec2   exp2(f64vec2);"
            "f64vec3   exp2(f64vec3);"
            "f64vec4   exp2(f64vec4);"

            "float64_t log2(float64_t);"
            "f64vec2   log2(f64vec2);"
            "f64vec3   log2(f64vec3);"
            "f64vec4   log2(f64vec4);"
            "\n");
    }

    if (profile != EEsProfile && version >= 450) {
        stageBuiltins[EShLangFragment].append(derivativesAndControl64bits);
        stageBuiltins[EShLangFragment].append(
            "float64_t interpolateAtCentroid(float64_t);"
            "f64vec2   interpolateAtCentroid(f64vec2);"
            "f64vec3   interpolateAtCentroid(f64vec3);"
            "f64vec4   interpolateAtCentroid(f64vec4);"

            "float64_t interpolateAtSample(float64_t, int);"
            "f64vec2   interpolateAtSample(f64vec2,   int);"
            "f64vec3   interpolateAtSample(f64vec3,   int);"
            "f64vec4   interpolateAtSample(f64vec4,   int);"

            "float64_t interpolateAtOffset(float64_t, f64vec2);"
            "f64vec2   interpolateAtOffset(f64vec2,   f64vec2);"
            "f64vec3   interpolateAtOffset(f64vec3,   f64vec2);"
            "f64vec4   interpolateAtOffset(f64vec4,   f64vec2);"

            "\n");

    }
#endif // !GLSLANG_ANGLE

    //============================================================================
    //
    // Prototypes for built-in functions seen by vertex shaders only.
    // (Except legacy lod functions, where it depends which release they are
    // vertex only.)
    //
    //============================================================================

    //
    // Geometric Functions.
    //
    if (spvVersion.vulkan == 0 && IncludeLegacy(version, profile, spvVersion))
        stageBuiltins[EShLangVertex].append("vec4 ftransform();");

#ifndef GLSLANG_ANGLE
    //
    // Original-style texture Functions with lod.
    //
    TString* s;
    if (version == 100)
        s = &stageBuiltins[EShLangVertex];
    else
        s = &commonBuiltins;
    if ((profile == EEsProfile && version == 100) ||
         profile == ECompatibilityProfile ||
        (profile == ECoreProfile && version < 420) ||
         profile == ENoProfile) {
        if (spvVersion.spv == 0) {
            s->append(
                "vec4 texture2DLod(sampler2D, vec2, float);"         // GL_ARB_shader_texture_lod
                "vec4 texture2DProjLod(sampler2D, vec3, float);"     // GL_ARB_shader_texture_lod
                "vec4 texture2DProjLod(sampler2D, vec4, float);"     // GL_ARB_shader_texture_lod
                "vec4 texture3DLod(sampler3D, vec3, float);"         // GL_ARB_shader_texture_lod  // OES_texture_3D, but caught by keyword check
                "vec4 texture3DProjLod(sampler3D, vec4, float);"     // GL_ARB_shader_texture_lod  // OES_texture_3D, but caught by keyword check
                "vec4 textureCubeLod(samplerCube, vec3, float);"     // GL_ARB_shader_texture_lod

                "vec4 texture2DArrayLod(sampler2DArray, vec3, float);"      // GL_EXT_texture_array

                "\n");
        }
    }
    if ( profile == ECompatibilityProfile ||
        (profile == ECoreProfile && version < 420) ||
         profile == ENoProfile) {
        if (spvVersion.spv == 0) {
            s->append(
                "vec4 texture1DLod(sampler1D, float, float);"                          // GL_ARB_shader_texture_lod
                "vec4 texture1DProjLod(sampler1D, vec2, float);"                       // GL_ARB_shader_texture_lod
                "vec4 texture1DProjLod(sampler1D, vec4, float);"                       // GL_ARB_shader_texture_lod
                "vec4 shadow1DLod(sampler1DShadow, vec3, float);"                      // GL_ARB_shader_texture_lod
                "vec4 shadow2DLod(sampler2DShadow, vec3, float);"                      // GL_ARB_shader_texture_lod
                "vec4 shadow1DProjLod(sampler1DShadow, vec4, float);"                  // GL_ARB_shader_texture_lod
                "vec4 shadow2DProjLod(sampler2DShadow, vec4, float);"                  // GL_ARB_shader_texture_lod

                "vec4 texture1DGradARB(sampler1D, float, float, float);"               // GL_ARB_shader_texture_lod
                "vec4 texture1DProjGradARB(sampler1D, vec2, float, float);"            // GL_ARB_shader_texture_lod
                "vec4 texture1DProjGradARB(sampler1D, vec4, float, float);"            // GL_ARB_shader_texture_lod
                "vec4 texture2DGradARB(sampler2D, vec2, vec2, vec2);"                  // GL_ARB_shader_texture_lod
                "vec4 texture2DProjGradARB(sampler2D, vec3, vec2, vec2);"              // GL_ARB_shader_texture_lod
                "vec4 texture2DProjGradARB(sampler2D, vec4, vec2, vec2);"              // GL_ARB_shader_texture_lod
                "vec4 texture3DGradARB(sampler3D, vec3, vec3, vec3);"                  // GL_ARB_shader_texture_lod
                "vec4 texture3DProjGradARB(sampler3D, vec4, vec3, vec3);"              // GL_ARB_shader_texture_lod
                "vec4 textureCubeGradARB(samplerCube, vec3, vec3, vec3);"              // GL_ARB_shader_texture_lod
                "vec4 shadow1DGradARB(sampler1DShadow, vec3, float, float);"           // GL_ARB_shader_texture_lod
                "vec4 shadow1DProjGradARB( sampler1DShadow, vec4, float, float);"      // GL_ARB_shader_texture_lod
                "vec4 shadow2DGradARB(sampler2DShadow, vec3, vec2, vec2);"             // GL_ARB_shader_texture_lod
                "vec4 shadow2DProjGradARB( sampler2DShadow, vec4, vec2, vec2);"        // GL_ARB_shader_texture_lod
                "vec4 texture2DRectGradARB(sampler2DRect, vec2, vec2, vec2);"          // GL_ARB_shader_texture_lod
                "vec4 texture2DRectProjGradARB( sampler2DRect, vec3, vec2, vec2);"     // GL_ARB_shader_texture_lod
                "vec4 texture2DRectProjGradARB( sampler2DRect, vec4, vec2, vec2);"     // GL_ARB_shader_texture_lod
                "vec4 shadow2DRectGradARB( sampler2DRectShadow, vec3, vec2, vec2);"    // GL_ARB_shader_texture_lod
                "vec4 shadow2DRectProjGradARB(sampler2DRectShadow, vec4, vec2, vec2);" // GL_ARB_shader_texture_lod

                "vec4 texture1DArrayLod(sampler1DArray, vec2, float);"                 // GL_EXT_texture_array
                "vec4 shadow1DArrayLod(sampler1DArrayShadow, vec3, float);"            // GL_EXT_texture_array
                "vec4 shadow2DArrayLod(sampler2DArrayShadow, vec4, float);"            // GL_EXT_texture_array

                "\n");
        }
    }
#endif // !GLSLANG_ANGLE

    if ((profile != EEsProfile && version >= 150) ||
        (profile == EEsProfile && version >= 310)) {
        //============================================================================
        //
        // Prototypes for built-in functions seen by geometry shaders only.
        //
        //============================================================================

        if (profile != EEsProfile && version >= 400) {
            stageBuiltins[EShLangGeometry].append(
                "void EmitStreamVertex(int);"
                "void EndStreamPrimitive(int);"
                );
        }
        stageBuiltins[EShLangGeometry].append(
            "void EmitVertex();"
            "void EndPrimitive();"
            "\n");
    }
#endif // !GLSLANG_WEB

    //============================================================================
    //
    // Prototypes for all control functions.
    //
    //============================================================================
    bool esBarrier = (profile == EEsProfile && version >= 310);
    if ((profile != EEsProfile && version >= 150) || esBarrier)
        stageBuiltins[EShLangTessControl].append(
            "void barrier();"
            );
    if ((profile != EEsProfile && version >= 420) || esBarrier)
        stageBuiltins[EShLangCompute].append(
            "void barrier();"
            );
    if ((profile != EEsProfile && version >= 450) || (profile == EEsProfile && version >= 320)) {
        stageBuiltins[EShLangMeshNV].append(
            "void barrier();"
            );
        stageBuiltins[EShLangTaskNV].append(
            "void barrier();"
            );
    }
    if ((profile != EEsProfile && version >= 130) || esBarrier)
        commonBuiltins.append(
            "void memoryBarrier();"
            );
    if ((profile != EEsProfile && version >= 420) || esBarrier) {
        commonBuiltins.append(
            "void memoryBarrierBuffer();"
            );
        stageBuiltins[EShLangCompute].append(
            "void memoryBarrierShared();"
            "void groupMemoryBarrier();"
            );
    }
#ifndef GLSLANG_WEB
    if ((profile != EEsProfile && version >= 420) || esBarrier) {
        if (spvVersion.vulkan == 0) {
            commonBuiltins.append("void memoryBarrierAtomicCounter();");
        }
        commonBuiltins.append("void memoryBarrierImage();");
    }
    if ((profile != EEsProfile && version >= 450) || (profile == EEsProfile && version >= 320)) {
        stageBuiltins[EShLangMeshNV].append(
            "void memoryBarrierShared();"
            "void groupMemoryBarrier();"
        );
        stageBuiltins[EShLangTaskNV].append(
            "void memoryBarrierShared();"
            "void groupMemoryBarrier();"
        );
    }

    commonBuiltins.append("void controlBarrier(int, int, int, int);\n"
                          "void memoryBarrier(int, int, int);\n");

    commonBuiltins.append("void debugPrintfEXT();\n");

<<<<<<< HEAD
=======
#ifndef GLSLANG_ANGLE
>>>>>>> 85ca9f51
    if (profile != EEsProfile && version >= 450) {
        // coopMatStoreNV perhaps ought to have "out" on the buf parameter, but
        // adding it introduces undesirable tempArgs on the stack. What we want
        // is more like "buf" thought of as a pointer value being an in parameter.
        stageBuiltins[EShLangCompute].append(
            "void coopMatLoadNV(out fcoopmatNV m, volatile coherent float16_t[] buf, uint element, uint stride, bool colMajor);\n"
            "void coopMatLoadNV(out fcoopmatNV m, volatile coherent float[] buf, uint element, uint stride, bool colMajor);\n"
            "void coopMatLoadNV(out fcoopmatNV m, volatile coherent uint8_t[] buf, uint element, uint stride, bool colMajor);\n"
            "void coopMatLoadNV(out fcoopmatNV m, volatile coherent uint16_t[] buf, uint element, uint stride, bool colMajor);\n"
            "void coopMatLoadNV(out fcoopmatNV m, volatile coherent uint[] buf, uint element, uint stride, bool colMajor);\n"
            "void coopMatLoadNV(out fcoopmatNV m, volatile coherent uint64_t[] buf, uint element, uint stride, bool colMajor);\n"
            "void coopMatLoadNV(out fcoopmatNV m, volatile coherent uvec2[] buf, uint element, uint stride, bool colMajor);\n"
            "void coopMatLoadNV(out fcoopmatNV m, volatile coherent uvec4[] buf, uint element, uint stride, bool colMajor);\n"

            "void coopMatStoreNV(fcoopmatNV m, volatile coherent float16_t[] buf, uint element, uint stride, bool colMajor);\n"
            "void coopMatStoreNV(fcoopmatNV m, volatile coherent float[] buf, uint element, uint stride, bool colMajor);\n"
            "void coopMatStoreNV(fcoopmatNV m, volatile coherent float64_t[] buf, uint element, uint stride, bool colMajor);\n"
            "void coopMatStoreNV(fcoopmatNV m, volatile coherent uint8_t[] buf, uint element, uint stride, bool colMajor);\n"
            "void coopMatStoreNV(fcoopmatNV m, volatile coherent uint16_t[] buf, uint element, uint stride, bool colMajor);\n"
            "void coopMatStoreNV(fcoopmatNV m, volatile coherent uint[] buf, uint element, uint stride, bool colMajor);\n"
            "void coopMatStoreNV(fcoopmatNV m, volatile coherent uint64_t[] buf, uint element, uint stride, bool colMajor);\n"
            "void coopMatStoreNV(fcoopmatNV m, volatile coherent uvec2[] buf, uint element, uint stride, bool colMajor);\n"
            "void coopMatStoreNV(fcoopmatNV m, volatile coherent uvec4[] buf, uint element, uint stride, bool colMajor);\n"

            "fcoopmatNV coopMatMulAddNV(fcoopmatNV A, fcoopmatNV B, fcoopmatNV C);\n"
            "void coopMatLoadNV(out icoopmatNV m, volatile coherent int8_t[] buf, uint element, uint stride, bool colMajor);\n"
            "void coopMatLoadNV(out icoopmatNV m, volatile coherent int16_t[] buf, uint element, uint stride, bool colMajor);\n"
            "void coopMatLoadNV(out icoopmatNV m, volatile coherent int[] buf, uint element, uint stride, bool colMajor);\n"
            "void coopMatLoadNV(out icoopmatNV m, volatile coherent int64_t[] buf, uint element, uint stride, bool colMajor);\n"
            "void coopMatLoadNV(out icoopmatNV m, volatile coherent ivec2[] buf, uint element, uint stride, bool colMajor);\n"
            "void coopMatLoadNV(out icoopmatNV m, volatile coherent ivec4[] buf, uint element, uint stride, bool colMajor);\n"
            "void coopMatLoadNV(out icoopmatNV m, volatile coherent uint8_t[] buf, uint element, uint stride, bool colMajor);\n"
            "void coopMatLoadNV(out icoopmatNV m, volatile coherent uint16_t[] buf, uint element, uint stride, bool colMajor);\n"
            "void coopMatLoadNV(out icoopmatNV m, volatile coherent uint[] buf, uint element, uint stride, bool colMajor);\n"
            "void coopMatLoadNV(out icoopmatNV m, volatile coherent uint64_t[] buf, uint element, uint stride, bool colMajor);\n"
            "void coopMatLoadNV(out icoopmatNV m, volatile coherent uvec2[] buf, uint element, uint stride, bool colMajor);\n"
            "void coopMatLoadNV(out icoopmatNV m, volatile coherent uvec4[] buf, uint element, uint stride, bool colMajor);\n"

            "void coopMatLoadNV(out ucoopmatNV m, volatile coherent int8_t[] buf, uint element, uint stride, bool colMajor);\n"
            "void coopMatLoadNV(out ucoopmatNV m, volatile coherent int16_t[] buf, uint element, uint stride, bool colMajor);\n"
            "void coopMatLoadNV(out ucoopmatNV m, volatile coherent int[] buf, uint element, uint stride, bool colMajor);\n"
            "void coopMatLoadNV(out ucoopmatNV m, volatile coherent int64_t[] buf, uint element, uint stride, bool colMajor);\n"
            "void coopMatLoadNV(out ucoopmatNV m, volatile coherent ivec2[] buf, uint element, uint stride, bool colMajor);\n"
            "void coopMatLoadNV(out ucoopmatNV m, volatile coherent ivec4[] buf, uint element, uint stride, bool colMajor);\n"
            "void coopMatLoadNV(out ucoopmatNV m, volatile coherent uint8_t[] buf, uint element, uint stride, bool colMajor);\n"
            "void coopMatLoadNV(out ucoopmatNV m, volatile coherent uint16_t[] buf, uint element, uint stride, bool colMajor);\n"
            "void coopMatLoadNV(out ucoopmatNV m, volatile coherent uint[] buf, uint element, uint stride, bool colMajor);\n"
            "void coopMatLoadNV(out ucoopmatNV m, volatile coherent uint64_t[] buf, uint element, uint stride, bool colMajor);\n"
            "void coopMatLoadNV(out ucoopmatNV m, volatile coherent uvec2[] buf, uint element, uint stride, bool colMajor);\n"
            "void coopMatLoadNV(out ucoopmatNV m, volatile coherent uvec4[] buf, uint element, uint stride, bool colMajor);\n"

            "void coopMatStoreNV(icoopmatNV m, volatile coherent int8_t[] buf, uint element, uint stride, bool colMajor);\n"
            "void coopMatStoreNV(icoopmatNV m, volatile coherent int16_t[] buf, uint element, uint stride, bool colMajor);\n"
            "void coopMatStoreNV(icoopmatNV m, volatile coherent int[] buf, uint element, uint stride, bool colMajor);\n"
            "void coopMatStoreNV(icoopmatNV m, volatile coherent int64_t[] buf, uint element, uint stride, bool colMajor);\n"
            "void coopMatStoreNV(icoopmatNV m, volatile coherent ivec2[] buf, uint element, uint stride, bool colMajor);\n"
            "void coopMatStoreNV(icoopmatNV m, volatile coherent ivec4[] buf, uint element, uint stride, bool colMajor);\n"
            "void coopMatStoreNV(icoopmatNV m, volatile coherent uint8_t[] buf, uint element, uint stride, bool colMajor);\n"
            "void coopMatStoreNV(icoopmatNV m, volatile coherent uint16_t[] buf, uint element, uint stride, bool colMajor);\n"
            "void coopMatStoreNV(icoopmatNV m, volatile coherent uint[] buf, uint element, uint stride, bool colMajor);\n"
            "void coopMatStoreNV(icoopmatNV m, volatile coherent uint64_t[] buf, uint element, uint stride, bool colMajor);\n"
            "void coopMatStoreNV(icoopmatNV m, volatile coherent uvec2[] buf, uint element, uint stride, bool colMajor);\n"
            "void coopMatStoreNV(icoopmatNV m, volatile coherent uvec4[] buf, uint element, uint stride, bool colMajor);\n"

            "void coopMatStoreNV(ucoopmatNV m, volatile coherent int8_t[] buf, uint element, uint stride, bool colMajor);\n"
            "void coopMatStoreNV(ucoopmatNV m, volatile coherent int16_t[] buf, uint element, uint stride, bool colMajor);\n"
            "void coopMatStoreNV(ucoopmatNV m, volatile coherent int[] buf, uint element, uint stride, bool colMajor);\n"
            "void coopMatStoreNV(ucoopmatNV m, volatile coherent int64_t[] buf, uint element, uint stride, bool colMajor);\n"
            "void coopMatStoreNV(ucoopmatNV m, volatile coherent ivec2[] buf, uint element, uint stride, bool colMajor);\n"
            "void coopMatStoreNV(ucoopmatNV m, volatile coherent ivec4[] buf, uint element, uint stride, bool colMajor);\n"
            "void coopMatStoreNV(ucoopmatNV m, volatile coherent uint8_t[] buf, uint element, uint stride, bool colMajor);\n"
            "void coopMatStoreNV(ucoopmatNV m, volatile coherent uint16_t[] buf, uint element, uint stride, bool colMajor);\n"
            "void coopMatStoreNV(ucoopmatNV m, volatile coherent uint[] buf, uint element, uint stride, bool colMajor);\n"
            "void coopMatStoreNV(ucoopmatNV m, volatile coherent uint64_t[] buf, uint element, uint stride, bool colMajor);\n"
            "void coopMatStoreNV(ucoopmatNV m, volatile coherent uvec2[] buf, uint element, uint stride, bool colMajor);\n"
            "void coopMatStoreNV(ucoopmatNV m, volatile coherent uvec4[] buf, uint element, uint stride, bool colMajor);\n"

            "icoopmatNV coopMatMulAddNV(icoopmatNV A, icoopmatNV B, icoopmatNV C);\n"
            "ucoopmatNV coopMatMulAddNV(ucoopmatNV A, ucoopmatNV B, ucoopmatNV C);\n"
            );
    }

    //============================================================================
    //
    // Prototypes for built-in functions seen by fragment shaders only.
    //
    //============================================================================

    //
    // Original-style texture Functions with bias.
    //
    if (spvVersion.spv == 0 && (profile != EEsProfile || version == 100)) {
        stageBuiltins[EShLangFragment].append(
            "vec4 texture2D(sampler2D, vec2, float);"
            "vec4 texture2DProj(sampler2D, vec3, float);"
            "vec4 texture2DProj(sampler2D, vec4, float);"
            "vec4 texture3D(sampler3D, vec3, float);"        // OES_texture_3D
            "vec4 texture3DProj(sampler3D, vec4, float);"    // OES_texture_3D
            "vec4 textureCube(samplerCube, vec3, float);"
            "vec4 texture2DArray(sampler2DArray, vec3, float);" // GL_EXT_texture_array

            "\n");
    }
    if (spvVersion.spv == 0 && (profile != EEsProfile && version > 100)) {
        stageBuiltins[EShLangFragment].append(
            "vec4 texture1D(sampler1D, float, float);"
            "vec4 texture1DProj(sampler1D, vec2, float);"
            "vec4 texture1DProj(sampler1D, vec4, float);"
            "vec4 shadow1D(sampler1DShadow, vec3, float);"
            "vec4 shadow2D(sampler2DShadow, vec3, float);"
            "vec4 shadow1DProj(sampler1DShadow, vec4, float);"
            "vec4 shadow2DProj(sampler2DShadow, vec4, float);"
            "vec4 texture1DArray(sampler1DArray, vec2, float);"      // GL_EXT_texture_array
            "vec4 shadow1DArray(sampler1DArrayShadow, vec3, float);" // GL_EXT_texture_array
            "vec4 shadow2DArray(sampler2DArrayShadow, vec4, float);" // GL_EXT_texture_array
            "\n");
    }
    if (spvVersion.spv == 0 && profile == EEsProfile) {
        stageBuiltins[EShLangFragment].append(
            "vec4 texture2DLodEXT(sampler2D, vec2, float);"      // GL_EXT_shader_texture_lod
            "vec4 texture2DProjLodEXT(sampler2D, vec3, float);"  // GL_EXT_shader_texture_lod
            "vec4 texture2DProjLodEXT(sampler2D, vec4, float);"  // GL_EXT_shader_texture_lod
            "vec4 textureCubeLodEXT(samplerCube, vec3, float);"  // GL_EXT_shader_texture_lod

            "\n");
    }
#endif // !GLSLANG_ANGLE

    // GL_ARB_derivative_control
    if (profile != EEsProfile && version >= 400) {
        stageBuiltins[EShLangFragment].append(derivativeControls);
        stageBuiltins[EShLangFragment].append("\n");
    }

    // GL_OES_shader_multisample_interpolation
    if ((profile == EEsProfile && version >= 310) ||
        (profile != EEsProfile && version >= 400)) {
        stageBuiltins[EShLangFragment].append(
            "float interpolateAtCentroid(float);"
            "vec2  interpolateAtCentroid(vec2);"
            "vec3  interpolateAtCentroid(vec3);"
            "vec4  interpolateAtCentroid(vec4);"

            "float interpolateAtSample(float, int);"
            "vec2  interpolateAtSample(vec2,  int);"
            "vec3  interpolateAtSample(vec3,  int);"
            "vec4  interpolateAtSample(vec4,  int);"

            "float interpolateAtOffset(float, vec2);"
            "vec2  interpolateAtOffset(vec2,  vec2);"
            "vec3  interpolateAtOffset(vec3,  vec2);"
            "vec4  interpolateAtOffset(vec4,  vec2);"

            "\n");
    }

    stageBuiltins[EShLangFragment].append(
        "void beginInvocationInterlockARB(void);"
        "void endInvocationInterlockARB(void);");

    stageBuiltins[EShLangFragment].append(
        "bool helperInvocationEXT();"
        "\n");

#ifndef GLSLANG_ANGLE
    // GL_AMD_shader_explicit_vertex_parameter
    if (profile != EEsProfile && version >= 450) {
        stageBuiltins[EShLangFragment].append(
            "float interpolateAtVertexAMD(float, uint);"
            "vec2  interpolateAtVertexAMD(vec2,  uint);"
            "vec3  interpolateAtVertexAMD(vec3,  uint);"
            "vec4  interpolateAtVertexAMD(vec4,  uint);"

            "int   interpolateAtVertexAMD(int,   uint);"
            "ivec2 interpolateAtVertexAMD(ivec2, uint);"
            "ivec3 interpolateAtVertexAMD(ivec3, uint);"
            "ivec4 interpolateAtVertexAMD(ivec4, uint);"

            "uint  interpolateAtVertexAMD(uint,  uint);"
            "uvec2 interpolateAtVertexAMD(uvec2, uint);"
            "uvec3 interpolateAtVertexAMD(uvec3, uint);"
            "uvec4 interpolateAtVertexAMD(uvec4, uint);"

            "float16_t interpolateAtVertexAMD(float16_t, uint);"
            "f16vec2   interpolateAtVertexAMD(f16vec2,   uint);"
            "f16vec3   interpolateAtVertexAMD(f16vec3,   uint);"
            "f16vec4   interpolateAtVertexAMD(f16vec4,   uint);"

            "\n");
    }

    // GL_AMD_gpu_shader_half_float
    if (profile != EEsProfile && version >= 450) {
        stageBuiltins[EShLangFragment].append(derivativesAndControl16bits);
        stageBuiltins[EShLangFragment].append("\n");

        stageBuiltins[EShLangFragment].append(
            "float16_t interpolateAtCentroid(float16_t);"
            "f16vec2   interpolateAtCentroid(f16vec2);"
            "f16vec3   interpolateAtCentroid(f16vec3);"
            "f16vec4   interpolateAtCentroid(f16vec4);"

            "float16_t interpolateAtSample(float16_t, int);"
            "f16vec2   interpolateAtSample(f16vec2,   int);"
            "f16vec3   interpolateAtSample(f16vec3,   int);"
            "f16vec4   interpolateAtSample(f16vec4,   int);"

            "float16_t interpolateAtOffset(float16_t, f16vec2);"
            "f16vec2   interpolateAtOffset(f16vec2,   f16vec2);"
            "f16vec3   interpolateAtOffset(f16vec3,   f16vec2);"
            "f16vec4   interpolateAtOffset(f16vec4,   f16vec2);"

            "\n");
    }

    // GL_ARB_shader_clock & GL_EXT_shader_realtime_clock
    if (profile != EEsProfile && version >= 450) {
        commonBuiltins.append(
            "uvec2 clock2x32ARB();"
            "uint64_t clockARB();"
            "uvec2 clockRealtime2x32EXT();"
            "uint64_t clockRealtimeEXT();"
            "\n");
    }

    // GL_AMD_shader_fragment_mask
    if (profile != EEsProfile && version >= 450 && spvVersion.vulkan > 0) {
        stageBuiltins[EShLangFragment].append(
            "uint fragmentMaskFetchAMD(subpassInputMS);"
            "uint fragmentMaskFetchAMD(isubpassInputMS);"
            "uint fragmentMaskFetchAMD(usubpassInputMS);"

            "vec4  fragmentFetchAMD(subpassInputMS,  uint);"
            "ivec4 fragmentFetchAMD(isubpassInputMS, uint);"
            "uvec4 fragmentFetchAMD(usubpassInputMS, uint);"

            "\n");
        }

    // Builtins for GL_NV_ray_tracing/GL_EXT_ray_tracing/GL_EXT_ray_query
    if (profile != EEsProfile && version >= 460) {
         commonBuiltins.append("void rayQueryInitializeEXT(rayQueryEXT, accelerationStructureEXT, uint, uint, vec3, float, vec3, float);"
            "void rayQueryTerminateEXT(rayQueryEXT);"
            "void rayQueryGenerateIntersectionEXT(rayQueryEXT, float);"
            "void rayQueryConfirmIntersectionEXT(rayQueryEXT);"
            "bool rayQueryProceedEXT(rayQueryEXT);"
            "uint rayQueryGetIntersectionTypeEXT(rayQueryEXT, bool);"
            "float rayQueryGetRayTMinEXT(rayQueryEXT);"
            "uint rayQueryGetRayFlagsEXT(rayQueryEXT);"
            "vec3 rayQueryGetWorldRayOriginEXT(rayQueryEXT);"
            "vec3 rayQueryGetWorldRayDirectionEXT(rayQueryEXT);"
            "float rayQueryGetIntersectionTEXT(rayQueryEXT, bool);"
            "int rayQueryGetIntersectionInstanceCustomIndexEXT(rayQueryEXT, bool);"
            "int rayQueryGetIntersectionInstanceIdEXT(rayQueryEXT, bool);"
            "uint rayQueryGetIntersectionInstanceShaderBindingTableRecordOffsetEXT(rayQueryEXT, bool);"
            "int rayQueryGetIntersectionGeometryIndexEXT(rayQueryEXT, bool);"
            "int rayQueryGetIntersectionPrimitiveIndexEXT(rayQueryEXT, bool);"
            "vec2 rayQueryGetIntersectionBarycentricsEXT(rayQueryEXT, bool);"
            "bool rayQueryGetIntersectionFrontFaceEXT(rayQueryEXT, bool);"
            "bool rayQueryGetIntersectionCandidateAABBOpaqueEXT(rayQueryEXT);"
            "vec3 rayQueryGetIntersectionObjectRayDirectionEXT(rayQueryEXT, bool);"
            "vec3 rayQueryGetIntersectionObjectRayOriginEXT(rayQueryEXT, bool);"
            "mat4x3 rayQueryGetIntersectionObjectToWorldEXT(rayQueryEXT, bool);"
            "mat4x3 rayQueryGetIntersectionWorldToObjectEXT(rayQueryEXT, bool);"
            "\n");

        stageBuiltins[EShLangRayGen].append(
            "void traceNV(accelerationStructureNV,uint,uint,uint,uint,uint,vec3,float,vec3,float,int);"
            "void traceRayEXT(accelerationStructureEXT,uint,uint,uint,uint,uint,vec3,float,vec3,float,int);"
            "void executeCallableNV(uint, int);"
            "void executeCallableEXT(uint, int);"
            "\n");
        stageBuiltins[EShLangIntersect].append(
            "bool reportIntersectionNV(float, uint);"
            "bool reportIntersectionEXT(float, uint);"
            "\n");
        stageBuiltins[EShLangAnyHit].append(
            "void ignoreIntersectionNV();"
            "void ignoreIntersectionEXT();"
            "void terminateRayNV();"
            "void terminateRayEXT();"
            "\n");
        stageBuiltins[EShLangClosestHit].append(
            "void traceNV(accelerationStructureNV,uint,uint,uint,uint,uint,vec3,float,vec3,float,int);"
            "void traceRayEXT(accelerationStructureEXT,uint,uint,uint,uint,uint,vec3,float,vec3,float,int);"
            "void executeCallableNV(uint, int);"
            "void executeCallableEXT(uint, int);"
            "\n");
        stageBuiltins[EShLangMiss].append(
            "void traceNV(accelerationStructureNV,uint,uint,uint,uint,uint,vec3,float,vec3,float,int);"
            "void traceRayEXT(accelerationStructureEXT,uint,uint,uint,uint,uint,vec3,float,vec3,float,int);"
            "void executeCallableNV(uint, int);"
            "void executeCallableEXT(uint, int);"
            "\n");
        stageBuiltins[EShLangCallable].append(
            "void executeCallableNV(uint, int);"
            "void executeCallableEXT(uint, int);"
            "\n");
    }
#endif // !GLSLANG_ANGLE

    //E_SPV_NV_compute_shader_derivatives
    if ((profile == EEsProfile && version >= 320) || (profile != EEsProfile && version >= 450)) {
        stageBuiltins[EShLangCompute].append(derivativeControls);
        stageBuiltins[EShLangCompute].append("\n");
    }
#ifndef GLSLANG_ANGLE
    if (profile != EEsProfile && version >= 450) {
        stageBuiltins[EShLangCompute].append(derivativesAndControl16bits);
        stageBuiltins[EShLangCompute].append(derivativesAndControl64bits);
        stageBuiltins[EShLangCompute].append("\n");
    }

    // Builtins for GL_NV_mesh_shader
    if ((profile != EEsProfile && version >= 450) || (profile == EEsProfile && version >= 320)) {
        stageBuiltins[EShLangMeshNV].append(
            "void writePackedPrimitiveIndices4x8NV(uint, uint);"
            "\n");
    }
#endif // !GLSLANG_ANGLE
#endif // !GLSLANG_WEB

    //============================================================================
    //
    // Standard Uniforms
    //
    //============================================================================

    //
    // Depth range in window coordinates, p. 33
    //
    if (spvVersion.spv == 0) {
        commonBuiltins.append(
            "struct gl_DepthRangeParameters {"
            );
        if (profile == EEsProfile) {
            commonBuiltins.append(
                "highp float near;"   // n
                "highp float far;"    // f
                "highp float diff;"   // f - n
                );
        } else {
#ifndef GLSLANG_WEB
            commonBuiltins.append(
                "float near;"  // n
                "float far;"   // f
                "float diff;"  // f - n
                );
#endif
        }

        commonBuiltins.append(
            "};"
            "uniform gl_DepthRangeParameters gl_DepthRange;"
            "\n");
    }

#if !defined(GLSLANG_WEB) && !defined(GLSLANG_ANGLE)
    if (spvVersion.spv == 0 && IncludeLegacy(version, profile, spvVersion)) {
        //
        // Matrix state. p. 31, 32, 37, 39, 40.
        //
        commonBuiltins.append(
            "uniform mat4  gl_ModelViewMatrix;"
            "uniform mat4  gl_ProjectionMatrix;"
            "uniform mat4  gl_ModelViewProjectionMatrix;"

            //
            // Derived matrix state that provides inverse and transposed versions
            // of the matrices above.
            //
            "uniform mat3  gl_NormalMatrix;"

            "uniform mat4  gl_ModelViewMatrixInverse;"
            "uniform mat4  gl_ProjectionMatrixInverse;"
            "uniform mat4  gl_ModelViewProjectionMatrixInverse;"

            "uniform mat4  gl_ModelViewMatrixTranspose;"
            "uniform mat4  gl_ProjectionMatrixTranspose;"
            "uniform mat4  gl_ModelViewProjectionMatrixTranspose;"

            "uniform mat4  gl_ModelViewMatrixInverseTranspose;"
            "uniform mat4  gl_ProjectionMatrixInverseTranspose;"
            "uniform mat4  gl_ModelViewProjectionMatrixInverseTranspose;"

            //
            // Normal scaling p. 39.
            //
            "uniform float gl_NormalScale;"

            //
            // Point Size, p. 66, 67.
            //
            "struct gl_PointParameters {"
                "float size;"
                "float sizeMin;"
                "float sizeMax;"
                "float fadeThresholdSize;"
                "float distanceConstantAttenuation;"
                "float distanceLinearAttenuation;"
                "float distanceQuadraticAttenuation;"
            "};"

            "uniform gl_PointParameters gl_Point;"

            //
            // Material State p. 50, 55.
            //
            "struct gl_MaterialParameters {"
                "vec4  emission;"    // Ecm
                "vec4  ambient;"     // Acm
                "vec4  diffuse;"     // Dcm
                "vec4  specular;"    // Scm
                "float shininess;"   // Srm
            "};"
            "uniform gl_MaterialParameters  gl_FrontMaterial;"
            "uniform gl_MaterialParameters  gl_BackMaterial;"

            //
            // Light State p 50, 53, 55.
            //
            "struct gl_LightSourceParameters {"
                "vec4  ambient;"             // Acli
                "vec4  diffuse;"             // Dcli
                "vec4  specular;"            // Scli
                "vec4  position;"            // Ppli
                "vec4  halfVector;"          // Derived: Hi
                "vec3  spotDirection;"       // Sdli
                "float spotExponent;"        // Srli
                "float spotCutoff;"          // Crli
                                                        // (range: [0.0,90.0], 180.0)
                "float spotCosCutoff;"       // Derived: cos(Crli)
                                                        // (range: [1.0,0.0],-1.0)
                "float constantAttenuation;" // K0
                "float linearAttenuation;"   // K1
                "float quadraticAttenuation;"// K2
            "};"

            "struct gl_LightModelParameters {"
                "vec4  ambient;"       // Acs
            "};"

            "uniform gl_LightModelParameters  gl_LightModel;"

            //
            // Derived state from products of light and material.
            //
            "struct gl_LightModelProducts {"
                "vec4  sceneColor;"     // Derived. Ecm + Acm * Acs
            "};"

            "uniform gl_LightModelProducts gl_FrontLightModelProduct;"
            "uniform gl_LightModelProducts gl_BackLightModelProduct;"

            "struct gl_LightProducts {"
                "vec4  ambient;"        // Acm * Acli
                "vec4  diffuse;"        // Dcm * Dcli
                "vec4  specular;"       // Scm * Scli
            "};"

            //
            // Fog p. 161
            //
            "struct gl_FogParameters {"
                "vec4  color;"
                "float density;"
                "float start;"
                "float end;"
                "float scale;"   //  1 / (gl_FogEnd - gl_FogStart)
            "};"

            "uniform gl_FogParameters gl_Fog;"

            "\n");
    }
#endif // !GLSLANG_WEB && !GLSLANG_ANGLE

    //============================================================================
    //
    // Define the interface to the compute shader.
    //
    //============================================================================

    if ((profile != EEsProfile && version >= 420) ||
        (profile == EEsProfile && version >= 310)) {
        stageBuiltins[EShLangCompute].append(
            "in    highp uvec3 gl_NumWorkGroups;"
            "const highp uvec3 gl_WorkGroupSize = uvec3(1,1,1);"

            "in highp uvec3 gl_WorkGroupID;"
            "in highp uvec3 gl_LocalInvocationID;"

            "in highp uvec3 gl_GlobalInvocationID;"
            "in highp uint gl_LocalInvocationIndex;"

            "\n");
    }

    if ((profile != EEsProfile && version >= 140) ||
        (profile == EEsProfile && version >= 310)) {
        stageBuiltins[EShLangCompute].append(
            "in highp int gl_DeviceIndex;"     // GL_EXT_device_group
            "\n");
    }

#ifndef GLSLANG_WEB
#ifndef GLSLANG_ANGLE
    //============================================================================
    //
    // Define the interface to the mesh/task shader.
    //
    //============================================================================

    if ((profile != EEsProfile && version >= 450) || (profile == EEsProfile && version >= 320)) {
        // per-vertex attributes
        stageBuiltins[EShLangMeshNV].append(
            "out gl_MeshPerVertexNV {"
                "vec4 gl_Position;"
                "float gl_PointSize;"
                "float gl_ClipDistance[];"
                "float gl_CullDistance[];"
                "perviewNV vec4 gl_PositionPerViewNV[];"
                "perviewNV float gl_ClipDistancePerViewNV[][];"
                "perviewNV float gl_CullDistancePerViewNV[][];"
            "} gl_MeshVerticesNV[];"
        );

        // per-primitive attributes
        stageBuiltins[EShLangMeshNV].append(
            "perprimitiveNV out gl_MeshPerPrimitiveNV {"
                "int gl_PrimitiveID;"
                "int gl_Layer;"
                "int gl_ViewportIndex;"
                "int gl_ViewportMask[];"
                "perviewNV int gl_LayerPerViewNV[];"
                "perviewNV int gl_ViewportMaskPerViewNV[][];"
            "} gl_MeshPrimitivesNV[];"
        );

        stageBuiltins[EShLangMeshNV].append(
            "out uint gl_PrimitiveCountNV;"
            "out uint gl_PrimitiveIndicesNV[];"

            "in uint gl_MeshViewCountNV;"
            "in uint gl_MeshViewIndicesNV[4];"

            "const highp uvec3 gl_WorkGroupSize = uvec3(1,1,1);"

            "in highp uvec3 gl_WorkGroupID;"
            "in highp uvec3 gl_LocalInvocationID;"

            "in highp uvec3 gl_GlobalInvocationID;"
            "in highp uint gl_LocalInvocationIndex;"

            "\n");

        stageBuiltins[EShLangTaskNV].append(
            "out uint gl_TaskCountNV;"

            "const highp uvec3 gl_WorkGroupSize = uvec3(1,1,1);"

            "in highp uvec3 gl_WorkGroupID;"
            "in highp uvec3 gl_LocalInvocationID;"

            "in highp uvec3 gl_GlobalInvocationID;"
            "in highp uint gl_LocalInvocationIndex;"

            "in uint gl_MeshViewCountNV;"
            "in uint gl_MeshViewIndicesNV[4];"

            "\n");
    }

    if (profile != EEsProfile && version >= 450) {
        stageBuiltins[EShLangMeshNV].append(
            "in highp int gl_DeviceIndex;"     // GL_EXT_device_group
            "in int gl_DrawIDARB;"             // GL_ARB_shader_draw_parameters
            "\n");

        stageBuiltins[EShLangTaskNV].append(
            "in highp int gl_DeviceIndex;"     // GL_EXT_device_group
            "in int gl_DrawIDARB;"             // GL_ARB_shader_draw_parameters
            "\n");

        if (version >= 460) {
            stageBuiltins[EShLangMeshNV].append(
                "in int gl_DrawID;"
                "\n");

            stageBuiltins[EShLangTaskNV].append(
                "in int gl_DrawID;"
                "\n");
        }
    }
#endif // !GLSLANG_ANGLE

    //============================================================================
    //
    // Define the interface to the vertex shader.
    //
    //============================================================================

    if (profile != EEsProfile) {
        if (version < 130) {
            stageBuiltins[EShLangVertex].append(
                "attribute vec4  gl_Color;"
                "attribute vec4  gl_SecondaryColor;"
                "attribute vec3  gl_Normal;"
                "attribute vec4  gl_Vertex;"
                "attribute vec4  gl_MultiTexCoord0;"
                "attribute vec4  gl_MultiTexCoord1;"
                "attribute vec4  gl_MultiTexCoord2;"
                "attribute vec4  gl_MultiTexCoord3;"
                "attribute vec4  gl_MultiTexCoord4;"
                "attribute vec4  gl_MultiTexCoord5;"
                "attribute vec4  gl_MultiTexCoord6;"
                "attribute vec4  gl_MultiTexCoord7;"
                "attribute float gl_FogCoord;"
                "\n");
        } else if (IncludeLegacy(version, profile, spvVersion)) {
            stageBuiltins[EShLangVertex].append(
                "in vec4  gl_Color;"
                "in vec4  gl_SecondaryColor;"
                "in vec3  gl_Normal;"
                "in vec4  gl_Vertex;"
                "in vec4  gl_MultiTexCoord0;"
                "in vec4  gl_MultiTexCoord1;"
                "in vec4  gl_MultiTexCoord2;"
                "in vec4  gl_MultiTexCoord3;"
                "in vec4  gl_MultiTexCoord4;"
                "in vec4  gl_MultiTexCoord5;"
                "in vec4  gl_MultiTexCoord6;"
                "in vec4  gl_MultiTexCoord7;"
                "in float gl_FogCoord;"
                "\n");
        }

        if (version < 150) {
            if (version < 130) {
                stageBuiltins[EShLangVertex].append(
                    "        vec4  gl_ClipVertex;"       // needs qualifier fixed later
                    "varying vec4  gl_FrontColor;"
                    "varying vec4  gl_BackColor;"
                    "varying vec4  gl_FrontSecondaryColor;"
                    "varying vec4  gl_BackSecondaryColor;"
                    "varying vec4  gl_TexCoord[];"
                    "varying float gl_FogFragCoord;"
                    "\n");
            } else if (IncludeLegacy(version, profile, spvVersion)) {
                stageBuiltins[EShLangVertex].append(
                    "    vec4  gl_ClipVertex;"       // needs qualifier fixed later
                    "out vec4  gl_FrontColor;"
                    "out vec4  gl_BackColor;"
                    "out vec4  gl_FrontSecondaryColor;"
                    "out vec4  gl_BackSecondaryColor;"
                    "out vec4  gl_TexCoord[];"
                    "out float gl_FogFragCoord;"
                    "\n");
            }
            stageBuiltins[EShLangVertex].append(
                "vec4 gl_Position;"   // needs qualifier fixed later
                "float gl_PointSize;" // needs qualifier fixed later
                );

            if (version == 130 || version == 140)
                stageBuiltins[EShLangVertex].append(
                    "out float gl_ClipDistance[];"
                    );
        } else {
            // version >= 150
            stageBuiltins[EShLangVertex].append(
                "out gl_PerVertex {"
                    "vec4 gl_Position;"     // needs qualifier fixed later
                    "float gl_PointSize;"   // needs qualifier fixed later
                    "float gl_ClipDistance[];"
                    );
            if (IncludeLegacy(version, profile, spvVersion))
                stageBuiltins[EShLangVertex].append(
                    "vec4 gl_ClipVertex;"   // needs qualifier fixed later
                    "vec4 gl_FrontColor;"
                    "vec4 gl_BackColor;"
                    "vec4 gl_FrontSecondaryColor;"
                    "vec4 gl_BackSecondaryColor;"
                    "vec4 gl_TexCoord[];"
                    "float gl_FogFragCoord;"
                    );
            if (version >= 450)
                stageBuiltins[EShLangVertex].append(
                    "float gl_CullDistance[];"
                    );
            stageBuiltins[EShLangVertex].append(
                "};"
                "\n");
        }
        if (version >= 130 && spvVersion.vulkan == 0)
            stageBuiltins[EShLangVertex].append(
                "int gl_VertexID;"            // needs qualifier fixed later
                );
        if (version >= 140 && spvVersion.vulkan == 0)
            stageBuiltins[EShLangVertex].append(
                "int gl_InstanceID;"          // needs qualifier fixed later
                );
        if (spvVersion.vulkan > 0 && version >= 140)
            stageBuiltins[EShLangVertex].append(
                "in int gl_VertexIndex;"
                "in int gl_InstanceIndex;"
                );
        if (version >= 440) {
            stageBuiltins[EShLangVertex].append(
                "in int gl_BaseVertexARB;"
                "in int gl_BaseInstanceARB;"
                "in int gl_DrawIDARB;"
                );
        }
        if (version >= 410) {
            stageBuiltins[EShLangVertex].append(
                "out int gl_ViewportIndex;"
                "out int gl_Layer;"
                );
        }
        if (version >= 460) {
            stageBuiltins[EShLangVertex].append(
                "in int gl_BaseVertex;"
                "in int gl_BaseInstance;"
                "in int gl_DrawID;"
                );
        }

        if (version >= 450)
            stageBuiltins[EShLangVertex].append(
                "out int gl_ViewportMask[];"             // GL_NV_viewport_array2
                "out int gl_SecondaryViewportMaskNV[];"  // GL_NV_stereo_view_rendering
                "out vec4 gl_SecondaryPositionNV;"       // GL_NV_stereo_view_rendering
                "out vec4 gl_PositionPerViewNV[];"       // GL_NVX_multiview_per_view_attributes
                "out int  gl_ViewportMaskPerViewNV[];"   // GL_NVX_multiview_per_view_attributes
                );
    } else {
        // ES profile
        if (version == 100) {
            stageBuiltins[EShLangVertex].append(
                "highp   vec4  gl_Position;"  // needs qualifier fixed later
                "mediump float gl_PointSize;" // needs qualifier fixed later
                );
        } else {
            if (spvVersion.vulkan == 0)
                stageBuiltins[EShLangVertex].append(
                    "in highp int gl_VertexID;"      // needs qualifier fixed later
                    "in highp int gl_InstanceID;"    // needs qualifier fixed later
                    );
            if (spvVersion.vulkan > 0)
#endif
                stageBuiltins[EShLangVertex].append(
                    "in highp int gl_VertexIndex;"
                    "in highp int gl_InstanceIndex;"
                    );
#ifndef GLSLANG_WEB
            if (version < 310)
#endif
                stageBuiltins[EShLangVertex].append(
                    "highp vec4  gl_Position;"    // needs qualifier fixed later
                    "highp float gl_PointSize;"   // needs qualifier fixed later
                    );
#ifndef GLSLANG_WEB
            else
                stageBuiltins[EShLangVertex].append(
                    "out gl_PerVertex {"
                        "highp vec4  gl_Position;"    // needs qualifier fixed later
                        "highp float gl_PointSize;"   // needs qualifier fixed later
                    "};"
                    );
        }
    }

    if ((profile != EEsProfile && version >= 140) ||
        (profile == EEsProfile && version >= 310)) {
        stageBuiltins[EShLangVertex].append(
            "in highp int gl_DeviceIndex;"     // GL_EXT_device_group
            "in highp int gl_ViewIndex;"       // GL_EXT_multiview
            "\n");
    }

    if (version >= 300 /* both ES and non-ES */) {
        stageBuiltins[EShLangVertex].append(
            "in highp uint gl_ViewID_OVR;"     // GL_OVR_multiview, GL_OVR_multiview2
            "\n");
    }


    //============================================================================
    //
    // Define the interface to the geometry shader.
    //
    //============================================================================

    if (profile == ECoreProfile || profile == ECompatibilityProfile) {
        stageBuiltins[EShLangGeometry].append(
            "in gl_PerVertex {"
                "vec4 gl_Position;"
                "float gl_PointSize;"
                "float gl_ClipDistance[];"
                );
        if (profile == ECompatibilityProfile)
            stageBuiltins[EShLangGeometry].append(
                "vec4 gl_ClipVertex;"
                "vec4 gl_FrontColor;"
                "vec4 gl_BackColor;"
                "vec4 gl_FrontSecondaryColor;"
                "vec4 gl_BackSecondaryColor;"
                "vec4 gl_TexCoord[];"
                "float gl_FogFragCoord;"
                );
        if (version >= 450)
            stageBuiltins[EShLangGeometry].append(
                "float gl_CullDistance[];"
                "vec4 gl_SecondaryPositionNV;"   // GL_NV_stereo_view_rendering
                "vec4 gl_PositionPerViewNV[];"   // GL_NVX_multiview_per_view_attributes
                );
        stageBuiltins[EShLangGeometry].append(
            "} gl_in[];"

            "in int gl_PrimitiveIDIn;"
            "out gl_PerVertex {"
                "vec4 gl_Position;"
                "float gl_PointSize;"
                "float gl_ClipDistance[];"
                "\n");
        if (profile == ECompatibilityProfile && version >= 400)
            stageBuiltins[EShLangGeometry].append(
                "vec4 gl_ClipVertex;"
                "vec4 gl_FrontColor;"
                "vec4 gl_BackColor;"
                "vec4 gl_FrontSecondaryColor;"
                "vec4 gl_BackSecondaryColor;"
                "vec4 gl_TexCoord[];"
                "float gl_FogFragCoord;"
                );
        if (version >= 450)
            stageBuiltins[EShLangGeometry].append(
                "float gl_CullDistance[];"
                );
        stageBuiltins[EShLangGeometry].append(
            "};"

            "out int gl_PrimitiveID;"
            "out int gl_Layer;");

        if (version >= 150)
            stageBuiltins[EShLangGeometry].append(
            "out int gl_ViewportIndex;"
            );

        if (profile == ECompatibilityProfile && version < 400)
            stageBuiltins[EShLangGeometry].append(
            "out vec4 gl_ClipVertex;"
            );

        if (version >= 400)
            stageBuiltins[EShLangGeometry].append(
            "in int gl_InvocationID;"
            );

        if (version >= 450)
            stageBuiltins[EShLangGeometry].append(
                "out int gl_ViewportMask[];"               // GL_NV_viewport_array2
                "out int gl_SecondaryViewportMaskNV[];"    // GL_NV_stereo_view_rendering
                "out vec4 gl_SecondaryPositionNV;"         // GL_NV_stereo_view_rendering
                "out vec4 gl_PositionPerViewNV[];"         // GL_NVX_multiview_per_view_attributes
                "out int  gl_ViewportMaskPerViewNV[];"     // GL_NVX_multiview_per_view_attributes
            );

        stageBuiltins[EShLangGeometry].append("\n");
    } else if (profile == EEsProfile && version >= 310) {
        stageBuiltins[EShLangGeometry].append(
            "in gl_PerVertex {"
                "highp vec4 gl_Position;"
                "highp float gl_PointSize;"
            "} gl_in[];"
            "\n"
            "in highp int gl_PrimitiveIDIn;"
            "in highp int gl_InvocationID;"
            "\n"
            "out gl_PerVertex {"
                "highp vec4 gl_Position;"
                "highp float gl_PointSize;"
            "};"
            "\n"
            "out highp int gl_PrimitiveID;"
            "out highp int gl_Layer;"
            "\n"
            );
    }

    if ((profile != EEsProfile && version >= 140) ||
        (profile == EEsProfile && version >= 310)) {
        stageBuiltins[EShLangGeometry].append(
            "in highp int gl_DeviceIndex;"     // GL_EXT_device_group
            "in highp int gl_ViewIndex;"       // GL_EXT_multiview
            "\n");
    }

    //============================================================================
    //
    // Define the interface to the tessellation control shader.
    //
    //============================================================================

    if (profile != EEsProfile && version >= 150) {
        // Note:  "in gl_PerVertex {...} gl_in[gl_MaxPatchVertices];" is declared in initialize() below,
        // as it depends on the resource sizing of gl_MaxPatchVertices.

        stageBuiltins[EShLangTessControl].append(
            "in int gl_PatchVerticesIn;"
            "in int gl_PrimitiveID;"
            "in int gl_InvocationID;"

            "out gl_PerVertex {"
                "vec4 gl_Position;"
                "float gl_PointSize;"
                "float gl_ClipDistance[];"
                );
        if (profile == ECompatibilityProfile)
            stageBuiltins[EShLangTessControl].append(
                "vec4 gl_ClipVertex;"
                "vec4 gl_FrontColor;"
                "vec4 gl_BackColor;"
                "vec4 gl_FrontSecondaryColor;"
                "vec4 gl_BackSecondaryColor;"
                "vec4 gl_TexCoord[];"
                "float gl_FogFragCoord;"
                );
        if (version >= 450)
            stageBuiltins[EShLangTessControl].append(
                "float gl_CullDistance[];"
                "int  gl_ViewportMask[];"             // GL_NV_viewport_array2
                "vec4 gl_SecondaryPositionNV;"        // GL_NV_stereo_view_rendering
                "int  gl_SecondaryViewportMaskNV[];"  // GL_NV_stereo_view_rendering
                "vec4 gl_PositionPerViewNV[];"        // GL_NVX_multiview_per_view_attributes
                "int  gl_ViewportMaskPerViewNV[];"    // GL_NVX_multiview_per_view_attributes
                );
        stageBuiltins[EShLangTessControl].append(
            "} gl_out[];"

            "patch out float gl_TessLevelOuter[4];"
            "patch out float gl_TessLevelInner[2];"
            "\n");

        if (version >= 410)
            stageBuiltins[EShLangTessControl].append(
                "out int gl_ViewportIndex;"
                "out int gl_Layer;"
                "\n");

    } else {
        // Note:  "in gl_PerVertex {...} gl_in[gl_MaxPatchVertices];" is declared in initialize() below,
        // as it depends on the resource sizing of gl_MaxPatchVertices.

        stageBuiltins[EShLangTessControl].append(
            "in highp int gl_PatchVerticesIn;"
            "in highp int gl_PrimitiveID;"
            "in highp int gl_InvocationID;"

            "out gl_PerVertex {"
                "highp vec4 gl_Position;"
                "highp float gl_PointSize;"
                );
        stageBuiltins[EShLangTessControl].append(
            "} gl_out[];"

            "patch out highp float gl_TessLevelOuter[4];"
            "patch out highp float gl_TessLevelInner[2];"
            "patch out highp vec4 gl_BoundingBoxOES[2];"
            "patch out highp vec4 gl_BoundingBoxEXT[2];"
            "\n");
        if (profile == EEsProfile && version >= 320) {
            stageBuiltins[EShLangTessControl].append(
                "patch out highp vec4 gl_BoundingBox[2];"
                "\n"
            );
        }
    }

    if ((profile != EEsProfile && version >= 140) ||
        (profile == EEsProfile && version >= 310)) {
        stageBuiltins[EShLangTessControl].append(
            "in highp int gl_DeviceIndex;"     // GL_EXT_device_group
            "in highp int gl_ViewIndex;"       // GL_EXT_multiview
            "\n");
    }

    //============================================================================
    //
    // Define the interface to the tessellation evaluation shader.
    //
    //============================================================================

    if (profile != EEsProfile && version >= 150) {
        // Note:  "in gl_PerVertex {...} gl_in[gl_MaxPatchVertices];" is declared in initialize() below,
        // as it depends on the resource sizing of gl_MaxPatchVertices.

        stageBuiltins[EShLangTessEvaluation].append(
            "in int gl_PatchVerticesIn;"
            "in int gl_PrimitiveID;"
            "in vec3 gl_TessCoord;"

            "patch in float gl_TessLevelOuter[4];"
            "patch in float gl_TessLevelInner[2];"

            "out gl_PerVertex {"
                "vec4 gl_Position;"
                "float gl_PointSize;"
                "float gl_ClipDistance[];"
            );
        if (version >= 400 && profile == ECompatibilityProfile)
            stageBuiltins[EShLangTessEvaluation].append(
                "vec4 gl_ClipVertex;"
                "vec4 gl_FrontColor;"
                "vec4 gl_BackColor;"
                "vec4 gl_FrontSecondaryColor;"
                "vec4 gl_BackSecondaryColor;"
                "vec4 gl_TexCoord[];"
                "float gl_FogFragCoord;"
                );
        if (version >= 450)
            stageBuiltins[EShLangTessEvaluation].append(
                "float gl_CullDistance[];"
                );
        stageBuiltins[EShLangTessEvaluation].append(
            "};"
            "\n");

        if (version >= 410)
            stageBuiltins[EShLangTessEvaluation].append(
                "out int gl_ViewportIndex;"
                "out int gl_Layer;"
                "\n");

        if (version >= 450)
            stageBuiltins[EShLangTessEvaluation].append(
                "out int  gl_ViewportMask[];"             // GL_NV_viewport_array2
                "out vec4 gl_SecondaryPositionNV;"        // GL_NV_stereo_view_rendering
                "out int  gl_SecondaryViewportMaskNV[];"  // GL_NV_stereo_view_rendering
                "out vec4 gl_PositionPerViewNV[];"        // GL_NVX_multiview_per_view_attributes
                "out int  gl_ViewportMaskPerViewNV[];"    // GL_NVX_multiview_per_view_attributes
                );

    } else if (profile == EEsProfile && version >= 310) {
        // Note:  "in gl_PerVertex {...} gl_in[gl_MaxPatchVertices];" is declared in initialize() below,
        // as it depends on the resource sizing of gl_MaxPatchVertices.

        stageBuiltins[EShLangTessEvaluation].append(
            "in highp int gl_PatchVerticesIn;"
            "in highp int gl_PrimitiveID;"
            "in highp vec3 gl_TessCoord;"

            "patch in highp float gl_TessLevelOuter[4];"
            "patch in highp float gl_TessLevelInner[2];"

            "out gl_PerVertex {"
                "highp vec4 gl_Position;"
                "highp float gl_PointSize;"
            );
        stageBuiltins[EShLangTessEvaluation].append(
            "};"
            "\n");
    }

    if ((profile != EEsProfile && version >= 140) ||
        (profile == EEsProfile && version >= 310)) {
        stageBuiltins[EShLangTessEvaluation].append(
            "in highp int gl_DeviceIndex;"     // GL_EXT_device_group
            "in highp int gl_ViewIndex;"       // GL_EXT_multiview
            "\n");
    }

    //============================================================================
    //
    // Define the interface to the fragment shader.
    //
    //============================================================================

    if (profile != EEsProfile) {

        stageBuiltins[EShLangFragment].append(
            "vec4  gl_FragCoord;"   // needs qualifier fixed later
            "bool  gl_FrontFacing;" // needs qualifier fixed later
            "float gl_FragDepth;"   // needs qualifier fixed later
            );
        if (version >= 120)
            stageBuiltins[EShLangFragment].append(
                "vec2 gl_PointCoord;"  // needs qualifier fixed later
                );
        if (version >= 140)
            stageBuiltins[EShLangFragment].append(
                "out int gl_FragStencilRefARB;"
                );
        if (IncludeLegacy(version, profile, spvVersion) || (! ForwardCompatibility && version < 420))
            stageBuiltins[EShLangFragment].append(
                "vec4 gl_FragColor;"   // needs qualifier fixed later
                );

        if (version < 130) {
            stageBuiltins[EShLangFragment].append(
                "varying vec4  gl_Color;"
                "varying vec4  gl_SecondaryColor;"
                "varying vec4  gl_TexCoord[];"
                "varying float gl_FogFragCoord;"
                );
        } else {
            stageBuiltins[EShLangFragment].append(
                "in float gl_ClipDistance[];"
                );

            if (IncludeLegacy(version, profile, spvVersion)) {
                if (version < 150)
                    stageBuiltins[EShLangFragment].append(
                        "in float gl_FogFragCoord;"
                        "in vec4  gl_TexCoord[];"
                        "in vec4  gl_Color;"
                        "in vec4  gl_SecondaryColor;"
                        );
                else
                    stageBuiltins[EShLangFragment].append(
                        "in gl_PerFragment {"
                            "in float gl_FogFragCoord;"
                            "in vec4  gl_TexCoord[];"
                            "in vec4  gl_Color;"
                            "in vec4  gl_SecondaryColor;"
                        "};"
                        );
            }
        }

        if (version >= 150)
            stageBuiltins[EShLangFragment].append(
                "flat in int gl_PrimitiveID;"
                );

        if (version >= 130) { // ARB_sample_shading
            stageBuiltins[EShLangFragment].append(
                "flat in  int  gl_SampleID;"
                "     in  vec2 gl_SamplePosition;"
                "     out int  gl_SampleMask[];"
                );

            if (spvVersion.spv == 0) {
                stageBuiltins[EShLangFragment].append(
                    "uniform int gl_NumSamples;"
                );
            }
        }

        if (version >= 400)
            stageBuiltins[EShLangFragment].append(
                "flat in  int  gl_SampleMaskIn[];"
            );

        if (version >= 430)
            stageBuiltins[EShLangFragment].append(
                "flat in int gl_Layer;"
                "flat in int gl_ViewportIndex;"
                );

        if (version >= 450)
            stageBuiltins[EShLangFragment].append(
                "in float gl_CullDistance[];"
                "bool gl_HelperInvocation;"     // needs qualifier fixed later
                );

        if (version >= 450)
            stageBuiltins[EShLangFragment].append( // GL_EXT_fragment_invocation_density
                "flat in ivec2 gl_FragSizeEXT;"
                "flat in int   gl_FragInvocationCountEXT;"
                );

        if (version >= 450)
            stageBuiltins[EShLangFragment].append(
                "in vec2 gl_BaryCoordNoPerspAMD;"
                "in vec2 gl_BaryCoordNoPerspCentroidAMD;"
                "in vec2 gl_BaryCoordNoPerspSampleAMD;"
                "in vec2 gl_BaryCoordSmoothAMD;"
                "in vec2 gl_BaryCoordSmoothCentroidAMD;"
                "in vec2 gl_BaryCoordSmoothSampleAMD;"
                "in vec3 gl_BaryCoordPullModelAMD;"
                );

        if (version >= 430)
            stageBuiltins[EShLangFragment].append(
                "in bool gl_FragFullyCoveredNV;"
                );
        if (version >= 450)
            stageBuiltins[EShLangFragment].append(
                "flat in ivec2 gl_FragmentSizeNV;"          // GL_NV_shading_rate_image
                "flat in int   gl_InvocationsPerPixelNV;"
                "in vec3 gl_BaryCoordNV;"                   // GL_NV_fragment_shader_barycentric
                "in vec3 gl_BaryCoordNoPerspNV;"
                );

    } else {
        // ES profile

        if (version == 100) {
            stageBuiltins[EShLangFragment].append(
                "mediump vec4 gl_FragCoord;"    // needs qualifier fixed later
                "        bool gl_FrontFacing;"  // needs qualifier fixed later
                "mediump vec4 gl_FragColor;"    // needs qualifier fixed later
                "mediump vec2 gl_PointCoord;"   // needs qualifier fixed later
                );
        }
#endif
        if (version >= 300) {
            stageBuiltins[EShLangFragment].append(
                "highp   vec4  gl_FragCoord;"    // needs qualifier fixed later
                "        bool  gl_FrontFacing;"  // needs qualifier fixed later
                "mediump vec2  gl_PointCoord;"   // needs qualifier fixed later
                "highp   float gl_FragDepth;"    // needs qualifier fixed later
                );
        }
#ifndef GLSLANG_WEB
        if (version >= 310) {
            stageBuiltins[EShLangFragment].append(
                "bool gl_HelperInvocation;"          // needs qualifier fixed later
                "flat in highp int gl_PrimitiveID;"  // needs qualifier fixed later
                "flat in highp int gl_Layer;"        // needs qualifier fixed later
                );

            stageBuiltins[EShLangFragment].append(  // GL_OES_sample_variables
                "flat  in lowp     int gl_SampleID;"
                "      in mediump vec2 gl_SamplePosition;"
                "flat  in highp    int gl_SampleMaskIn[];"
                "     out highp    int gl_SampleMask[];"
                );
            if (spvVersion.spv == 0)
                stageBuiltins[EShLangFragment].append(  // GL_OES_sample_variables
                    "uniform lowp int gl_NumSamples;"
                    );
        }
        stageBuiltins[EShLangFragment].append(
            "highp float gl_FragDepthEXT;"       // GL_EXT_frag_depth
            );

        if (version >= 310)
            stageBuiltins[EShLangFragment].append( // GL_EXT_fragment_invocation_density
                "flat in ivec2 gl_FragSizeEXT;"
                "flat in int   gl_FragInvocationCountEXT;"
            );
        if (version >= 320)
            stageBuiltins[EShLangFragment].append( // GL_NV_shading_rate_image
                "flat in ivec2 gl_FragmentSizeNV;"
                "flat in int   gl_InvocationsPerPixelNV;"
            );
        if (version >= 320)
            stageBuiltins[EShLangFragment].append(
                "in vec3 gl_BaryCoordNV;"
                "in vec3 gl_BaryCoordNoPerspNV;"
                );
    }
#endif

    stageBuiltins[EShLangFragment].append("\n");

    if (version >= 130)
        add2ndGenerationSamplingImaging(version, profile, spvVersion);

#ifndef GLSLANG_WEB

    if ((profile != EEsProfile && version >= 140) ||
        (profile == EEsProfile && version >= 310)) {
        stageBuiltins[EShLangFragment].append(
            "flat in highp int gl_DeviceIndex;"     // GL_EXT_device_group
            "flat in highp int gl_ViewIndex;"       // GL_EXT_multiview
            "\n");
    }

#ifndef GLSLANG_ANGLE
    // GL_ARB_shader_ballot
    if (profile != EEsProfile && version >= 450) {
        const char* ballotDecls =
            "uniform uint gl_SubGroupSizeARB;"
            "in uint     gl_SubGroupInvocationARB;"
            "in uint64_t gl_SubGroupEqMaskARB;"
            "in uint64_t gl_SubGroupGeMaskARB;"
            "in uint64_t gl_SubGroupGtMaskARB;"
            "in uint64_t gl_SubGroupLeMaskARB;"
            "in uint64_t gl_SubGroupLtMaskARB;"
            "\n";
        const char* fragmentBallotDecls =
            "uniform uint gl_SubGroupSizeARB;"
            "flat in uint     gl_SubGroupInvocationARB;"
            "flat in uint64_t gl_SubGroupEqMaskARB;"
            "flat in uint64_t gl_SubGroupGeMaskARB;"
            "flat in uint64_t gl_SubGroupGtMaskARB;"
            "flat in uint64_t gl_SubGroupLeMaskARB;"
            "flat in uint64_t gl_SubGroupLtMaskARB;"
            "\n";
        stageBuiltins[EShLangVertex]        .append(ballotDecls);
        stageBuiltins[EShLangTessControl]   .append(ballotDecls);
        stageBuiltins[EShLangTessEvaluation].append(ballotDecls);
        stageBuiltins[EShLangGeometry]      .append(ballotDecls);
        stageBuiltins[EShLangCompute]       .append(ballotDecls);
        stageBuiltins[EShLangFragment]      .append(fragmentBallotDecls);
        stageBuiltins[EShLangMeshNV]        .append(ballotDecls);
        stageBuiltins[EShLangTaskNV]        .append(ballotDecls);
    }

    // GL_KHR_shader_subgroup
    if ((profile == EEsProfile && version >= 310) ||
        (profile != EEsProfile && version >= 140)) {
        const char* subgroupDecls =
            "in mediump uint  gl_SubgroupSize;"
            "in mediump uint  gl_SubgroupInvocationID;"
            "in highp   uvec4 gl_SubgroupEqMask;"
            "in highp   uvec4 gl_SubgroupGeMask;"
            "in highp   uvec4 gl_SubgroupGtMask;"
            "in highp   uvec4 gl_SubgroupLeMask;"
            "in highp   uvec4 gl_SubgroupLtMask;"
            // GL_NV_shader_sm_builtins
            "in highp   uint  gl_WarpsPerSMNV;"
            "in highp   uint  gl_SMCountNV;"
            "in highp   uint  gl_WarpIDNV;"
            "in highp   uint  gl_SMIDNV;"
            "\n";
        const char* fragmentSubgroupDecls =
            "flat in mediump uint  gl_SubgroupSize;"
            "flat in mediump uint  gl_SubgroupInvocationID;"
            "flat in highp   uvec4 gl_SubgroupEqMask;"
            "flat in highp   uvec4 gl_SubgroupGeMask;"
            "flat in highp   uvec4 gl_SubgroupGtMask;"
            "flat in highp   uvec4 gl_SubgroupLeMask;"
            "flat in highp   uvec4 gl_SubgroupLtMask;"
            // GL_NV_shader_sm_builtins
            "flat in highp   uint  gl_WarpsPerSMNV;"
            "flat in highp   uint  gl_SMCountNV;"
            "flat in highp   uint  gl_WarpIDNV;"
            "flat in highp   uint  gl_SMIDNV;"
            "\n";
        const char* computeSubgroupDecls =
            "in highp   uint  gl_NumSubgroups;"
            "in highp   uint  gl_SubgroupID;"
            "\n";

        stageBuiltins[EShLangVertex]        .append(subgroupDecls);
        stageBuiltins[EShLangTessControl]   .append(subgroupDecls);
        stageBuiltins[EShLangTessEvaluation].append(subgroupDecls);
        stageBuiltins[EShLangGeometry]      .append(subgroupDecls);
        stageBuiltins[EShLangCompute]       .append(subgroupDecls);
        stageBuiltins[EShLangCompute]       .append(computeSubgroupDecls);
        stageBuiltins[EShLangFragment]      .append(fragmentSubgroupDecls);
        stageBuiltins[EShLangMeshNV]        .append(subgroupDecls);
        stageBuiltins[EShLangMeshNV]        .append(computeSubgroupDecls);
        stageBuiltins[EShLangTaskNV]        .append(subgroupDecls);
        stageBuiltins[EShLangTaskNV]        .append(computeSubgroupDecls);
        stageBuiltins[EShLangRayGen]        .append(subgroupDecls);
        stageBuiltins[EShLangIntersect]     .append(subgroupDecls);
        stageBuiltins[EShLangAnyHit]        .append(subgroupDecls);
        stageBuiltins[EShLangClosestHit]    .append(subgroupDecls);
        stageBuiltins[EShLangMiss]          .append(subgroupDecls);
        stageBuiltins[EShLangCallable]      .append(subgroupDecls);
    }

    // GL_NV_ray_tracing/GL_EXT_ray_tracing
    if (profile != EEsProfile && version >= 460) {

        const char *constRayFlags =
            "const uint gl_RayFlagsNoneNV = 0U;"
            "const uint gl_RayFlagsNoneEXT = 0U;"
            "const uint gl_RayFlagsOpaqueNV = 1U;"
            "const uint gl_RayFlagsOpaqueEXT = 1U;"
            "const uint gl_RayFlagsNoOpaqueNV = 2U;"
            "const uint gl_RayFlagsNoOpaqueEXT = 2U;"
            "const uint gl_RayFlagsTerminateOnFirstHitNV = 4U;"
            "const uint gl_RayFlagsTerminateOnFirstHitEXT = 4U;"
            "const uint gl_RayFlagsSkipClosestHitShaderNV = 8U;"
            "const uint gl_RayFlagsSkipClosestHitShaderEXT = 8U;"
            "const uint gl_RayFlagsCullBackFacingTrianglesNV = 16U;"
            "const uint gl_RayFlagsCullBackFacingTrianglesEXT = 16U;"
            "const uint gl_RayFlagsCullFrontFacingTrianglesNV = 32U;"
            "const uint gl_RayFlagsCullFrontFacingTrianglesEXT = 32U;"
            "const uint gl_RayFlagsCullOpaqueNV = 64U;"
            "const uint gl_RayFlagsCullOpaqueEXT = 64U;"
            "const uint gl_RayFlagsCullNoOpaqueNV = 128U;"
            "const uint gl_RayFlagsCullNoOpaqueEXT = 128U;"
            "const uint gl_RayFlagsSkipTrianglesEXT = 256U;"
            "const uint gl_RayFlagsSkipAABBEXT = 512U;"
            "const uint gl_HitKindFrontFacingTriangleEXT = 254U;"
            "const uint gl_HitKindBackFacingTriangleEXT = 255U;"
            "\n";

        const char *constRayQueryIntersection =
            "const uint gl_RayQueryCandidateIntersectionEXT = 0U;"
            "const uint gl_RayQueryCommittedIntersectionEXT = 1U;"
            "const uint gl_RayQueryCommittedIntersectionNoneEXT = 0U;"
            "const uint gl_RayQueryCommittedIntersectionTriangleEXT = 1U;"
            "const uint gl_RayQueryCommittedIntersectionGeneratedEXT = 2U;"
            "const uint gl_RayQueryCandidateIntersectionTriangleEXT = 0U;"
            "const uint gl_RayQueryCandidateIntersectionAABBEXT = 1U;"
            "\n";

        const char *rayGenDecls =
            "in    uvec3  gl_LaunchIDNV;"
            "in    uvec3  gl_LaunchIDEXT;"
            "in    uvec3  gl_LaunchSizeNV;"
            "in    uvec3  gl_LaunchSizeEXT;"
            "\n";
        const char *intersectDecls =
            "in    uvec3  gl_LaunchIDNV;"
            "in    uvec3  gl_LaunchIDEXT;"
            "in    uvec3  gl_LaunchSizeNV;"
            "in    uvec3  gl_LaunchSizeEXT;"
            "in     int   gl_PrimitiveID;"
            "in     int   gl_InstanceID;"
            "in     int   gl_InstanceCustomIndexNV;"
            "in     int   gl_InstanceCustomIndexEXT;"
            "in     int   gl_GeometryIndexEXT;"
            "in    vec3   gl_WorldRayOriginNV;"
            "in    vec3   gl_WorldRayOriginEXT;"
            "in    vec3   gl_WorldRayDirectionNV;"
            "in    vec3   gl_WorldRayDirectionEXT;"
            "in    vec3   gl_ObjectRayOriginNV;"
            "in    vec3   gl_ObjectRayOriginEXT;"
            "in    vec3   gl_ObjectRayDirectionNV;"
            "in    vec3   gl_ObjectRayDirectionEXT;"
            "in    float  gl_RayTminNV;"
            "in    float  gl_RayTminEXT;"
            "in    float  gl_RayTmaxNV;"
            "in    float  gl_RayTmaxEXT;"
            "in    mat4x3 gl_ObjectToWorldNV;"
            "in    mat4x3 gl_ObjectToWorldEXT;"
            "in    mat3x4 gl_ObjectToWorld3x4EXT;"
            "in    mat4x3 gl_WorldToObjectNV;"
            "in    mat4x3 gl_WorldToObjectEXT;"
            "in    mat3x4 gl_WorldToObject3x4EXT;"
            "in    uint   gl_IncomingRayFlagsNV;"
            "in    uint   gl_IncomingRayFlagsEXT;"
            "\n";
        const char *hitDecls =
            "in    uvec3  gl_LaunchIDNV;"
            "in    uvec3  gl_LaunchIDEXT;"
            "in    uvec3  gl_LaunchSizeNV;"
            "in    uvec3  gl_LaunchSizeEXT;"
            "in     int   gl_PrimitiveID;"
            "in     int   gl_InstanceID;"
            "in     int   gl_InstanceCustomIndexNV;"
            "in     int   gl_InstanceCustomIndexEXT;"
            "in     int   gl_GeometryIndexEXT;"
            "in    vec3   gl_WorldRayOriginNV;"
            "in    vec3   gl_WorldRayOriginEXT;"
            "in    vec3   gl_WorldRayDirectionNV;"
            "in    vec3   gl_WorldRayDirectionEXT;"
            "in    vec3   gl_ObjectRayOriginNV;"
            "in    vec3   gl_ObjectRayOriginEXT;"
            "in    vec3   gl_ObjectRayDirectionNV;"
            "in    vec3   gl_ObjectRayDirectionEXT;"
            "in    float  gl_RayTminNV;"
            "in    float  gl_RayTminEXT;"
            "in    float  gl_RayTmaxNV;"
            "in    float  gl_RayTmaxEXT;"
            "in    float  gl_HitTNV;"
            "in    float  gl_HitTEXT;"
            "in    uint   gl_HitKindNV;"
            "in    uint   gl_HitKindEXT;"
            "in    mat4x3 gl_ObjectToWorldNV;"
            "in    mat4x3 gl_ObjectToWorldEXT;"
            "in    mat3x4 gl_ObjectToWorld3x4EXT;"
            "in    mat4x3 gl_WorldToObjectNV;"
            "in    mat4x3 gl_WorldToObjectEXT;"
            "in    mat3x4 gl_WorldToObject3x4EXT;"
            "in    uint   gl_IncomingRayFlagsNV;"
            "in    uint   gl_IncomingRayFlagsEXT;"
            "\n";
        const char *missDecls =
            "in    uvec3  gl_LaunchIDNV;"
            "in    uvec3  gl_LaunchIDEXT;"
            "in    uvec3  gl_LaunchSizeNV;"
            "in    uvec3  gl_LaunchSizeEXT;"
            "in    vec3   gl_WorldRayOriginNV;"
            "in    vec3   gl_WorldRayOriginEXT;"
            "in    vec3   gl_WorldRayDirectionNV;"
            "in    vec3   gl_WorldRayDirectionEXT;"
            "in    vec3   gl_ObjectRayOriginNV;"
            "in    vec3   gl_ObjectRayDirectionNV;"
            "in    float  gl_RayTminNV;"
            "in    float  gl_RayTminEXT;"
            "in    float  gl_RayTmaxNV;"
            "in    float  gl_RayTmaxEXT;"
            "in    uint   gl_IncomingRayFlagsNV;"
            "in    uint   gl_IncomingRayFlagsEXT;"
            "\n";

        const char *callableDecls =
            "in    uvec3  gl_LaunchIDNV;"
            "in    uvec3  gl_LaunchIDEXT;"
            "in    uvec3  gl_LaunchSizeNV;"
            "in    uvec3  gl_LaunchSizeEXT;"
            "\n";

<<<<<<< HEAD

        commonBuiltins.append(constRayQueryIntersection);
        commonBuiltins.append(constRayFlags);

=======

        commonBuiltins.append(constRayQueryIntersection);
        commonBuiltins.append(constRayFlags);

>>>>>>> 85ca9f51
        stageBuiltins[EShLangRayGen].append(rayGenDecls);
        stageBuiltins[EShLangIntersect].append(intersectDecls);
        stageBuiltins[EShLangAnyHit].append(hitDecls);
        stageBuiltins[EShLangClosestHit].append(hitDecls);
        stageBuiltins[EShLangMiss].append(missDecls);
        stageBuiltins[EShLangCallable].append(callableDecls);

    }

    if ((profile != EEsProfile && version >= 140)) {
        const char *deviceIndex =
            "in highp int gl_DeviceIndex;"     // GL_EXT_device_group
            "\n";

        stageBuiltins[EShLangRayGen].append(deviceIndex);
        stageBuiltins[EShLangIntersect].append(deviceIndex);
        stageBuiltins[EShLangAnyHit].append(deviceIndex);
        stageBuiltins[EShLangClosestHit].append(deviceIndex);
        stageBuiltins[EShLangMiss].append(deviceIndex);
<<<<<<< HEAD
    }

    if (version >= 300 /* both ES and non-ES */) {
        stageBuiltins[EShLangFragment].append(
            "flat in highp uint gl_ViewID_OVR;"     // GL_OVR_multiview, GL_OVR_multiview2
            "\n");
=======
>>>>>>> 85ca9f51
    }

    if ((profile != EEsProfile && version >= 420) ||
        (profile == EEsProfile && version >= 310)) {
        commonBuiltins.append("const int gl_ScopeDevice      = 1;\n");
        commonBuiltins.append("const int gl_ScopeWorkgroup   = 2;\n");
        commonBuiltins.append("const int gl_ScopeSubgroup    = 3;\n");
        commonBuiltins.append("const int gl_ScopeInvocation  = 4;\n");
        commonBuiltins.append("const int gl_ScopeQueueFamily = 5;\n");
        commonBuiltins.append("const int gl_ScopeShaderCallEXT = 6;\n");

        commonBuiltins.append("const int gl_SemanticsRelaxed         = 0x0;\n");
        commonBuiltins.append("const int gl_SemanticsAcquire         = 0x2;\n");
        commonBuiltins.append("const int gl_SemanticsRelease         = 0x4;\n");
        commonBuiltins.append("const int gl_SemanticsAcquireRelease  = 0x8;\n");
        commonBuiltins.append("const int gl_SemanticsMakeAvailable   = 0x2000;\n");
        commonBuiltins.append("const int gl_SemanticsMakeVisible     = 0x4000;\n");
        commonBuiltins.append("const int gl_SemanticsVolatile        = 0x8000;\n");

        commonBuiltins.append("const int gl_StorageSemanticsNone     = 0x0;\n");
        commonBuiltins.append("const int gl_StorageSemanticsBuffer   = 0x40;\n");
        commonBuiltins.append("const int gl_StorageSemanticsShared   = 0x100;\n");
        commonBuiltins.append("const int gl_StorageSemanticsImage    = 0x800;\n");
        commonBuiltins.append("const int gl_StorageSemanticsOutput   = 0x1000;\n");
    }

#endif // !GLSLANG_ANGLE

    if (version >= 300 /* both ES and non-ES */) {
        stageBuiltins[EShLangFragment].append(
            "flat in highp uint gl_ViewID_OVR;"     // GL_OVR_multiview, GL_OVR_multiview2
            "\n");
    }
#endif // !GLSLANG_WEB

    // printf("%s\n", commonBuiltins.c_str());
    // printf("%s\n", stageBuiltins[EShLangFragment].c_str());
}

//
// Helper function for initialize(), to add the second set of names for texturing,
// when adding context-independent built-in functions.
//
void TBuiltIns::add2ndGenerationSamplingImaging(int version, EProfile profile, const SpvVersion& spvVersion)
{
    //
    // In this function proper, enumerate the types, then calls the next set of functions
    // to enumerate all the uses for that type.
    //

    // enumerate all the types
    const TBasicType bTypes[] = { EbtFloat, EbtInt, EbtUint,
#if !defined(GLSLANG_WEB) && !defined(GLSLANG_ANGLE)
        EbtFloat16
#endif
    };
#ifdef GLSLANG_WEB
    bool skipBuffer = true;
    bool skipCubeArrayed = true;
    const int image = 0;
#else
    bool skipBuffer = (profile == EEsProfile && version < 310) || (profile != EEsProfile && version < 140);
    bool skipCubeArrayed = (profile == EEsProfile && version < 310) || (profile != EEsProfile && version < 130);
    for (int image = 0; image <= 1; ++image) // loop over "bool" image vs sampler
#endif
    {
        for (int shadow = 0; shadow <= 1; ++shadow) { // loop over "bool" shadow or not
#ifdef GLSLANG_WEB
            const int ms = 0;
#else
            for (int ms = 0; ms <= 1; ++ms) // loop over "bool" multisample or not
#endif
            {
                if ((ms || image) && shadow)
                    continue;
                if (ms && profile != EEsProfile && version < 150)
                    continue;
                if (ms && image && profile == EEsProfile)
                    continue;
                if (ms && profile == EEsProfile && version < 310)
                    continue;

                for (int arrayed = 0; arrayed <= 1; ++arrayed) { // loop over "bool" arrayed or not
#ifdef GLSLANG_WEB
                    for (int dim = Esd2D; dim <= EsdCube; ++dim) { // 2D, 3D, and Cube
#else
#if defined(GLSLANG_ANGLE)
                    for (int dim = Esd2D; dim < EsdNumDims; ++dim) { // 2D, ..., buffer, subpass
#else
                    for (int dim = Esd1D; dim < EsdNumDims; ++dim) { // 1D, ..., buffer, subpass
#endif
                        if (dim == EsdSubpass && spvVersion.vulkan == 0)
                            continue;
                        if (dim == EsdSubpass && (image || shadow || arrayed))
                            continue;
                        if ((dim == Esd1D || dim == EsdRect) && profile == EEsProfile)
                            continue;
                        if (dim == EsdSubpass && spvVersion.vulkan == 0)
                            continue;
                        if (dim == EsdSubpass && (image || shadow || arrayed))
                            continue;
                        if ((dim == Esd1D || dim == EsdRect) && profile == EEsProfile)
                            continue;
                        if (dim != Esd2D && dim != EsdSubpass && ms)
                            continue;
                        if (dim == EsdBuffer && skipBuffer)
                            continue;
                        if (dim == EsdBuffer && (shadow || arrayed || ms))
                            continue;
                        if (ms && arrayed && profile == EEsProfile && version < 310)
                            continue;
#endif
                        if (dim == Esd3D && shadow)
                            continue;
                        if (dim == EsdCube && arrayed && skipCubeArrayed)
                            continue;
                        if ((dim == Esd3D || dim == EsdRect) && arrayed)
                            continue;

                        // Loop over the bTypes
                        for (size_t bType = 0; bType < sizeof(bTypes)/sizeof(TBasicType); ++bType) {
#ifndef GLSLANG_WEB
                            if (bTypes[bType] == EbtFloat16 && (profile == EEsProfile || version < 450))
                                continue;
                            if (dim == EsdRect && version < 140 && bType > 0)
                                continue;
#endif
                            if (shadow && (bTypes[bType] == EbtInt || bTypes[bType] == EbtUint))
                                continue;

                            //
                            // Now, make all the function prototypes for the type we just built...
                            //
                            TSampler sampler;
#ifndef GLSLANG_WEB
                            if (dim == EsdSubpass) {
                                sampler.setSubpass(bTypes[bType], ms ? true : false);
                            } else
#endif
                            if (image) {
                                sampler.setImage(bTypes[bType], (TSamplerDim)dim, arrayed ? true : false,
                                                                                  shadow  ? true : false,
                                                                                  ms      ? true : false);
                            } else {
                                sampler.set(bTypes[bType], (TSamplerDim)dim, arrayed ? true : false,
                                                                             shadow  ? true : false,
                                                                             ms      ? true : false);
                            }

                            TString typeName = sampler.getString();

#ifndef GLSLANG_WEB
                            if (dim == EsdSubpass) {
                                addSubpassSampling(sampler, typeName, version, profile);
                                continue;
                            }
#endif

                            addQueryFunctions(sampler, typeName, version, profile);

                            if (image)
                                addImageFunctions(sampler, typeName, version, profile);
                            else {
                                addSamplingFunctions(sampler, typeName, version, profile);
#ifndef GLSLANG_WEB
                                addGatherFunctions(sampler, typeName, version, profile);
                                if (spvVersion.vulkan > 0 && sampler.isCombined() && !sampler.shadow) {
                                    // Base Vulkan allows texelFetch() for
                                    // textureBuffer (i.e. without sampler).
                                    //
                                    // GL_EXT_samplerless_texture_functions
                                    // allows texelFetch() and query functions
                                    // (other than textureQueryLod()) for all
                                    // texture types.
                                    sampler.setTexture(sampler.type, sampler.dim, sampler.arrayed, sampler.shadow,
                                                       sampler.ms);
                                    TString textureTypeName = sampler.getString();
                                    addSamplingFunctions(sampler, textureTypeName, version, profile);
                                    addQueryFunctions(sampler, textureTypeName, version, profile);
                                }
#endif
                            }
                        }
                    }
                }
            }
        }
    }

    //
    // sparseTexelsResidentARB()
    //
    if (profile != EEsProfile && version >= 450) {
        commonBuiltins.append("bool sparseTexelsResidentARB(int code);\n");
    }
}

//
// Helper function for add2ndGenerationSamplingImaging(),
// when adding context-independent built-in functions.
//
// Add all the query functions for the given type.
//
void TBuiltIns::addQueryFunctions(TSampler sampler, const TString& typeName, int version, EProfile profile)
{
    //
    // textureSize() and imageSize()
    //

    int sizeDims = dimMap[sampler.dim] + (sampler.arrayed ? 1 : 0) - (sampler.dim == EsdCube ? 1 : 0);

#ifdef GLSLANG_WEB
    commonBuiltins.append("highp ");
    commonBuiltins.append("ivec");
    commonBuiltins.append(postfixes[sizeDims]);
    commonBuiltins.append(" textureSize(");
    commonBuiltins.append(typeName);
    commonBuiltins.append(",int);\n");
    return;
#endif

    if (sampler.isImage() && ((profile == EEsProfile && version < 310) || (profile != EEsProfile && version < 420)))
        return;

    if (profile == EEsProfile)
        commonBuiltins.append("highp ");
    if (sizeDims == 1)
        commonBuiltins.append("int");
    else {
        commonBuiltins.append("ivec");
        commonBuiltins.append(postfixes[sizeDims]);
    }
    if (sampler.isImage())
        commonBuiltins.append(" imageSize(readonly writeonly volatile coherent ");
    else
        commonBuiltins.append(" textureSize(");
    commonBuiltins.append(typeName);
    if (! sampler.isImage() && ! sampler.isRect() && ! sampler.isBuffer() && ! sampler.isMultiSample())
        commonBuiltins.append(",int);\n");
    else
        commonBuiltins.append(");\n");

    //
    // textureSamples() and imageSamples()
    //

    // GL_ARB_shader_texture_image_samples
    // TODO: spec issue? there are no memory qualifiers; how to query a writeonly/readonly image, etc?
    if (profile != EEsProfile && version >= 430 && sampler.isMultiSample()) {
        commonBuiltins.append("int ");
        if (sampler.isImage())
            commonBuiltins.append("imageSamples(readonly writeonly volatile coherent ");
        else
            commonBuiltins.append("textureSamples(");
        commonBuiltins.append(typeName);
        commonBuiltins.append(");\n");
    }

    //
    // textureQueryLod(), fragment stage only
    // Also enabled with extension GL_ARB_texture_query_lod

    if (profile != EEsProfile && version >= 150 && sampler.isCombined() && sampler.dim != EsdRect &&
        ! sampler.isMultiSample() && ! sampler.isBuffer()) {
        for (int f16TexAddr = 0; f16TexAddr < 2; ++f16TexAddr) {
            if (f16TexAddr && sampler.type != EbtFloat16)
                continue;
            stageBuiltins[EShLangFragment].append("vec2 textureQueryLod(");
            stageBuiltins[EShLangFragment].append(typeName);
            if (dimMap[sampler.dim] == 1)
                if (f16TexAddr)
                    stageBuiltins[EShLangFragment].append(", float16_t");
                else
                    stageBuiltins[EShLangFragment].append(", float");
            else {
                if (f16TexAddr)
                    stageBuiltins[EShLangFragment].append(", f16vec");
                else
                    stageBuiltins[EShLangFragment].append(", vec");
                stageBuiltins[EShLangFragment].append(postfixes[dimMap[sampler.dim]]);
            }
            stageBuiltins[EShLangFragment].append(");\n");
        }

        stageBuiltins[EShLangCompute].append("vec2 textureQueryLod(");
        stageBuiltins[EShLangCompute].append(typeName);
        if (dimMap[sampler.dim] == 1)
            stageBuiltins[EShLangCompute].append(", float");
        else {
            stageBuiltins[EShLangCompute].append(", vec");
            stageBuiltins[EShLangCompute].append(postfixes[dimMap[sampler.dim]]);
        }
        stageBuiltins[EShLangCompute].append(");\n");
    }

    //
    // textureQueryLevels()
    //

    if (profile != EEsProfile && version >= 430 && ! sampler.isImage() && sampler.dim != EsdRect &&
        ! sampler.isMultiSample() && ! sampler.isBuffer()) {
        commonBuiltins.append("int textureQueryLevels(");
        commonBuiltins.append(typeName);
        commonBuiltins.append(");\n");
    }
}

//
// Helper function for add2ndGenerationSamplingImaging(),
// when adding context-independent built-in functions.
//
// Add all the image access functions for the given type.
//
void TBuiltIns::addImageFunctions(TSampler sampler, const TString& typeName, int version, EProfile profile)
{
    int dims = dimMap[sampler.dim];
    // most things with an array add a dimension, except for cubemaps
    if (sampler.arrayed && sampler.dim != EsdCube)
        ++dims;

    TString imageParams = typeName;
    if (dims == 1)
        imageParams.append(", int");
    else {
        imageParams.append(", ivec");
        imageParams.append(postfixes[dims]);
    }
    if (sampler.isMultiSample())
        imageParams.append(", int");

    if (profile == EEsProfile)
        commonBuiltins.append("highp ");
    commonBuiltins.append(prefixes[sampler.type]);
    commonBuiltins.append("vec4 imageLoad(readonly volatile coherent ");
    commonBuiltins.append(imageParams);
    commonBuiltins.append(");\n");

    commonBuiltins.append("void imageStore(writeonly volatile coherent ");
    commonBuiltins.append(imageParams);
    commonBuiltins.append(", ");
    commonBuiltins.append(prefixes[sampler.type]);
    commonBuiltins.append("vec4);\n");

    if (! sampler.is1D() && ! sampler.isBuffer() && profile != EEsProfile && version >= 450) {
        commonBuiltins.append("int sparseImageLoadARB(readonly volatile coherent ");
        commonBuiltins.append(imageParams);
        commonBuiltins.append(", out ");
        commonBuiltins.append(prefixes[sampler.type]);
        commonBuiltins.append("vec4");
        commonBuiltins.append(");\n");
    }

    if ( profile != EEsProfile ||
        (profile == EEsProfile && version >= 310)) {
        if (sampler.type == EbtInt || sampler.type == EbtUint) {
            const char* dataType = sampler.type == EbtInt ? "highp int" : "highp uint";

            const int numBuiltins = 7;

            static const char* atomicFunc[numBuiltins] = {
                " imageAtomicAdd(volatile coherent ",
                " imageAtomicMin(volatile coherent ",
                " imageAtomicMax(volatile coherent ",
                " imageAtomicAnd(volatile coherent ",
                " imageAtomicOr(volatile coherent ",
                " imageAtomicXor(volatile coherent ",
                " imageAtomicExchange(volatile coherent "
            };

            // Loop twice to add prototypes with/without scope/semantics
            for (int j = 0; j < 2; ++j) {
                for (size_t i = 0; i < numBuiltins; ++i) {
                    commonBuiltins.append(dataType);
                    commonBuiltins.append(atomicFunc[i]);
                    commonBuiltins.append(imageParams);
                    commonBuiltins.append(", ");
                    commonBuiltins.append(dataType);
                    if (j == 1) {
                        commonBuiltins.append(", int, int, int");
                    }
                    commonBuiltins.append(");\n");
                }

                commonBuiltins.append(dataType);
                commonBuiltins.append(" imageAtomicCompSwap(volatile coherent ");
                commonBuiltins.append(imageParams);
                commonBuiltins.append(", ");
                commonBuiltins.append(dataType);
                commonBuiltins.append(", ");
                commonBuiltins.append(dataType);
                if (j == 1) {
                    commonBuiltins.append(", int, int, int, int, int");
                }
                commonBuiltins.append(");\n");
            }

            commonBuiltins.append(dataType);
            commonBuiltins.append(" imageAtomicLoad(volatile coherent ");
            commonBuiltins.append(imageParams);
            commonBuiltins.append(", int, int, int);\n");

            commonBuiltins.append("void imageAtomicStore(volatile coherent ");
            commonBuiltins.append(imageParams);
            commonBuiltins.append(", ");
            commonBuiltins.append(dataType);
            commonBuiltins.append(", int, int, int);\n");

        } else {
            // not int or uint
            // GL_ARB_ES3_1_compatibility
            // TODO: spec issue: are there restrictions on the kind of layout() that can be used?  what about dropping memory qualifiers?
            if (profile == EEsProfile && version >= 310) {
                commonBuiltins.append("float imageAtomicExchange(volatile coherent ");
                commonBuiltins.append(imageParams);
                commonBuiltins.append(", float);\n");
            }
            if (profile != EEsProfile && version >= 450) {
                commonBuiltins.append("float imageAtomicAdd(volatile coherent ");
                commonBuiltins.append(imageParams);
                commonBuiltins.append(", float);\n");

                commonBuiltins.append("float imageAtomicAdd(volatile coherent ");
                commonBuiltins.append(imageParams);
                commonBuiltins.append(", float");
                commonBuiltins.append(", int, int, int);\n");

                commonBuiltins.append("float imageAtomicExchange(volatile coherent ");
                commonBuiltins.append(imageParams);
                commonBuiltins.append(", float);\n");

                commonBuiltins.append("float imageAtomicExchange(volatile coherent ");
                commonBuiltins.append(imageParams);
                commonBuiltins.append(", float");
                commonBuiltins.append(", int, int, int);\n");

                commonBuiltins.append("float imageAtomicLoad(readonly volatile coherent ");
                commonBuiltins.append(imageParams);
                commonBuiltins.append(", int, int, int);\n");

                commonBuiltins.append("void imageAtomicStore(writeonly volatile coherent ");
                commonBuiltins.append(imageParams);
                commonBuiltins.append(", float");
                commonBuiltins.append(", int, int, int);\n");
            }
        }
    }

    if (sampler.dim == EsdRect || sampler.dim == EsdBuffer || sampler.shadow || sampler.isMultiSample())
        return;

    if (profile == EEsProfile || version < 450)
        return;

    TString imageLodParams = typeName;
    if (dims == 1)
        imageLodParams.append(", int");
    else {
        imageLodParams.append(", ivec");
        imageLodParams.append(postfixes[dims]);
    }
    imageLodParams.append(", int");

    commonBuiltins.append(prefixes[sampler.type]);
    commonBuiltins.append("vec4 imageLoadLodAMD(readonly volatile coherent ");
    commonBuiltins.append(imageLodParams);
    commonBuiltins.append(");\n");

    commonBuiltins.append("void imageStoreLodAMD(writeonly volatile coherent ");
    commonBuiltins.append(imageLodParams);
    commonBuiltins.append(", ");
    commonBuiltins.append(prefixes[sampler.type]);
    commonBuiltins.append("vec4);\n");

    if (! sampler.is1D()) {
        commonBuiltins.append("int sparseImageLoadLodAMD(readonly volatile coherent ");
        commonBuiltins.append(imageLodParams);
        commonBuiltins.append(", out ");
        commonBuiltins.append(prefixes[sampler.type]);
        commonBuiltins.append("vec4");
        commonBuiltins.append(");\n");
    }
}

//
// Helper function for initialize(),
// when adding context-independent built-in functions.
//
// Add all the subpass access functions for the given type.
//
void TBuiltIns::addSubpassSampling(TSampler sampler, const TString& typeName, int /*version*/, EProfile /*profile*/)
{
    stageBuiltins[EShLangFragment].append(prefixes[sampler.type]);
    stageBuiltins[EShLangFragment].append("vec4 subpassLoad");
    stageBuiltins[EShLangFragment].append("(");
    stageBuiltins[EShLangFragment].append(typeName.c_str());
    if (sampler.isMultiSample())
        stageBuiltins[EShLangFragment].append(", int");
    stageBuiltins[EShLangFragment].append(");\n");
}

//
// Helper function for add2ndGenerationSamplingImaging(),
// when adding context-independent built-in functions.
//
// Add all the texture lookup functions for the given type.
//
void TBuiltIns::addSamplingFunctions(TSampler sampler, const TString& typeName, int version, EProfile profile)
{
#ifdef GLSLANG_WEB
    profile = EEsProfile;
    version = 310;
#elif defined(GLSLANG_ANGLE)
    profile = ECoreProfile;
    version = 450;
#endif

    //
    // texturing
    //
    for (int proj = 0; proj <= 1; ++proj) { // loop over "bool" projective or not

        if (proj && (sampler.dim == EsdCube || sampler.isBuffer() || sampler.arrayed || sampler.isMultiSample()
            || !sampler.isCombined()))
            continue;

        for (int lod = 0; lod <= 1; ++lod) {

            if (lod && (sampler.isBuffer() || sampler.isRect() || sampler.isMultiSample() || !sampler.isCombined()))
                continue;
            if (lod && sampler.dim == Esd2D && sampler.arrayed && sampler.shadow)
                continue;
            if (lod && sampler.dim == EsdCube && sampler.shadow)
                continue;

            for (int bias = 0; bias <= 1; ++bias) {

                if (bias && (lod || sampler.isMultiSample() || !sampler.isCombined()))
                    continue;
                if (bias && (sampler.dim == Esd2D || sampler.dim == EsdCube) && sampler.shadow && sampler.arrayed)
                    continue;
                if (bias && (sampler.isRect() || sampler.isBuffer()))
                    continue;

                for (int offset = 0; offset <= 1; ++offset) { // loop over "bool" offset or not

                    if (proj + offset + bias + lod > 3)
                        continue;
                    if (offset && (sampler.dim == EsdCube || sampler.isBuffer() || sampler.isMultiSample()))
                        continue;

                    for (int fetch = 0; fetch <= 1; ++fetch) { // loop over "bool" fetch or not

                        if (proj + offset + fetch + bias + lod > 3)
                            continue;
                        if (fetch && (lod || bias))
                            continue;
                        if (fetch && (sampler.shadow || sampler.dim == EsdCube))
                            continue;
                        if (fetch == 0 && (sampler.isMultiSample() || sampler.isBuffer()
                            || !sampler.isCombined()))
                            continue;

                        for (int grad = 0; grad <= 1; ++grad) { // loop over "bool" grad or not

                            if (grad && (lod || bias || sampler.isMultiSample() || !sampler.isCombined()))
                                continue;
                            if (grad && sampler.isBuffer())
                                continue;
                            if (proj + offset + fetch + grad + bias + lod > 3)
                                continue;

                            for (int extraProj = 0; extraProj <= 1; ++extraProj) {
                                bool compare = false;
                                int totalDims = dimMap[sampler.dim] + (sampler.arrayed ? 1 : 0);
                                // skip dummy unused second component for 1D non-array shadows
                                if (sampler.shadow && totalDims < 2)
                                    totalDims = 2;
                                totalDims += (sampler.shadow ? 1 : 0) + proj;
                                if (totalDims > 4 && sampler.shadow) {
                                    compare = true;
                                    totalDims = 4;
                                }
                                assert(totalDims <= 4);

                                if (extraProj && ! proj)
                                    continue;
                                if (extraProj && (sampler.dim == Esd3D || sampler.shadow || !sampler.isCombined()))
                                    continue;

                                // loop over 16-bit floating-point texel addressing
#if defined(GLSLANG_WEB) || defined(GLSLANG_ANGLE)
                                const int f16TexAddr = 0;
#else
                                for (int f16TexAddr = 0; f16TexAddr <= 1; ++f16TexAddr)
#endif
                                {
                                    if (f16TexAddr && sampler.type != EbtFloat16)
                                        continue;
                                    if (f16TexAddr && sampler.shadow && ! compare) {
                                        compare = true; // compare argument is always present
                                        totalDims--;
                                    }
                                    // loop over "bool" lod clamp
#if defined(GLSLANG_WEB) || defined(GLSLANG_ANGLE)
                                    const int lodClamp = 0;
#else
                                    for (int lodClamp = 0; lodClamp <= 1 ;++lodClamp)
#endif
                                    {
                                        if (lodClamp && (profile == EEsProfile || version < 450))
                                            continue;
                                        if (lodClamp && (proj || lod || fetch))
                                            continue;

                                        // loop over "bool" sparse or not
#if defined(GLSLANG_WEB) || defined(GLSLANG_ANGLE)
                                        const int sparse = 0;
#else
                                        for (int sparse = 0; sparse <= 1; ++sparse)
#endif
                                        {
                                            if (sparse && (profile == EEsProfile || version < 450))
                                                continue;
                                            // Sparse sampling is not for 1D/1D array texture, buffer texture, and
                                            // projective texture
                                            if (sparse && (sampler.is1D() || sampler.isBuffer() || proj))
                                                continue;

                                            TString s;

                                            // return type
                                            if (sparse)
                                                s.append("int ");
                                            else {
                                                if (sampler.shadow)
                                                    if (sampler.type == EbtFloat16)
                                                        s.append("float16_t ");
                                                    else
                                                        s.append("float ");
                                                else {
                                                    s.append(prefixes[sampler.type]);
                                                    s.append("vec4 ");
                                                }
                                            }

                                            // name
                                            if (sparse) {
                                                if (fetch)
                                                    s.append("sparseTexel");
                                                else
                                                    s.append("sparseTexture");
                                            }
                                            else {
                                                if (fetch)
                                                    s.append("texel");
                                                else
                                                    s.append("texture");
                                            }
                                            if (proj)
                                                s.append("Proj");
                                            if (lod)
                                                s.append("Lod");
                                            if (grad)
                                                s.append("Grad");
                                            if (fetch)
                                                s.append("Fetch");
                                            if (offset)
                                                s.append("Offset");
                                            if (lodClamp)
                                                s.append("Clamp");
                                            if (lodClamp != 0 || sparse)
                                                s.append("ARB");
                                            s.append("(");

                                            // sampler type
                                            s.append(typeName);
                                            // P coordinate
                                            if (extraProj) {
                                                if (f16TexAddr)
                                                    s.append(",f16vec4");
                                                else
                                                    s.append(",vec4");
                                            } else {
                                                s.append(",");
                                                TBasicType t = fetch ? EbtInt : (f16TexAddr ? EbtFloat16 : EbtFloat);
                                                if (totalDims == 1)
                                                    s.append(TType::getBasicString(t));
                                                else {
                                                    s.append(prefixes[t]);
                                                    s.append("vec");
                                                    s.append(postfixes[totalDims]);
                                                }
                                            }
                                            // non-optional compare
                                            if (compare)
                                                s.append(",float");

                                            // non-optional lod argument (lod that's not driven by lod loop) or sample
                                            if ((fetch && !sampler.isBuffer() &&
                                                 !sampler.isRect() && !sampler.isMultiSample())
                                                 || (sampler.isMultiSample() && fetch))
                                                s.append(",int");
                                            // non-optional lod
                                            if (lod) {
                                                if (f16TexAddr)
                                                    s.append(",float16_t");
                                                else
                                                    s.append(",float");
                                            }

                                            // gradient arguments
                                            if (grad) {
                                                if (dimMap[sampler.dim] == 1) {
                                                    if (f16TexAddr)
                                                        s.append(",float16_t,float16_t");
                                                    else
                                                        s.append(",float,float");
                                                } else {
                                                    if (f16TexAddr)
                                                        s.append(",f16vec");
                                                    else
                                                        s.append(",vec");
                                                    s.append(postfixes[dimMap[sampler.dim]]);
                                                    if (f16TexAddr)
                                                        s.append(",f16vec");
                                                    else
                                                        s.append(",vec");
                                                    s.append(postfixes[dimMap[sampler.dim]]);
                                                }
                                            }
                                            // offset
                                            if (offset) {
                                                if (dimMap[sampler.dim] == 1)
                                                    s.append(",int");
                                                else {
                                                    s.append(",ivec");
                                                    s.append(postfixes[dimMap[sampler.dim]]);
                                                }
                                            }

                                            // lod clamp
                                            if (lodClamp) {
                                                if (f16TexAddr)
                                                    s.append(",float16_t");
                                                else
                                                    s.append(",float");
                                            }
                                            // texel out (for sparse texture)
                                            if (sparse) {
                                                s.append(",out ");
                                                if (sampler.shadow)
                                                    if (sampler.type == EbtFloat16)
                                                        s.append("float16_t");
                                                    else
                                                        s.append("float");
                                                else {
                                                    s.append(prefixes[sampler.type]);
                                                    s.append("vec4");
                                                }
                                            }
                                            // optional bias
                                            if (bias) {
                                                if (f16TexAddr)
                                                    s.append(",float16_t");
                                                else
                                                    s.append(",float");
                                            }
                                            s.append(");\n");

                                            // Add to the per-language set of built-ins
                                            if (bias || lodClamp != 0) {
                                                stageBuiltins[EShLangFragment].append(s);
                                                stageBuiltins[EShLangCompute].append(s);
                                            } else
                                                commonBuiltins.append(s);

                                        }
                                    }
                                }
                            }
                        }
                    }
                }
            }
        }
    }
}

//
// Helper function for add2ndGenerationSamplingImaging(),
// when adding context-independent built-in functions.
//
// Add all the texture gather functions for the given type.
//
void TBuiltIns::addGatherFunctions(TSampler sampler, const TString& typeName, int version, EProfile profile)
{
#ifdef GLSLANG_WEB
    profile = EEsProfile;
    version = 310;
#elif defined(GLSLANG_ANGLE)
    profile = ECoreProfile;
    version = 450;
#endif

    switch (sampler.dim) {
    case Esd2D:
    case EsdRect:
    case EsdCube:
        break;
    default:
        return;
    }

    if (sampler.isMultiSample())
        return;

    if (version < 140 && sampler.dim == EsdRect && sampler.type != EbtFloat)
        return;

    for (int f16TexAddr = 0; f16TexAddr <= 1; ++f16TexAddr) { // loop over 16-bit floating-point texel addressing

        if (f16TexAddr && sampler.type != EbtFloat16)
            continue;
        for (int offset = 0; offset < 3; ++offset) { // loop over three forms of offset in the call name:  none, Offset, and Offsets

            for (int comp = 0; comp < 2; ++comp) { // loop over presence of comp argument

                if (comp > 0 && sampler.shadow)
                    continue;

                if (offset > 0 && sampler.dim == EsdCube)
                    continue;

                for (int sparse = 0; sparse <= 1; ++sparse) { // loop over "bool" sparse or not
                    if (sparse && (profile == EEsProfile || version < 450))
                        continue;

                    TString s;

                    // return type
                    if (sparse)
                        s.append("int ");
                    else {
                        s.append(prefixes[sampler.type]);
                        s.append("vec4 ");
                    }

                    // name
                    if (sparse)
                        s.append("sparseTextureGather");
                    else
                        s.append("textureGather");
                    switch (offset) {
                    case 1:
                        s.append("Offset");
                        break;
                    case 2:
                        s.append("Offsets");
                        break;
                    default:
                        break;
                    }
                    if (sparse)
                        s.append("ARB");
                    s.append("(");

                    // sampler type argument
                    s.append(typeName);

                    // P coordinate argument
                    if (f16TexAddr)
                        s.append(",f16vec");
                    else
                        s.append(",vec");
                    int totalDims = dimMap[sampler.dim] + (sampler.arrayed ? 1 : 0);
                    s.append(postfixes[totalDims]);

                    // refZ argument
                    if (sampler.shadow)
                        s.append(",float");

                    // offset argument
                    if (offset > 0) {
                        s.append(",ivec2");
                        if (offset == 2)
                            s.append("[4]");
                    }

                    // texel out (for sparse texture)
                    if (sparse) {
                        s.append(",out ");
                        s.append(prefixes[sampler.type]);
                        s.append("vec4 ");
                    }

                    // comp argument
                    if (comp)
                        s.append(",int");

                    s.append(");\n");
                    commonBuiltins.append(s);
                }
            }
        }
    }

    if (sampler.dim == EsdRect || sampler.shadow)
        return;

    if (profile == EEsProfile || version < 450)
        return;

    for (int bias = 0; bias < 2; ++bias) { // loop over presence of bias argument

        for (int lod = 0; lod < 2; ++lod) { // loop over presence of lod argument

            if ((lod && bias) || (lod == 0 && bias == 0))
                continue;

            for (int f16TexAddr = 0; f16TexAddr <= 1; ++f16TexAddr) { // loop over 16-bit floating-point texel addressing

                if (f16TexAddr && sampler.type != EbtFloat16)
                    continue;

                for (int offset = 0; offset < 3; ++offset) { // loop over three forms of offset in the call name:  none, Offset, and Offsets

                    for (int comp = 0; comp < 2; ++comp) { // loop over presence of comp argument

                        if (comp == 0 && bias)
                            continue;

                        if (offset > 0 && sampler.dim == EsdCube)
                            continue;

                        for (int sparse = 0; sparse <= 1; ++sparse) { // loop over "bool" sparse or not
                            if (sparse && (profile == EEsProfile || version < 450))
                                continue;

                            TString s;

                            // return type
                            if (sparse)
                                s.append("int ");
                            else {
                                s.append(prefixes[sampler.type]);
                                s.append("vec4 ");
                            }

                            // name
                            if (sparse)
                                s.append("sparseTextureGather");
                            else
                                s.append("textureGather");

                            if (lod)
                                s.append("Lod");

                            switch (offset) {
                            case 1:
                                s.append("Offset");
                                break;
                            case 2:
                                s.append("Offsets");
                                break;
                            default:
                                break;
                            }

                            if (lod)
                                s.append("AMD");
                            else if (sparse)
                                s.append("ARB");

                            s.append("(");

                            // sampler type argument
                            s.append(typeName);

                            // P coordinate argument
                            if (f16TexAddr)
                                s.append(",f16vec");
                            else
                                s.append(",vec");
                            int totalDims = dimMap[sampler.dim] + (sampler.arrayed ? 1 : 0);
                            s.append(postfixes[totalDims]);

                            // lod argument
                            if (lod) {
                                if (f16TexAddr)
                                    s.append(",float16_t");
                                else
                                    s.append(",float");
                            }

                            // offset argument
                            if (offset > 0) {
                                s.append(",ivec2");
                                if (offset == 2)
                                    s.append("[4]");
                            }

                            // texel out (for sparse texture)
                            if (sparse) {
                                s.append(",out ");
                                s.append(prefixes[sampler.type]);
                                s.append("vec4 ");
                            }

                            // comp argument
                            if (comp)
                                s.append(",int");

                            // bias argument
                            if (bias) {
                                if (f16TexAddr)
                                    s.append(",float16_t");
                                else
                                    s.append(",float");
                            }

                            s.append(");\n");
                            if (bias)
                                stageBuiltins[EShLangFragment].append(s);
                            else
                                commonBuiltins.append(s);
                        }
                    }
                }
            }
        }
    }
}

//
// Add context-dependent built-in functions and variables that are present
// for the given version and profile.  All the results are put into just the
// commonBuiltins, because it is called for just a specific stage.  So,
// add stage-specific entries to the commonBuiltins, and only if that stage
// was requested.
//
void TBuiltIns::initialize(const TBuiltInResource &resources, int version, EProfile profile, const SpvVersion& spvVersion, EShLanguage language)
{
#ifdef GLSLANG_WEB
    version = 310;
    profile = EEsProfile;
#elif defined(GLSLANG_ANGLE)
    version = 450;
    profile = ECoreProfile;
#endif

    //
    // Initialize the context-dependent (resource-dependent) built-in strings for parsing.
    //

    //============================================================================
    //
    // Standard Uniforms
    //
    //============================================================================

    TString& s = commonBuiltins;
    const int maxSize = 200;
    char builtInConstant[maxSize];

    //
    // Build string of implementation dependent constants.
    //

    if (profile == EEsProfile) {
        snprintf(builtInConstant, maxSize, "const mediump int  gl_MaxVertexAttribs = %d;", resources.maxVertexAttribs);
        s.append(builtInConstant);

        snprintf(builtInConstant, maxSize, "const mediump int  gl_MaxVertexUniformVectors = %d;", resources.maxVertexUniformVectors);
        s.append(builtInConstant);

        snprintf(builtInConstant, maxSize, "const mediump int  gl_MaxVertexTextureImageUnits = %d;", resources.maxVertexTextureImageUnits);
        s.append(builtInConstant);

        snprintf(builtInConstant, maxSize, "const mediump int  gl_MaxCombinedTextureImageUnits = %d;", resources.maxCombinedTextureImageUnits);
        s.append(builtInConstant);

        snprintf(builtInConstant, maxSize, "const mediump int  gl_MaxTextureImageUnits = %d;", resources.maxTextureImageUnits);
        s.append(builtInConstant);

        snprintf(builtInConstant, maxSize, "const mediump int  gl_MaxFragmentUniformVectors = %d;", resources.maxFragmentUniformVectors);
        s.append(builtInConstant);

        snprintf(builtInConstant, maxSize, "const mediump int  gl_MaxDrawBuffers = %d;", resources.maxDrawBuffers);
        s.append(builtInConstant);

        if (version == 100) {
            snprintf(builtInConstant, maxSize, "const mediump int  gl_MaxVaryingVectors = %d;", resources.maxVaryingVectors);
            s.append(builtInConstant);
        } else {
            snprintf(builtInConstant, maxSize, "const mediump int  gl_MaxVertexOutputVectors = %d;", resources.maxVertexOutputVectors);
            s.append(builtInConstant);

            snprintf(builtInConstant, maxSize, "const mediump int  gl_MaxFragmentInputVectors = %d;", resources.maxFragmentInputVectors);
            s.append(builtInConstant);

            snprintf(builtInConstant, maxSize, "const mediump int  gl_MinProgramTexelOffset = %d;", resources.minProgramTexelOffset);
            s.append(builtInConstant);

            snprintf(builtInConstant, maxSize, "const mediump int  gl_MaxProgramTexelOffset = %d;", resources.maxProgramTexelOffset);
            s.append(builtInConstant);
        }

#ifndef GLSLANG_WEB
        if (version >= 310) {
            // geometry

            snprintf(builtInConstant, maxSize, "const int gl_MaxGeometryInputComponents = %d;", resources.maxGeometryInputComponents);
            s.append(builtInConstant);
            snprintf(builtInConstant, maxSize, "const int gl_MaxGeometryOutputComponents = %d;", resources.maxGeometryOutputComponents);
            s.append(builtInConstant);
            snprintf(builtInConstant, maxSize, "const int gl_MaxGeometryImageUniforms = %d;", resources.maxGeometryImageUniforms);
            s.append(builtInConstant);
            snprintf(builtInConstant, maxSize, "const int gl_MaxGeometryTextureImageUnits = %d;", resources.maxGeometryTextureImageUnits);
            s.append(builtInConstant);
            snprintf(builtInConstant, maxSize, "const int gl_MaxGeometryOutputVertices = %d;", resources.maxGeometryOutputVertices);
            s.append(builtInConstant);
            snprintf(builtInConstant, maxSize, "const int gl_MaxGeometryTotalOutputComponents = %d;", resources.maxGeometryTotalOutputComponents);
            s.append(builtInConstant);
            snprintf(builtInConstant, maxSize, "const int gl_MaxGeometryUniformComponents = %d;", resources.maxGeometryUniformComponents);
            s.append(builtInConstant);
            snprintf(builtInConstant, maxSize, "const int gl_MaxGeometryAtomicCounters = %d;", resources.maxGeometryAtomicCounters);
            s.append(builtInConstant);
            snprintf(builtInConstant, maxSize, "const int gl_MaxGeometryAtomicCounterBuffers = %d;", resources.maxGeometryAtomicCounterBuffers);
            s.append(builtInConstant);

            // tessellation

            snprintf(builtInConstant, maxSize, "const int gl_MaxTessControlInputComponents = %d;", resources.maxTessControlInputComponents);
            s.append(builtInConstant);
            snprintf(builtInConstant, maxSize, "const int gl_MaxTessControlOutputComponents = %d;", resources.maxTessControlOutputComponents);
            s.append(builtInConstant);
            snprintf(builtInConstant, maxSize, "const int gl_MaxTessControlTextureImageUnits = %d;", resources.maxTessControlTextureImageUnits);
            s.append(builtInConstant);
            snprintf(builtInConstant, maxSize, "const int gl_MaxTessControlUniformComponents = %d;", resources.maxTessControlUniformComponents);
            s.append(builtInConstant);
            snprintf(builtInConstant, maxSize, "const int gl_MaxTessControlTotalOutputComponents = %d;", resources.maxTessControlTotalOutputComponents);
            s.append(builtInConstant);

            snprintf(builtInConstant, maxSize, "const int gl_MaxTessEvaluationInputComponents = %d;", resources.maxTessEvaluationInputComponents);
            s.append(builtInConstant);
            snprintf(builtInConstant, maxSize, "const int gl_MaxTessEvaluationOutputComponents = %d;", resources.maxTessEvaluationOutputComponents);
            s.append(builtInConstant);
            snprintf(builtInConstant, maxSize, "const int gl_MaxTessEvaluationTextureImageUnits = %d;", resources.maxTessEvaluationTextureImageUnits);
            s.append(builtInConstant);
            snprintf(builtInConstant, maxSize, "const int gl_MaxTessEvaluationUniformComponents = %d;", resources.maxTessEvaluationUniformComponents);
            s.append(builtInConstant);

            snprintf(builtInConstant, maxSize, "const int gl_MaxTessPatchComponents = %d;", resources.maxTessPatchComponents);
            s.append(builtInConstant);

            snprintf(builtInConstant, maxSize, "const int gl_MaxPatchVertices = %d;", resources.maxPatchVertices);
            s.append(builtInConstant);
            snprintf(builtInConstant, maxSize, "const int gl_MaxTessGenLevel = %d;", resources.maxTessGenLevel);
            s.append(builtInConstant);

            // this is here instead of with the others in initialize(version, profile) due to the dependence on gl_MaxPatchVertices
            if (language == EShLangTessControl || language == EShLangTessEvaluation) {
                s.append(
                    "in gl_PerVertex {"
                        "highp vec4 gl_Position;"
                        "highp float gl_PointSize;"
                        "highp vec4 gl_SecondaryPositionNV;"  // GL_NV_stereo_view_rendering
                        "highp vec4 gl_PositionPerViewNV[];"  // GL_NVX_multiview_per_view_attributes
                    "} gl_in[gl_MaxPatchVertices];"
                    "\n");
            }
        }

        if (version >= 320) {
            // tessellation

            snprintf(builtInConstant, maxSize, "const int gl_MaxTessControlImageUniforms = %d;", resources.maxTessControlImageUniforms);
            s.append(builtInConstant);
            snprintf(builtInConstant, maxSize, "const int gl_MaxTessEvaluationImageUniforms = %d;", resources.maxTessEvaluationImageUniforms);
            s.append(builtInConstant);
            snprintf(builtInConstant, maxSize, "const int gl_MaxTessControlAtomicCounters = %d;", resources.maxTessControlAtomicCounters);
            s.append(builtInConstant);
            snprintf(builtInConstant, maxSize, "const int gl_MaxTessEvaluationAtomicCounters = %d;", resources.maxTessEvaluationAtomicCounters);
            s.append(builtInConstant);
            snprintf(builtInConstant, maxSize, "const int gl_MaxTessControlAtomicCounterBuffers = %d;", resources.maxTessControlAtomicCounterBuffers);
            s.append(builtInConstant);
            snprintf(builtInConstant, maxSize, "const int gl_MaxTessEvaluationAtomicCounterBuffers = %d;", resources.maxTessEvaluationAtomicCounterBuffers);
            s.append(builtInConstant);
        }

        if (version >= 100) {
            // GL_EXT_blend_func_extended
            snprintf(builtInConstant, maxSize, "const mediump int gl_MaxDualSourceDrawBuffersEXT = %d;", resources.maxDualSourceDrawBuffersEXT);
            s.append(builtInConstant);
            // this is here instead of with the others in initialize(version, profile) due to the dependence on gl_MaxDualSourceDrawBuffersEXT
            if (language == EShLangFragment) {
                s.append(
                    "mediump vec4 gl_SecondaryFragColorEXT;"
                    "mediump vec4 gl_SecondaryFragDataEXT[gl_MaxDualSourceDrawBuffersEXT];"
                    "\n");
            }
        }
    } else {
        // non-ES profile

        if (version > 400) {
            snprintf(builtInConstant, maxSize, "const int  gl_MaxVertexUniformVectors = %d;", resources.maxVertexUniformVectors);
            s.append(builtInConstant);

            snprintf(builtInConstant, maxSize, "const int  gl_MaxFragmentUniformVectors = %d;", resources.maxFragmentUniformVectors);
            s.append(builtInConstant);
        }

        snprintf(builtInConstant, maxSize, "const int  gl_MaxVertexAttribs = %d;", resources.maxVertexAttribs);
        s.append(builtInConstant);

        snprintf(builtInConstant, maxSize, "const int  gl_MaxVertexTextureImageUnits = %d;", resources.maxVertexTextureImageUnits);
        s.append(builtInConstant);

        snprintf(builtInConstant, maxSize, "const int  gl_MaxCombinedTextureImageUnits = %d;", resources.maxCombinedTextureImageUnits);
        s.append(builtInConstant);

        snprintf(builtInConstant, maxSize, "const int  gl_MaxTextureImageUnits = %d;", resources.maxTextureImageUnits);
        s.append(builtInConstant);

        snprintf(builtInConstant, maxSize, "const int  gl_MaxDrawBuffers = %d;", resources.maxDrawBuffers);
        s.append(builtInConstant);

        snprintf(builtInConstant, maxSize, "const int  gl_MaxLights = %d;", resources.maxLights);
        s.append(builtInConstant);

        snprintf(builtInConstant, maxSize, "const int  gl_MaxClipPlanes = %d;", resources.maxClipPlanes);
        s.append(builtInConstant);

        snprintf(builtInConstant, maxSize, "const int  gl_MaxTextureUnits = %d;", resources.maxTextureUnits);
        s.append(builtInConstant);

        snprintf(builtInConstant, maxSize, "const int  gl_MaxTextureCoords = %d;", resources.maxTextureCoords);
        s.append(builtInConstant);

        snprintf(builtInConstant, maxSize, "const int  gl_MaxVertexUniformComponents = %d;", resources.maxVertexUniformComponents);
        s.append(builtInConstant);

        if (version < 150 || ARBCompatibility) {
            snprintf(builtInConstant, maxSize, "const int  gl_MaxVaryingFloats = %d;", resources.maxVaryingFloats);
            s.append(builtInConstant);
        }

        snprintf(builtInConstant, maxSize, "const int  gl_MaxFragmentUniformComponents = %d;", resources.maxFragmentUniformComponents);
        s.append(builtInConstant);

        if (spvVersion.spv == 0 && IncludeLegacy(version, profile, spvVersion)) {
            //
            // OpenGL'uniform' state.  Page numbers are in reference to version
            // 1.4 of the OpenGL specification.
            //

            //
            // Matrix state. p. 31, 32, 37, 39, 40.
            //
            s.append("uniform mat4  gl_TextureMatrix[gl_MaxTextureCoords];"

            //
            // Derived matrix state that provides inverse and transposed versions
            // of the matrices above.
            //
                        "uniform mat4  gl_TextureMatrixInverse[gl_MaxTextureCoords];"

                        "uniform mat4  gl_TextureMatrixTranspose[gl_MaxTextureCoords];"

                        "uniform mat4  gl_TextureMatrixInverseTranspose[gl_MaxTextureCoords];"

            //
            // Clip planes p. 42.
            //
                        "uniform vec4  gl_ClipPlane[gl_MaxClipPlanes];"

            //
            // Light State p 50, 53, 55.
            //
                        "uniform gl_LightSourceParameters  gl_LightSource[gl_MaxLights];"

            //
            // Derived state from products of light.
            //
                        "uniform gl_LightProducts gl_FrontLightProduct[gl_MaxLights];"
                        "uniform gl_LightProducts gl_BackLightProduct[gl_MaxLights];"

            //
            // Texture Environment and Generation, p. 152, p. 40-42.
            //
                        "uniform vec4  gl_TextureEnvColor[gl_MaxTextureImageUnits];"
                        "uniform vec4  gl_EyePlaneS[gl_MaxTextureCoords];"
                        "uniform vec4  gl_EyePlaneT[gl_MaxTextureCoords];"
                        "uniform vec4  gl_EyePlaneR[gl_MaxTextureCoords];"
                        "uniform vec4  gl_EyePlaneQ[gl_MaxTextureCoords];"
                        "uniform vec4  gl_ObjectPlaneS[gl_MaxTextureCoords];"
                        "uniform vec4  gl_ObjectPlaneT[gl_MaxTextureCoords];"
                        "uniform vec4  gl_ObjectPlaneR[gl_MaxTextureCoords];"
                        "uniform vec4  gl_ObjectPlaneQ[gl_MaxTextureCoords];");
        }

        if (version >= 130) {
            snprintf(builtInConstant, maxSize, "const int gl_MaxClipDistances = %d;", resources.maxClipDistances);
            s.append(builtInConstant);
            snprintf(builtInConstant, maxSize, "const int gl_MaxVaryingComponents = %d;", resources.maxVaryingComponents);
            s.append(builtInConstant);

            // GL_ARB_shading_language_420pack
            snprintf(builtInConstant, maxSize, "const mediump int  gl_MinProgramTexelOffset = %d;", resources.minProgramTexelOffset);
            s.append(builtInConstant);
            snprintf(builtInConstant, maxSize, "const mediump int  gl_MaxProgramTexelOffset = %d;", resources.maxProgramTexelOffset);
            s.append(builtInConstant);
        }

        // geometry
        if (version >= 150) {
            snprintf(builtInConstant, maxSize, "const int gl_MaxGeometryInputComponents = %d;", resources.maxGeometryInputComponents);
            s.append(builtInConstant);
            snprintf(builtInConstant, maxSize, "const int gl_MaxGeometryOutputComponents = %d;", resources.maxGeometryOutputComponents);
            s.append(builtInConstant);
            snprintf(builtInConstant, maxSize, "const int gl_MaxGeometryTextureImageUnits = %d;", resources.maxGeometryTextureImageUnits);
            s.append(builtInConstant);
            snprintf(builtInConstant, maxSize, "const int gl_MaxGeometryOutputVertices = %d;", resources.maxGeometryOutputVertices);
            s.append(builtInConstant);
            snprintf(builtInConstant, maxSize, "const int gl_MaxGeometryTotalOutputComponents = %d;", resources.maxGeometryTotalOutputComponents);
            s.append(builtInConstant);
            snprintf(builtInConstant, maxSize, "const int gl_MaxGeometryUniformComponents = %d;", resources.maxGeometryUniformComponents);
            s.append(builtInConstant);
            snprintf(builtInConstant, maxSize, "const int gl_MaxGeometryVaryingComponents = %d;", resources.maxGeometryVaryingComponents);
            s.append(builtInConstant);

        }

        if (version >= 150) {
            snprintf(builtInConstant, maxSize, "const int gl_MaxVertexOutputComponents = %d;", resources.maxVertexOutputComponents);
            s.append(builtInConstant);
            snprintf(builtInConstant, maxSize, "const int gl_MaxFragmentInputComponents = %d;", resources.maxFragmentInputComponents);
            s.append(builtInConstant);
        }

        // tessellation
        if (version >= 150) {
            snprintf(builtInConstant, maxSize, "const int gl_MaxTessControlInputComponents = %d;", resources.maxTessControlInputComponents);
            s.append(builtInConstant);
            snprintf(builtInConstant, maxSize, "const int gl_MaxTessControlOutputComponents = %d;", resources.maxTessControlOutputComponents);
            s.append(builtInConstant);
            snprintf(builtInConstant, maxSize, "const int gl_MaxTessControlTextureImageUnits = %d;", resources.maxTessControlTextureImageUnits);
            s.append(builtInConstant);
            snprintf(builtInConstant, maxSize, "const int gl_MaxTessControlUniformComponents = %d;", resources.maxTessControlUniformComponents);
            s.append(builtInConstant);
            snprintf(builtInConstant, maxSize, "const int gl_MaxTessControlTotalOutputComponents = %d;", resources.maxTessControlTotalOutputComponents);
            s.append(builtInConstant);

            snprintf(builtInConstant, maxSize, "const int gl_MaxTessEvaluationInputComponents = %d;", resources.maxTessEvaluationInputComponents);
            s.append(builtInConstant);
            snprintf(builtInConstant, maxSize, "const int gl_MaxTessEvaluationOutputComponents = %d;", resources.maxTessEvaluationOutputComponents);
            s.append(builtInConstant);
            snprintf(builtInConstant, maxSize, "const int gl_MaxTessEvaluationTextureImageUnits = %d;", resources.maxTessEvaluationTextureImageUnits);
            s.append(builtInConstant);
            snprintf(builtInConstant, maxSize, "const int gl_MaxTessEvaluationUniformComponents = %d;", resources.maxTessEvaluationUniformComponents);
            s.append(builtInConstant);

            snprintf(builtInConstant, maxSize, "const int gl_MaxTessPatchComponents = %d;", resources.maxTessPatchComponents);
            s.append(builtInConstant);
            snprintf(builtInConstant, maxSize, "const int gl_MaxTessGenLevel = %d;", resources.maxTessGenLevel);
            s.append(builtInConstant);
            snprintf(builtInConstant, maxSize, "const int gl_MaxPatchVertices = %d;", resources.maxPatchVertices);
            s.append(builtInConstant);

            // this is here instead of with the others in initialize(version, profile) due to the dependence on gl_MaxPatchVertices
            if (language == EShLangTessControl || language == EShLangTessEvaluation) {
                s.append(
                    "in gl_PerVertex {"
                        "vec4 gl_Position;"
                        "float gl_PointSize;"
                        "float gl_ClipDistance[];"
                    );
                if (profile == ECompatibilityProfile)
                    s.append(
                        "vec4 gl_ClipVertex;"
                        "vec4 gl_FrontColor;"
                        "vec4 gl_BackColor;"
                        "vec4 gl_FrontSecondaryColor;"
                        "vec4 gl_BackSecondaryColor;"
                        "vec4 gl_TexCoord[];"
                        "float gl_FogFragCoord;"
                        );
                if (profile != EEsProfile && version >= 450)
                    s.append(
                        "float gl_CullDistance[];"
                        "vec4 gl_SecondaryPositionNV;"  // GL_NV_stereo_view_rendering
                        "vec4 gl_PositionPerViewNV[];"  // GL_NVX_multiview_per_view_attributes
                       );
                s.append(
                    "} gl_in[gl_MaxPatchVertices];"
                    "\n");
            }
        }

        if (version >= 150) {
            snprintf(builtInConstant, maxSize, "const int gl_MaxViewports = %d;", resources.maxViewports);
            s.append(builtInConstant);
        }

        // images
        if (version >= 130) {
            snprintf(builtInConstant, maxSize, "const int gl_MaxCombinedImageUnitsAndFragmentOutputs = %d;", resources.maxCombinedImageUnitsAndFragmentOutputs);
            s.append(builtInConstant);
            snprintf(builtInConstant, maxSize, "const int gl_MaxImageSamples = %d;", resources.maxImageSamples);
            s.append(builtInConstant);
            snprintf(builtInConstant, maxSize, "const int gl_MaxTessControlImageUniforms = %d;", resources.maxTessControlImageUniforms);
            s.append(builtInConstant);
            snprintf(builtInConstant, maxSize, "const int gl_MaxTessEvaluationImageUniforms = %d;", resources.maxTessEvaluationImageUniforms);
            s.append(builtInConstant);
            snprintf(builtInConstant, maxSize, "const int gl_MaxGeometryImageUniforms = %d;", resources.maxGeometryImageUniforms);
            s.append(builtInConstant);
        }

        // enhanced layouts
        if (version >= 430) {
            snprintf(builtInConstant, maxSize, "const int gl_MaxTransformFeedbackBuffers = %d;", resources.maxTransformFeedbackBuffers);
            s.append(builtInConstant);
            snprintf(builtInConstant, maxSize, "const int gl_MaxTransformFeedbackInterleavedComponents = %d;", resources.maxTransformFeedbackInterleavedComponents);
            s.append(builtInConstant);
        }
#endif
    }

    // compute
    if ((profile == EEsProfile && version >= 310) || (profile != EEsProfile && version >= 420)) {
        snprintf(builtInConstant, maxSize, "const ivec3 gl_MaxComputeWorkGroupCount = ivec3(%d,%d,%d);", resources.maxComputeWorkGroupCountX,
                                                                                                         resources.maxComputeWorkGroupCountY,
                                                                                                         resources.maxComputeWorkGroupCountZ);
        s.append(builtInConstant);
        snprintf(builtInConstant, maxSize, "const ivec3 gl_MaxComputeWorkGroupSize = ivec3(%d,%d,%d);", resources.maxComputeWorkGroupSizeX,
                                                                                                        resources.maxComputeWorkGroupSizeY,
                                                                                                        resources.maxComputeWorkGroupSizeZ);
        s.append(builtInConstant);

        snprintf(builtInConstant, maxSize, "const int gl_MaxComputeUniformComponents = %d;", resources.maxComputeUniformComponents);
        s.append(builtInConstant);
        snprintf(builtInConstant, maxSize, "const int gl_MaxComputeTextureImageUnits = %d;", resources.maxComputeTextureImageUnits);
        s.append(builtInConstant);

        s.append("\n");
    }

#ifndef GLSLANG_WEB
    // images (some in compute below)
    if ((profile == EEsProfile && version >= 310) ||
        (profile != EEsProfile && version >= 130)) {
        snprintf(builtInConstant, maxSize, "const int gl_MaxImageUnits = %d;", resources.maxImageUnits);
        s.append(builtInConstant);
        snprintf(builtInConstant, maxSize, "const int gl_MaxCombinedShaderOutputResources = %d;", resources.maxCombinedShaderOutputResources);
        s.append(builtInConstant);
        snprintf(builtInConstant, maxSize, "const int gl_MaxVertexImageUniforms = %d;", resources.maxVertexImageUniforms);
        s.append(builtInConstant);
        snprintf(builtInConstant, maxSize, "const int gl_MaxFragmentImageUniforms = %d;", resources.maxFragmentImageUniforms);
        s.append(builtInConstant);
        snprintf(builtInConstant, maxSize, "const int gl_MaxCombinedImageUniforms = %d;", resources.maxCombinedImageUniforms);
        s.append(builtInConstant);
    }

    // compute
    if ((profile == EEsProfile && version >= 310) || (profile != EEsProfile && version >= 420)) {
        snprintf(builtInConstant, maxSize, "const int gl_MaxComputeImageUniforms = %d;", resources.maxComputeImageUniforms);
        s.append(builtInConstant);
        snprintf(builtInConstant, maxSize, "const int gl_MaxComputeAtomicCounters = %d;", resources.maxComputeAtomicCounters);
        s.append(builtInConstant);
        snprintf(builtInConstant, maxSize, "const int gl_MaxComputeAtomicCounterBuffers = %d;", resources.maxComputeAtomicCounterBuffers);
        s.append(builtInConstant);

        s.append("\n");
    }

#ifndef GLSLANG_ANGLE
    // atomic counters (some in compute below)
    if ((profile == EEsProfile && version >= 310) ||
        (profile != EEsProfile && version >= 420)) {
        snprintf(builtInConstant, maxSize, "const int gl_MaxVertexAtomicCounters = %d;", resources.               maxVertexAtomicCounters);
        s.append(builtInConstant);
        snprintf(builtInConstant, maxSize, "const int gl_MaxFragmentAtomicCounters = %d;", resources.             maxFragmentAtomicCounters);
        s.append(builtInConstant);
        snprintf(builtInConstant, maxSize, "const int gl_MaxCombinedAtomicCounters = %d;", resources.             maxCombinedAtomicCounters);
        s.append(builtInConstant);
        snprintf(builtInConstant, maxSize, "const int gl_MaxAtomicCounterBindings = %d;", resources.              maxAtomicCounterBindings);
        s.append(builtInConstant);
        snprintf(builtInConstant, maxSize, "const int gl_MaxVertexAtomicCounterBuffers = %d;", resources.         maxVertexAtomicCounterBuffers);
        s.append(builtInConstant);
        snprintf(builtInConstant, maxSize, "const int gl_MaxFragmentAtomicCounterBuffers = %d;", resources.       maxFragmentAtomicCounterBuffers);
        s.append(builtInConstant);
        snprintf(builtInConstant, maxSize, "const int gl_MaxCombinedAtomicCounterBuffers = %d;", resources.       maxCombinedAtomicCounterBuffers);
        s.append(builtInConstant);
        snprintf(builtInConstant, maxSize, "const int gl_MaxAtomicCounterBufferSize = %d;", resources.            maxAtomicCounterBufferSize);
        s.append(builtInConstant);
    }
    if (profile != EEsProfile && version >= 420) {
        snprintf(builtInConstant, maxSize, "const int gl_MaxTessControlAtomicCounters = %d;", resources.          maxTessControlAtomicCounters);
        s.append(builtInConstant);
        snprintf(builtInConstant, maxSize, "const int gl_MaxTessEvaluationAtomicCounters = %d;", resources.       maxTessEvaluationAtomicCounters);
        s.append(builtInConstant);
        snprintf(builtInConstant, maxSize, "const int gl_MaxGeometryAtomicCounters = %d;", resources.             maxGeometryAtomicCounters);
        s.append(builtInConstant);
        snprintf(builtInConstant, maxSize, "const int gl_MaxTessControlAtomicCounterBuffers = %d;", resources.    maxTessControlAtomicCounterBuffers);
        s.append(builtInConstant);
        snprintf(builtInConstant, maxSize, "const int gl_MaxTessEvaluationAtomicCounterBuffers = %d;", resources. maxTessEvaluationAtomicCounterBuffers);
        s.append(builtInConstant);
        snprintf(builtInConstant, maxSize, "const int gl_MaxGeometryAtomicCounterBuffers = %d;", resources.       maxGeometryAtomicCounterBuffers);
        s.append(builtInConstant);

        s.append("\n");
    }
#endif // !GLSLANG_ANGLE

    // GL_ARB_cull_distance
    if (profile != EEsProfile && version >= 450) {
        snprintf(builtInConstant, maxSize, "const int gl_MaxCullDistances = %d;",                resources.maxCullDistances);
        s.append(builtInConstant);
        snprintf(builtInConstant, maxSize, "const int gl_MaxCombinedClipAndCullDistances = %d;", resources.maxCombinedClipAndCullDistances);
        s.append(builtInConstant);
    }

    // GL_ARB_ES3_1_compatibility
    if ((profile != EEsProfile && version >= 450) ||
        (profile == EEsProfile && version >= 310)) {
        snprintf(builtInConstant, maxSize, "const int gl_MaxSamples = %d;", resources.maxSamples);
        s.append(builtInConstant);
    }

#ifndef GLSLANG_ANGLE
    // SPV_NV_mesh_shader
    if ((profile != EEsProfile && version >= 450) || (profile == EEsProfile && version >= 320)) {
        snprintf(builtInConstant, maxSize, "const int gl_MaxMeshOutputVerticesNV = %d;", resources.maxMeshOutputVerticesNV);
        s.append(builtInConstant);

        snprintf(builtInConstant, maxSize, "const int gl_MaxMeshOutputPrimitivesNV = %d;", resources.maxMeshOutputPrimitivesNV);
        s.append(builtInConstant);

        snprintf(builtInConstant, maxSize, "const ivec3 gl_MaxMeshWorkGroupSizeNV = ivec3(%d,%d,%d);", resources.maxMeshWorkGroupSizeX_NV,
                                                                                                       resources.maxMeshWorkGroupSizeY_NV,
                                                                                                       resources.maxMeshWorkGroupSizeZ_NV);
        s.append(builtInConstant);
        snprintf(builtInConstant, maxSize, "const ivec3 gl_MaxTaskWorkGroupSizeNV = ivec3(%d,%d,%d);", resources.maxTaskWorkGroupSizeX_NV,
                                                                                                       resources.maxTaskWorkGroupSizeY_NV,
                                                                                                       resources.maxTaskWorkGroupSizeZ_NV);
        s.append(builtInConstant);

        snprintf(builtInConstant, maxSize, "const int gl_MaxMeshViewCountNV = %d;", resources.maxMeshViewCountNV);
        s.append(builtInConstant);

        s.append("\n");
    }
#endif
#endif

    s.append("\n");
}

//
// To support special built-ins that have a special qualifier that cannot be declared textually
// in a shader, like gl_Position.
//
// This lets the type of the built-in be declared textually, and then have just its qualifier be
// updated afterward.
//
// Safe to call even if name is not present.
//
// Only use this for built-in variables that have a special qualifier in TStorageQualifier.
// New built-in variables should use a generic (textually declarable) qualifier in
// TStoraregQualifier and only call BuiltInVariable().
//
static void SpecialQualifier(const char* name, TStorageQualifier qualifier, TBuiltInVariable builtIn, TSymbolTable& symbolTable)
{
    TSymbol* symbol = symbolTable.find(name);
    if (symbol == nullptr)
        return;

    TQualifier& symQualifier = symbol->getWritableType().getQualifier();
    symQualifier.storage = qualifier;
    symQualifier.builtIn = builtIn;
}

//
// To tag built-in variables with their TBuiltInVariable enum.  Use this when the
// normal declaration text already gets the qualifier right, and all that's needed
// is setting the builtIn field.  This should be the normal way for all new
// built-in variables.
//
// If SpecialQualifier() was called, this does not need to be called.
//
// Safe to call even if name is not present.
//
static void BuiltInVariable(const char* name, TBuiltInVariable builtIn, TSymbolTable& symbolTable)
{
    TSymbol* symbol = symbolTable.find(name);
    if (symbol == nullptr)
        return;

    TQualifier& symQualifier = symbol->getWritableType().getQualifier();
    symQualifier.builtIn = builtIn;
}

//
// For built-in variables inside a named block.
// SpecialQualifier() won't ever go inside a block; their member's qualifier come
// from the qualification of the block.
//
// See comments above for other detail.
//
static void BuiltInVariable(const char* blockName, const char* name, TBuiltInVariable builtIn, TSymbolTable& symbolTable)
{
    TSymbol* symbol = symbolTable.find(blockName);
    if (symbol == nullptr)
        return;

    TTypeList& structure = *symbol->getWritableType().getWritableStruct();
    for (int i = 0; i < (int)structure.size(); ++i) {
        if (structure[i].type->getFieldName().compare(name) == 0) {
            structure[i].type->getQualifier().builtIn = builtIn;
            return;
        }
    }
}

//
// Finish adding/processing context-independent built-in symbols.
// 1) Programmatically add symbols that could not be added by simple text strings above.
// 2) Map built-in functions to operators, for those that will turn into an operation node
//    instead of remaining a function call.
// 3) Tag extension-related symbols added to their base version with their extensions, so
//    that if an early version has the extension turned off, there is an error reported on use.
//
void TBuiltIns::identifyBuiltIns(int version, EProfile profile, const SpvVersion& spvVersion, EShLanguage language, TSymbolTable& symbolTable)
{
#ifdef GLSLANG_WEB
    version = 310;
    profile = EEsProfile;
#elif defined(GLSLANG_ANGLE)
    version = 450;
    profile = ECoreProfile;
#endif

    //
    // Tag built-in variables and functions with additional qualifier and extension information
    // that cannot be declared with the text strings.
    //

    // N.B.: a symbol should only be tagged once, and this function is called multiple times, once
    // per stage that's used for this profile.  So
    //  - generally, stick common ones in the fragment stage to ensure they are tagged exactly once
    //  - for ES, which has different precisions for different stages, the coarsest-grained tagging
    //    for a built-in used in many stages needs to be once for the fragment stage and once for
    //    the vertex stage

    switch(language) {
    case EShLangVertex:
        if (spvVersion.vulkan > 0) {
            BuiltInVariable("gl_VertexIndex",   EbvVertexIndex,   symbolTable);
            BuiltInVariable("gl_InstanceIndex", EbvInstanceIndex, symbolTable);
        }

#ifndef GLSLANG_WEB
        if (spvVersion.vulkan == 0) {
            SpecialQualifier("gl_VertexID",   EvqVertexId,   EbvVertexId,   symbolTable);
            SpecialQualifier("gl_InstanceID", EvqInstanceId, EbvInstanceId, symbolTable);
        }

        if (profile != EEsProfile) {
            if (version >= 440) {
                symbolTable.setVariableExtensions("gl_BaseVertexARB",   1, &E_GL_ARB_shader_draw_parameters);
                symbolTable.setVariableExtensions("gl_BaseInstanceARB", 1, &E_GL_ARB_shader_draw_parameters);
                symbolTable.setVariableExtensions("gl_DrawIDARB",       1, &E_GL_ARB_shader_draw_parameters);
                BuiltInVariable("gl_BaseVertexARB",   EbvBaseVertex,   symbolTable);
                BuiltInVariable("gl_BaseInstanceARB", EbvBaseInstance, symbolTable);
                BuiltInVariable("gl_DrawIDARB",       EbvDrawId,       symbolTable);
            }
            if (version >= 460) {
                BuiltInVariable("gl_BaseVertex",   EbvBaseVertex,   symbolTable);
                BuiltInVariable("gl_BaseInstance", EbvBaseInstance, symbolTable);
                BuiltInVariable("gl_DrawID",       EbvDrawId,       symbolTable);
            }
            symbolTable.setVariableExtensions("gl_SubGroupSizeARB",       1, &E_GL_ARB_shader_ballot);
            symbolTable.setVariableExtensions("gl_SubGroupInvocationARB", 1, &E_GL_ARB_shader_ballot);
            symbolTable.setVariableExtensions("gl_SubGroupEqMaskARB",     1, &E_GL_ARB_shader_ballot);
            symbolTable.setVariableExtensions("gl_SubGroupGeMaskARB",     1, &E_GL_ARB_shader_ballot);
            symbolTable.setVariableExtensions("gl_SubGroupGtMaskARB",     1, &E_GL_ARB_shader_ballot);
            symbolTable.setVariableExtensions("gl_SubGroupLeMaskARB",     1, &E_GL_ARB_shader_ballot);
            symbolTable.setVariableExtensions("gl_SubGroupLtMaskARB",     1, &E_GL_ARB_shader_ballot);

            symbolTable.setFunctionExtensions("ballotARB",              1, &E_GL_ARB_shader_ballot);
            symbolTable.setFunctionExtensions("readInvocationARB",      1, &E_GL_ARB_shader_ballot);
            symbolTable.setFunctionExtensions("readFirstInvocationARB", 1, &E_GL_ARB_shader_ballot);

            if (version >= 430) {
                symbolTable.setFunctionExtensions("anyInvocationARB",       1, &E_GL_ARB_shader_group_vote);
                symbolTable.setFunctionExtensions("allInvocationsARB",      1, &E_GL_ARB_shader_group_vote);
                symbolTable.setFunctionExtensions("allInvocationsEqualARB", 1, &E_GL_ARB_shader_group_vote);
            }
        }


        if (profile != EEsProfile) {
            symbolTable.setFunctionExtensions("minInvocationsAMD",                1, &E_GL_AMD_shader_ballot);
            symbolTable.setFunctionExtensions("maxInvocationsAMD",                1, &E_GL_AMD_shader_ballot);
            symbolTable.setFunctionExtensions("addInvocationsAMD",                1, &E_GL_AMD_shader_ballot);
            symbolTable.setFunctionExtensions("minInvocationsNonUniformAMD",      1, &E_GL_AMD_shader_ballot);
            symbolTable.setFunctionExtensions("maxInvocationsNonUniformAMD",      1, &E_GL_AMD_shader_ballot);
            symbolTable.setFunctionExtensions("addInvocationsNonUniformAMD",      1, &E_GL_AMD_shader_ballot);
            symbolTable.setFunctionExtensions("swizzleInvocationsAMD",            1, &E_GL_AMD_shader_ballot);
            symbolTable.setFunctionExtensions("swizzleInvocationsWithPatternAMD", 1, &E_GL_AMD_shader_ballot);
            symbolTable.setFunctionExtensions("writeInvocationAMD",               1, &E_GL_AMD_shader_ballot);
            symbolTable.setFunctionExtensions("mbcntAMD",                         1, &E_GL_AMD_shader_ballot);

            symbolTable.setFunctionExtensions("minInvocationsInclusiveScanAMD",             1, &E_GL_AMD_shader_ballot);
            symbolTable.setFunctionExtensions("maxInvocationsInclusiveScanAMD",             1, &E_GL_AMD_shader_ballot);
            symbolTable.setFunctionExtensions("addInvocationsInclusiveScanAMD",             1, &E_GL_AMD_shader_ballot);
            symbolTable.setFunctionExtensions("minInvocationsInclusiveScanNonUniformAMD",   1, &E_GL_AMD_shader_ballot);
            symbolTable.setFunctionExtensions("maxInvocationsInclusiveScanNonUniformAMD",   1, &E_GL_AMD_shader_ballot);
            symbolTable.setFunctionExtensions("addInvocationsInclusiveScanNonUniformAMD",   1, &E_GL_AMD_shader_ballot);
            symbolTable.setFunctionExtensions("minInvocationsExclusiveScanAMD",             1, &E_GL_AMD_shader_ballot);
            symbolTable.setFunctionExtensions("maxInvocationsExclusiveScanAMD",             1, &E_GL_AMD_shader_ballot);
            symbolTable.setFunctionExtensions("addInvocationsExclusiveScanAMD",             1, &E_GL_AMD_shader_ballot);
            symbolTable.setFunctionExtensions("minInvocationsExclusiveScanNonUniformAMD",   1, &E_GL_AMD_shader_ballot);
            symbolTable.setFunctionExtensions("maxInvocationsExclusiveScanNonUniformAMD",   1, &E_GL_AMD_shader_ballot);
            symbolTable.setFunctionExtensions("addInvocationsExclusiveScanNonUniformAMD",   1, &E_GL_AMD_shader_ballot);
        }

        if (profile != EEsProfile) {
            symbolTable.setFunctionExtensions("min3", 1, &E_GL_AMD_shader_trinary_minmax);
            symbolTable.setFunctionExtensions("max3", 1, &E_GL_AMD_shader_trinary_minmax);
            symbolTable.setFunctionExtensions("mid3", 1, &E_GL_AMD_shader_trinary_minmax);
        }

        if (profile != EEsProfile) {
            symbolTable.setVariableExtensions("gl_SIMDGroupSizeAMD", 1, &E_GL_AMD_gcn_shader);
            SpecialQualifier("gl_SIMDGroupSizeAMD", EvqVaryingIn, EbvSubGroupSize, symbolTable);

            symbolTable.setFunctionExtensions("cubeFaceIndexAMD", 1, &E_GL_AMD_gcn_shader);
            symbolTable.setFunctionExtensions("cubeFaceCoordAMD", 1, &E_GL_AMD_gcn_shader);
            symbolTable.setFunctionExtensions("timeAMD",          1, &E_GL_AMD_gcn_shader);
        }

        if (profile != EEsProfile) {
            symbolTable.setFunctionExtensions("fragmentMaskFetchAMD", 1, &E_GL_AMD_shader_fragment_mask);
            symbolTable.setFunctionExtensions("fragmentFetchAMD",     1, &E_GL_AMD_shader_fragment_mask);
        }

        symbolTable.setFunctionExtensions("countLeadingZeros",  1, &E_GL_INTEL_shader_integer_functions2);
        symbolTable.setFunctionExtensions("countTrailingZeros", 1, &E_GL_INTEL_shader_integer_functions2);
        symbolTable.setFunctionExtensions("absoluteDifference", 1, &E_GL_INTEL_shader_integer_functions2);
        symbolTable.setFunctionExtensions("addSaturate",        1, &E_GL_INTEL_shader_integer_functions2);
        symbolTable.setFunctionExtensions("subtractSaturate",   1, &E_GL_INTEL_shader_integer_functions2);
        symbolTable.setFunctionExtensions("average",            1, &E_GL_INTEL_shader_integer_functions2);
        symbolTable.setFunctionExtensions("averageRounded",     1, &E_GL_INTEL_shader_integer_functions2);
        symbolTable.setFunctionExtensions("multiply32x16",      1, &E_GL_INTEL_shader_integer_functions2);

        symbolTable.setFunctionExtensions("textureFootprintNV",          1, &E_GL_NV_shader_texture_footprint);
        symbolTable.setFunctionExtensions("textureFootprintClampNV",     1, &E_GL_NV_shader_texture_footprint);
        symbolTable.setFunctionExtensions("textureFootprintLodNV",       1, &E_GL_NV_shader_texture_footprint);
        symbolTable.setFunctionExtensions("textureFootprintGradNV",      1, &E_GL_NV_shader_texture_footprint);
        symbolTable.setFunctionExtensions("textureFootprintGradClampNV", 1, &E_GL_NV_shader_texture_footprint);
        // Compatibility variables, vertex only
        if (spvVersion.spv == 0) {
            BuiltInVariable("gl_Color",          EbvColor,          symbolTable);
            BuiltInVariable("gl_SecondaryColor", EbvSecondaryColor, symbolTable);
            BuiltInVariable("gl_Normal",         EbvNormal,         symbolTable);
            BuiltInVariable("gl_Vertex",         EbvVertex,         symbolTable);
            BuiltInVariable("gl_MultiTexCoord0", EbvMultiTexCoord0, symbolTable);
            BuiltInVariable("gl_MultiTexCoord1", EbvMultiTexCoord1, symbolTable);
            BuiltInVariable("gl_MultiTexCoord2", EbvMultiTexCoord2, symbolTable);
            BuiltInVariable("gl_MultiTexCoord3", EbvMultiTexCoord3, symbolTable);
            BuiltInVariable("gl_MultiTexCoord4", EbvMultiTexCoord4, symbolTable);
            BuiltInVariable("gl_MultiTexCoord5", EbvMultiTexCoord5, symbolTable);
            BuiltInVariable("gl_MultiTexCoord6", EbvMultiTexCoord6, symbolTable);
            BuiltInVariable("gl_MultiTexCoord7", EbvMultiTexCoord7, symbolTable);
            BuiltInVariable("gl_FogCoord",       EbvFogFragCoord,   symbolTable);
        }

        if (profile == EEsProfile) {
            if (spvVersion.spv == 0) {
                symbolTable.setFunctionExtensions("texture2DGradEXT",     1, &E_GL_EXT_shader_texture_lod);
                symbolTable.setFunctionExtensions("texture2DProjGradEXT", 1, &E_GL_EXT_shader_texture_lod);
                symbolTable.setFunctionExtensions("textureCubeGradEXT",   1, &E_GL_EXT_shader_texture_lod);
                if (version == 310)
                    symbolTable.setFunctionExtensions("textureGatherOffsets", Num_AEP_gpu_shader5, AEP_gpu_shader5);
            }
            if (version == 310)
                symbolTable.setFunctionExtensions("fma", Num_AEP_gpu_shader5, AEP_gpu_shader5);
        }

        if (profile == EEsProfile && version < 320) {
            symbolTable.setFunctionExtensions("imageAtomicAdd",      1, &E_GL_OES_shader_image_atomic);
            symbolTable.setFunctionExtensions("imageAtomicMin",      1, &E_GL_OES_shader_image_atomic);
            symbolTable.setFunctionExtensions("imageAtomicMax",      1, &E_GL_OES_shader_image_atomic);
            symbolTable.setFunctionExtensions("imageAtomicAnd",      1, &E_GL_OES_shader_image_atomic);
            symbolTable.setFunctionExtensions("imageAtomicOr",       1, &E_GL_OES_shader_image_atomic);
            symbolTable.setFunctionExtensions("imageAtomicXor",      1, &E_GL_OES_shader_image_atomic);
            symbolTable.setFunctionExtensions("imageAtomicExchange", 1, &E_GL_OES_shader_image_atomic);
            symbolTable.setFunctionExtensions("imageAtomicCompSwap", 1, &E_GL_OES_shader_image_atomic);
        }

        if (version >= 300 /* both ES and non-ES */) {
            symbolTable.setVariableExtensions("gl_ViewID_OVR", Num_OVR_multiview_EXTs, OVR_multiview_EXTs);
            BuiltInVariable("gl_ViewID_OVR", EbvViewIndex, symbolTable);
        }

        if (profile == EEsProfile) {
            symbolTable.setFunctionExtensions("shadow2DEXT",        1, &E_GL_EXT_shadow_samplers);
            symbolTable.setFunctionExtensions("shadow2DProjEXT",    1, &E_GL_EXT_shadow_samplers);
        }
        // Fall through

    case EShLangTessControl:
        if (profile == EEsProfile && version >= 310) {
            BuiltInVariable("gl_BoundingBoxEXT", EbvBoundingBox, symbolTable);
            symbolTable.setVariableExtensions("gl_BoundingBoxEXT", 1,
                                              &E_GL_EXT_primitive_bounding_box);
            BuiltInVariable("gl_BoundingBoxOES", EbvBoundingBox, symbolTable);
            symbolTable.setVariableExtensions("gl_BoundingBoxOES", 1,
                                              &E_GL_OES_primitive_bounding_box);

            if (version >= 320) {
                BuiltInVariable("gl_BoundingBox", EbvBoundingBox, symbolTable);
            }
        }
        // Fall through

    case EShLangTessEvaluation:
    case EShLangGeometry:
#endif // !GLSLANG_WEB
        SpecialQualifier("gl_Position",   EvqPosition,   EbvPosition,   symbolTable);
        SpecialQualifier("gl_PointSize",  EvqPointSize,  EbvPointSize,  symbolTable);

        BuiltInVariable("gl_in",  "gl_Position",     EbvPosition,     symbolTable);
        BuiltInVariable("gl_in",  "gl_PointSize",    EbvPointSize,    symbolTable);

        BuiltInVariable("gl_out", "gl_Position",     EbvPosition,     symbolTable);
        BuiltInVariable("gl_out", "gl_PointSize",    EbvPointSize,    symbolTable);

#ifndef GLSLANG_WEB
        SpecialQualifier("gl_ClipVertex", EvqClipVertex, EbvClipVertex, symbolTable);

        BuiltInVariable("gl_in",  "gl_ClipDistance", EbvClipDistance, symbolTable);
        BuiltInVariable("gl_in",  "gl_CullDistance", EbvCullDistance, symbolTable);

        BuiltInVariable("gl_out", "gl_ClipDistance", EbvClipDistance, symbolTable);
        BuiltInVariable("gl_out", "gl_CullDistance", EbvCullDistance, symbolTable);

        BuiltInVariable("gl_ClipDistance",    EbvClipDistance,   symbolTable);
        BuiltInVariable("gl_CullDistance",    EbvCullDistance,   symbolTable);
        BuiltInVariable("gl_PrimitiveIDIn",   EbvPrimitiveId,    symbolTable);
        BuiltInVariable("gl_PrimitiveID",     EbvPrimitiveId,    symbolTable);
        BuiltInVariable("gl_InvocationID",    EbvInvocationId,   symbolTable);
        BuiltInVariable("gl_Layer",           EbvLayer,          symbolTable);
        BuiltInVariable("gl_ViewportIndex",   EbvViewportIndex,  symbolTable);

        if (language != EShLangGeometry) {
            symbolTable.setVariableExtensions("gl_Layer",         Num_viewportEXTs, viewportEXTs);
            symbolTable.setVariableExtensions("gl_ViewportIndex", Num_viewportEXTs, viewportEXTs);
        }
        symbolTable.setVariableExtensions("gl_ViewportMask",            1, &E_GL_NV_viewport_array2);
        symbolTable.setVariableExtensions("gl_SecondaryPositionNV",     1, &E_GL_NV_stereo_view_rendering);
        symbolTable.setVariableExtensions("gl_SecondaryViewportMaskNV", 1, &E_GL_NV_stereo_view_rendering);
        symbolTable.setVariableExtensions("gl_PositionPerViewNV",       1, &E_GL_NVX_multiview_per_view_attributes);
        symbolTable.setVariableExtensions("gl_ViewportMaskPerViewNV",   1, &E_GL_NVX_multiview_per_view_attributes);

        BuiltInVariable("gl_ViewportMask",              EbvViewportMaskNV,          symbolTable);
        BuiltInVariable("gl_SecondaryPositionNV",       EbvSecondaryPositionNV,     symbolTable);
        BuiltInVariable("gl_SecondaryViewportMaskNV",   EbvSecondaryViewportMaskNV, symbolTable);
        BuiltInVariable("gl_PositionPerViewNV",         EbvPositionPerViewNV,       symbolTable);
        BuiltInVariable("gl_ViewportMaskPerViewNV",     EbvViewportMaskPerViewNV,   symbolTable);

        if (language == EShLangVertex || language == EShLangGeometry) {
            symbolTable.setVariableExtensions("gl_in", "gl_SecondaryPositionNV", 1, &E_GL_NV_stereo_view_rendering);
            symbolTable.setVariableExtensions("gl_in", "gl_PositionPerViewNV",   1, &E_GL_NVX_multiview_per_view_attributes);

            BuiltInVariable("gl_in", "gl_SecondaryPositionNV", EbvSecondaryPositionNV, symbolTable);
            BuiltInVariable("gl_in", "gl_PositionPerViewNV",   EbvPositionPerViewNV,   symbolTable);
        }
        symbolTable.setVariableExtensions("gl_out", "gl_ViewportMask",            1, &E_GL_NV_viewport_array2);
        symbolTable.setVariableExtensions("gl_out", "gl_SecondaryPositionNV",     1, &E_GL_NV_stereo_view_rendering);
        symbolTable.setVariableExtensions("gl_out", "gl_SecondaryViewportMaskNV", 1, &E_GL_NV_stereo_view_rendering);
        symbolTable.setVariableExtensions("gl_out", "gl_PositionPerViewNV",       1, &E_GL_NVX_multiview_per_view_attributes);
        symbolTable.setVariableExtensions("gl_out", "gl_ViewportMaskPerViewNV",   1, &E_GL_NVX_multiview_per_view_attributes);

        BuiltInVariable("gl_out", "gl_ViewportMask",            EbvViewportMaskNV,          symbolTable);
        BuiltInVariable("gl_out", "gl_SecondaryPositionNV",     EbvSecondaryPositionNV,     symbolTable);
        BuiltInVariable("gl_out", "gl_SecondaryViewportMaskNV", EbvSecondaryViewportMaskNV, symbolTable);
        BuiltInVariable("gl_out", "gl_PositionPerViewNV",       EbvPositionPerViewNV,       symbolTable);
        BuiltInVariable("gl_out", "gl_ViewportMaskPerViewNV",   EbvViewportMaskPerViewNV,   symbolTable);

        BuiltInVariable("gl_PatchVerticesIn", EbvPatchVertices,  symbolTable);
        BuiltInVariable("gl_TessLevelOuter",  EbvTessLevelOuter, symbolTable);
        BuiltInVariable("gl_TessLevelInner",  EbvTessLevelInner, symbolTable);
        BuiltInVariable("gl_TessCoord",       EbvTessCoord,      symbolTable);

        if (version < 410)
            symbolTable.setVariableExtensions("gl_ViewportIndex", 1, &E_GL_ARB_viewport_array);

        // Compatibility variables

        BuiltInVariable("gl_in", "gl_ClipVertex",          EbvClipVertex,          symbolTable);
        BuiltInVariable("gl_in", "gl_FrontColor",          EbvFrontColor,          symbolTable);
        BuiltInVariable("gl_in", "gl_BackColor",           EbvBackColor,           symbolTable);
        BuiltInVariable("gl_in", "gl_FrontSecondaryColor", EbvFrontSecondaryColor, symbolTable);
        BuiltInVariable("gl_in", "gl_BackSecondaryColor",  EbvBackSecondaryColor,  symbolTable);
        BuiltInVariable("gl_in", "gl_TexCoord",            EbvTexCoord,            symbolTable);
        BuiltInVariable("gl_in", "gl_FogFragCoord",        EbvFogFragCoord,        symbolTable);

        BuiltInVariable("gl_out", "gl_ClipVertex",          EbvClipVertex,          symbolTable);
        BuiltInVariable("gl_out", "gl_FrontColor",          EbvFrontColor,          symbolTable);
        BuiltInVariable("gl_out", "gl_BackColor",           EbvBackColor,           symbolTable);
        BuiltInVariable("gl_out", "gl_FrontSecondaryColor", EbvFrontSecondaryColor, symbolTable);
        BuiltInVariable("gl_out", "gl_BackSecondaryColor",  EbvBackSecondaryColor,  symbolTable);
        BuiltInVariable("gl_out", "gl_TexCoord",            EbvTexCoord,            symbolTable);
        BuiltInVariable("gl_out", "gl_FogFragCoord",        EbvFogFragCoord,        symbolTable);

        BuiltInVariable("gl_ClipVertex",          EbvClipVertex,          symbolTable);
        BuiltInVariable("gl_FrontColor",          EbvFrontColor,          symbolTable);
        BuiltInVariable("gl_BackColor",           EbvBackColor,           symbolTable);
        BuiltInVariable("gl_FrontSecondaryColor", EbvFrontSecondaryColor, symbolTable);
        BuiltInVariable("gl_BackSecondaryColor",  EbvBackSecondaryColor,  symbolTable);
        BuiltInVariable("gl_TexCoord",            EbvTexCoord,            symbolTable);
        BuiltInVariable("gl_FogFragCoord",        EbvFogFragCoord,        symbolTable);

        // gl_PointSize, when it needs to be tied to an extension, is always a member of a block.
        // (Sometimes with an instance name, sometimes anonymous).
        if (profile == EEsProfile) {
            if (language == EShLangGeometry) {
                symbolTable.setVariableExtensions("gl_PointSize", Num_AEP_geometry_point_size, AEP_geometry_point_size);
                symbolTable.setVariableExtensions("gl_in", "gl_PointSize", Num_AEP_geometry_point_size, AEP_geometry_point_size);
            } else if (language == EShLangTessEvaluation || language == EShLangTessControl) {
                // gl_in tessellation settings of gl_PointSize are in the context-dependent paths
                symbolTable.setVariableExtensions("gl_PointSize", Num_AEP_tessellation_point_size, AEP_tessellation_point_size);
                symbolTable.setVariableExtensions("gl_out", "gl_PointSize", Num_AEP_tessellation_point_size, AEP_tessellation_point_size);
            }
        }

        if ((profile != EEsProfile && version >= 140) ||
            (profile == EEsProfile && version >= 310)) {
            symbolTable.setVariableExtensions("gl_DeviceIndex",  1, &E_GL_EXT_device_group);
            BuiltInVariable("gl_DeviceIndex", EbvDeviceIndex, symbolTable);
            symbolTable.setVariableExtensions("gl_ViewIndex", 1, &E_GL_EXT_multiview);
            BuiltInVariable("gl_ViewIndex", EbvViewIndex, symbolTable);
        }

	if (profile != EEsProfile) {
            BuiltInVariable("gl_SubGroupInvocationARB", EbvSubGroupInvocation, symbolTable);
            BuiltInVariable("gl_SubGroupEqMaskARB",     EbvSubGroupEqMask,     symbolTable);
            BuiltInVariable("gl_SubGroupGeMaskARB",     EbvSubGroupGeMask,     symbolTable);
            BuiltInVariable("gl_SubGroupGtMaskARB",     EbvSubGroupGtMask,     symbolTable);
            BuiltInVariable("gl_SubGroupLeMaskARB",     EbvSubGroupLeMask,     symbolTable);
            BuiltInVariable("gl_SubGroupLtMaskARB",     EbvSubGroupLtMask,     symbolTable);

            if (spvVersion.vulkan > 0)
                // Treat "gl_SubGroupSizeARB" as shader input instead of uniform for Vulkan
                SpecialQualifier("gl_SubGroupSizeARB", EvqVaryingIn, EbvSubGroupSize, symbolTable);
            else
                BuiltInVariable("gl_SubGroupSizeARB", EbvSubGroupSize, symbolTable);
        }

        // GL_KHR_shader_subgroup
        if ((profile == EEsProfile && version >= 310) ||
            (profile != EEsProfile && version >= 140)) {
            symbolTable.setVariableExtensions("gl_SubgroupSize",         1, &E_GL_KHR_shader_subgroup_basic);
            symbolTable.setVariableExtensions("gl_SubgroupInvocationID", 1, &E_GL_KHR_shader_subgroup_basic);
            symbolTable.setVariableExtensions("gl_SubgroupEqMask",       1, &E_GL_KHR_shader_subgroup_ballot);
            symbolTable.setVariableExtensions("gl_SubgroupGeMask",       1, &E_GL_KHR_shader_subgroup_ballot);
            symbolTable.setVariableExtensions("gl_SubgroupGtMask",       1, &E_GL_KHR_shader_subgroup_ballot);
            symbolTable.setVariableExtensions("gl_SubgroupLeMask",       1, &E_GL_KHR_shader_subgroup_ballot);
            symbolTable.setVariableExtensions("gl_SubgroupLtMask",       1, &E_GL_KHR_shader_subgroup_ballot);

            BuiltInVariable("gl_SubgroupSize",         EbvSubgroupSize2,       symbolTable);
            BuiltInVariable("gl_SubgroupInvocationID", EbvSubgroupInvocation2, symbolTable);
            BuiltInVariable("gl_SubgroupEqMask",       EbvSubgroupEqMask2,     symbolTable);
            BuiltInVariable("gl_SubgroupGeMask",       EbvSubgroupGeMask2,     symbolTable);
            BuiltInVariable("gl_SubgroupGtMask",       EbvSubgroupGtMask2,     symbolTable);
            BuiltInVariable("gl_SubgroupLeMask",       EbvSubgroupLeMask2,     symbolTable);
            BuiltInVariable("gl_SubgroupLtMask",       EbvSubgroupLtMask2,     symbolTable);

            // GL_NV_shader_sm_builtins
            symbolTable.setVariableExtensions("gl_WarpsPerSMNV",         1, &E_GL_NV_shader_sm_builtins);
            symbolTable.setVariableExtensions("gl_SMCountNV",            1, &E_GL_NV_shader_sm_builtins);
            symbolTable.setVariableExtensions("gl_WarpIDNV",             1, &E_GL_NV_shader_sm_builtins);
            symbolTable.setVariableExtensions("gl_SMIDNV",               1, &E_GL_NV_shader_sm_builtins);
            BuiltInVariable("gl_WarpsPerSMNV",          EbvWarpsPerSM,      symbolTable);
            BuiltInVariable("gl_SMCountNV",             EbvSMCount,         symbolTable);
            BuiltInVariable("gl_WarpIDNV",              EbvWarpID,          symbolTable);
            BuiltInVariable("gl_SMIDNV",                EbvSMID,            symbolTable);
        }
#endif // !GLSLANG_WEB
        break;

    case EShLangFragment:
        SpecialQualifier("gl_FrontFacing",      EvqFace,       EbvFace,             symbolTable);
        SpecialQualifier("gl_FragCoord",        EvqFragCoord,  EbvFragCoord,        symbolTable);
        SpecialQualifier("gl_PointCoord",       EvqPointCoord, EbvPointCoord,       symbolTable);
        if (spvVersion.spv == 0)
            SpecialQualifier("gl_FragColor",    EvqFragColor,  EbvFragColor,        symbolTable);
        else {
            TSymbol* symbol = symbolTable.find("gl_FragColor");
            if (symbol) {
                symbol->getWritableType().getQualifier().storage = EvqVaryingOut;
                symbol->getWritableType().getQualifier().layoutLocation = 0;
            }
        }
        SpecialQualifier("gl_FragDepth",        EvqFragDepth,  EbvFragDepth,        symbolTable);
#ifndef GLSLANG_WEB
        SpecialQualifier("gl_FragDepthEXT",     EvqFragDepth,  EbvFragDepth,        symbolTable);
        SpecialQualifier("gl_HelperInvocation", EvqVaryingIn,  EbvHelperInvocation, symbolTable);

        BuiltInVariable("gl_ClipDistance",    EbvClipDistance,   symbolTable);
        BuiltInVariable("gl_CullDistance",    EbvCullDistance,   symbolTable);
        BuiltInVariable("gl_PrimitiveID",     EbvPrimitiveId,    symbolTable);

        if (profile != EEsProfile && version >= 140) {
            symbolTable.setVariableExtensions("gl_FragStencilRefARB", 1, &E_GL_ARB_shader_stencil_export);
            BuiltInVariable("gl_FragStencilRefARB", EbvFragStencilRef, symbolTable);
        }

        if (profile != EEsProfile && version < 400) {
            symbolTable.setFunctionExtensions("textureQueryLod", 1, &E_GL_ARB_texture_query_lod);
        }

        if (profile != EEsProfile && version >= 460) {
            symbolTable.setFunctionExtensions("rayQueryInitializeEXT",                                            1, &E_GL_EXT_ray_query);
            symbolTable.setFunctionExtensions("rayQueryTerminateEXT",                                             1, &E_GL_EXT_ray_query);
            symbolTable.setFunctionExtensions("rayQueryGenerateIntersectionEXT",                                  1, &E_GL_EXT_ray_query);
            symbolTable.setFunctionExtensions("rayQueryConfirmIntersectionEXT",                                   1, &E_GL_EXT_ray_query);
            symbolTable.setFunctionExtensions("rayQueryProceedEXT",                                               1, &E_GL_EXT_ray_query);
            symbolTable.setFunctionExtensions("rayQueryGetIntersectionTypeEXT",                                   1, &E_GL_EXT_ray_query);
            symbolTable.setFunctionExtensions("rayQueryGetIntersectionTEXT",                                      1, &E_GL_EXT_ray_query);
            symbolTable.setFunctionExtensions("rayQueryGetRayFlagsEXT",                                           1, &E_GL_EXT_ray_query);
            symbolTable.setFunctionExtensions("rayQueryGetRayTMinEXT",                                            1, &E_GL_EXT_ray_query);
            symbolTable.setFunctionExtensions("rayQueryGetIntersectionInstanceCustomIndexEXT",                    1, &E_GL_EXT_ray_query);
            symbolTable.setFunctionExtensions("rayQueryGetIntersectionInstanceIdEXT",                             1, &E_GL_EXT_ray_query);
            symbolTable.setFunctionExtensions("rayQueryGetIntersectionInstanceShaderBindingTableRecordOffsetEXT", 1, &E_GL_EXT_ray_query);
            symbolTable.setFunctionExtensions("rayQueryGetIntersectionGeometryIndexEXT",                          1, &E_GL_EXT_ray_query);
            symbolTable.setFunctionExtensions("rayQueryGetIntersectionPrimitiveIndexEXT",                         1, &E_GL_EXT_ray_query);
            symbolTable.setFunctionExtensions("rayQueryGetIntersectionBarycentricsEXT",                           1, &E_GL_EXT_ray_query);
            symbolTable.setFunctionExtensions("rayQueryGetIntersectionFrontFaceEXT",                              1, &E_GL_EXT_ray_query);
            symbolTable.setFunctionExtensions("rayQueryGetIntersectionCandidateAABBOpaqueEXT",                    1, &E_GL_EXT_ray_query);
            symbolTable.setFunctionExtensions("rayQueryGetIntersectionObjectRayDirectionEXT",                     1, &E_GL_EXT_ray_query);
            symbolTable.setFunctionExtensions("rayQueryGetIntersectionObjectRayOriginEXT",                        1, &E_GL_EXT_ray_query);
            symbolTable.setFunctionExtensions("rayQueryGetIntersectionObjectToWorldEXT",                          1, &E_GL_EXT_ray_query);
            symbolTable.setFunctionExtensions("rayQueryGetIntersectionWorldToObjectEXT",                          1, &E_GL_EXT_ray_query);
            symbolTable.setFunctionExtensions("rayQueryGetWorldRayOriginEXT",                                     1, &E_GL_EXT_ray_query);
            symbolTable.setFunctionExtensions("rayQueryGetWorldRayDirectionEXT",                                  1, &E_GL_EXT_ray_query);
            symbolTable.setVariableExtensions("gl_RayFlagsSkipAABBEXT",                         1, &E_GL_EXT_ray_flags_primitive_culling);
            symbolTable.setVariableExtensions("gl_RayFlagsSkipTrianglesEXT",                    1, &E_GL_EXT_ray_flags_primitive_culling);
        }

        if ((profile != EEsProfile && version >= 130) ||
            (profile == EEsProfile && version >= 310)) {
            BuiltInVariable("gl_SampleID",           EbvSampleId,       symbolTable);
            BuiltInVariable("gl_SamplePosition",     EbvSamplePosition, symbolTable);
            BuiltInVariable("gl_SampleMask",         EbvSampleMask,     symbolTable);

            if (profile != EEsProfile && version < 400) {
                BuiltInVariable("gl_NumSamples",     EbvSampleMask,     symbolTable);

                symbolTable.setVariableExtensions("gl_SampleMask",     1, &E_GL_ARB_sample_shading);
                symbolTable.setVariableExtensions("gl_SampleID",       1, &E_GL_ARB_sample_shading);
                symbolTable.setVariableExtensions("gl_SamplePosition", 1, &E_GL_ARB_sample_shading);
                symbolTable.setVariableExtensions("gl_NumSamples",     1, &E_GL_ARB_sample_shading);
            } else {
                BuiltInVariable("gl_SampleMaskIn",    EbvSampleMask,     symbolTable);

                if (profile == EEsProfile && version < 320) {
                    symbolTable.setVariableExtensions("gl_SampleID", 1, &E_GL_OES_sample_variables);
                    symbolTable.setVariableExtensions("gl_SamplePosition", 1, &E_GL_OES_sample_variables);
                    symbolTable.setVariableExtensions("gl_SampleMaskIn", 1, &E_GL_OES_sample_variables);
                    symbolTable.setVariableExtensions("gl_SampleMask", 1, &E_GL_OES_sample_variables);
                    symbolTable.setVariableExtensions("gl_NumSamples", 1, &E_GL_OES_sample_variables);
                }
            }
        }

        BuiltInVariable("gl_Layer",           EbvLayer,          symbolTable);
        BuiltInVariable("gl_ViewportIndex",   EbvViewportIndex,  symbolTable);

        // Compatibility variables

        BuiltInVariable("gl_in", "gl_FogFragCoord",   EbvFogFragCoord,   symbolTable);
        BuiltInVariable("gl_in", "gl_TexCoord",       EbvTexCoord,       symbolTable);
        BuiltInVariable("gl_in", "gl_Color",          EbvColor,          symbolTable);
        BuiltInVariable("gl_in", "gl_SecondaryColor", EbvSecondaryColor, symbolTable);

        BuiltInVariable("gl_FogFragCoord",   EbvFogFragCoord,   symbolTable);
        BuiltInVariable("gl_TexCoord",       EbvTexCoord,       symbolTable);
        BuiltInVariable("gl_Color",          EbvColor,          symbolTable);
        BuiltInVariable("gl_SecondaryColor", EbvSecondaryColor, symbolTable);

        // built-in functions

        if (profile == EEsProfile) {
            if (spvVersion.spv == 0) {
                symbolTable.setFunctionExtensions("texture2DLodEXT",      1, &E_GL_EXT_shader_texture_lod);
                symbolTable.setFunctionExtensions("texture2DProjLodEXT",  1, &E_GL_EXT_shader_texture_lod);
                symbolTable.setFunctionExtensions("textureCubeLodEXT",    1, &E_GL_EXT_shader_texture_lod);
                symbolTable.setFunctionExtensions("texture2DGradEXT",     1, &E_GL_EXT_shader_texture_lod);
                symbolTable.setFunctionExtensions("texture2DProjGradEXT", 1, &E_GL_EXT_shader_texture_lod);
                symbolTable.setFunctionExtensions("textureCubeGradEXT",   1, &E_GL_EXT_shader_texture_lod);
                if (version < 320)
                    symbolTable.setFunctionExtensions("textureGatherOffsets", Num_AEP_gpu_shader5, AEP_gpu_shader5);
            }
            if (version == 100) {
                symbolTable.setFunctionExtensions("dFdx",   1, &E_GL_OES_standard_derivatives);
                symbolTable.setFunctionExtensions("dFdy",   1, &E_GL_OES_standard_derivatives);
                symbolTable.setFunctionExtensions("fwidth", 1, &E_GL_OES_standard_derivatives);
            }
            if (version == 310) {
                symbolTable.setFunctionExtensions("fma", Num_AEP_gpu_shader5, AEP_gpu_shader5);
                symbolTable.setFunctionExtensions("interpolateAtCentroid", 1, &E_GL_OES_shader_multisample_interpolation);
                symbolTable.setFunctionExtensions("interpolateAtSample",   1, &E_GL_OES_shader_multisample_interpolation);
                symbolTable.setFunctionExtensions("interpolateAtOffset",   1, &E_GL_OES_shader_multisample_interpolation);
            }
        } else if (version < 130) {
            if (spvVersion.spv == 0) {
                symbolTable.setFunctionExtensions("texture1DLod",        1, &E_GL_ARB_shader_texture_lod);
                symbolTable.setFunctionExtensions("texture2DLod",        1, &E_GL_ARB_shader_texture_lod);
                symbolTable.setFunctionExtensions("texture3DLod",        1, &E_GL_ARB_shader_texture_lod);
                symbolTable.setFunctionExtensions("textureCubeLod",      1, &E_GL_ARB_shader_texture_lod);
                symbolTable.setFunctionExtensions("texture1DProjLod",    1, &E_GL_ARB_shader_texture_lod);
                symbolTable.setFunctionExtensions("texture2DProjLod",    1, &E_GL_ARB_shader_texture_lod);
                symbolTable.setFunctionExtensions("texture3DProjLod",    1, &E_GL_ARB_shader_texture_lod);
                symbolTable.setFunctionExtensions("shadow1DLod",         1, &E_GL_ARB_shader_texture_lod);
                symbolTable.setFunctionExtensions("shadow2DLod",         1, &E_GL_ARB_shader_texture_lod);
                symbolTable.setFunctionExtensions("shadow1DProjLod",     1, &E_GL_ARB_shader_texture_lod);
                symbolTable.setFunctionExtensions("shadow2DProjLod",     1, &E_GL_ARB_shader_texture_lod);
            }
        }

        // E_GL_ARB_shader_texture_lod functions usable only with the extension enabled
        if (profile != EEsProfile && spvVersion.spv == 0) {
            symbolTable.setFunctionExtensions("texture1DGradARB",         1, &E_GL_ARB_shader_texture_lod);
            symbolTable.setFunctionExtensions("texture1DProjGradARB",     1, &E_GL_ARB_shader_texture_lod);
            symbolTable.setFunctionExtensions("texture2DGradARB",         1, &E_GL_ARB_shader_texture_lod);
            symbolTable.setFunctionExtensions("texture2DProjGradARB",     1, &E_GL_ARB_shader_texture_lod);
            symbolTable.setFunctionExtensions("texture3DGradARB",         1, &E_GL_ARB_shader_texture_lod);
            symbolTable.setFunctionExtensions("texture3DProjGradARB",     1, &E_GL_ARB_shader_texture_lod);
            symbolTable.setFunctionExtensions("textureCubeGradARB",       1, &E_GL_ARB_shader_texture_lod);
            symbolTable.setFunctionExtensions("shadow1DGradARB",          1, &E_GL_ARB_shader_texture_lod);
            symbolTable.setFunctionExtensions("shadow1DProjGradARB",      1, &E_GL_ARB_shader_texture_lod);
            symbolTable.setFunctionExtensions("shadow2DGradARB",          1, &E_GL_ARB_shader_texture_lod);
            symbolTable.setFunctionExtensions("shadow2DProjGradARB",      1, &E_GL_ARB_shader_texture_lod);
            symbolTable.setFunctionExtensions("texture2DRectGradARB",     1, &E_GL_ARB_shader_texture_lod);
            symbolTable.setFunctionExtensions("texture2DRectProjGradARB", 1, &E_GL_ARB_shader_texture_lod);
            symbolTable.setFunctionExtensions("shadow2DRectGradARB",      1, &E_GL_ARB_shader_texture_lod);
            symbolTable.setFunctionExtensions("shadow2DRectProjGradARB",  1, &E_GL_ARB_shader_texture_lod);
        }

		// E_GL_EXT_texture_array
        if (spvVersion.spv == 0) {
            symbolTable.setFunctionExtensions("texture2DArray",    1, &E_GL_EXT_texture_array);
        }
        if (profile != EEsProfile && spvVersion.spv == 0) {
            int nLodExtensions = 2;
            const char *lodExtensions[] = {E_GL_EXT_texture_array, E_GL_ARB_shader_texture_lod};

            if (version >= 130)
                nLodExtensions = 1;

            symbolTable.setFunctionExtensions("texture1DArray",    1, &E_GL_EXT_texture_array);
            symbolTable.setFunctionExtensions("shadow1DArray",     1, &E_GL_EXT_texture_array);
            symbolTable.setFunctionExtensions("shadow2DArray",     1, &E_GL_EXT_texture_array);

            symbolTable.setFunctionExtensions("texture1DArrayLod", nLodExtensions, lodExtensions);
            symbolTable.setFunctionExtensions("texture2DArrayLod", nLodExtensions, lodExtensions);
            symbolTable.setFunctionExtensions("shadow1DArrayLod",  nLodExtensions, lodExtensions);
            symbolTable.setFunctionExtensions("shadow2DArrayLod",  nLodExtensions, lodExtensions);
        }

        // E_GL_ARB_shader_image_load_store
        if (profile != EEsProfile && version < 420)
            symbolTable.setFunctionExtensions("memoryBarrier", 1, &E_GL_ARB_shader_image_load_store);
        // All the image access functions are protected by checks on the type of the first argument.

        // E_GL_ARB_shader_atomic_counters
        if (profile != EEsProfile && version < 420) {
            symbolTable.setFunctionExtensions("atomicCounterIncrement", 1, &E_GL_ARB_shader_atomic_counters);
            symbolTable.setFunctionExtensions("atomicCounterDecrement", 1, &E_GL_ARB_shader_atomic_counters);
            symbolTable.setFunctionExtensions("atomicCounter"         , 1, &E_GL_ARB_shader_atomic_counters);
        }

        // E_GL_ARB_derivative_control
        if (profile != EEsProfile && version < 450) {
            symbolTable.setFunctionExtensions("dFdxFine",     1, &E_GL_ARB_derivative_control);
            symbolTable.setFunctionExtensions("dFdyFine",     1, &E_GL_ARB_derivative_control);
            symbolTable.setFunctionExtensions("fwidthFine",   1, &E_GL_ARB_derivative_control);
            symbolTable.setFunctionExtensions("dFdxCoarse",   1, &E_GL_ARB_derivative_control);
            symbolTable.setFunctionExtensions("dFdyCoarse",   1, &E_GL_ARB_derivative_control);
            symbolTable.setFunctionExtensions("fwidthCoarse", 1, &E_GL_ARB_derivative_control);
        }

        // E_GL_ARB_sparse_texture2
        if (profile != EEsProfile)
        {
            symbolTable.setFunctionExtensions("sparseTextureARB",              1, &E_GL_ARB_sparse_texture2);
            symbolTable.setFunctionExtensions("sparseTextureLodARB",           1, &E_GL_ARB_sparse_texture2);
            symbolTable.setFunctionExtensions("sparseTextureOffsetARB",        1, &E_GL_ARB_sparse_texture2);
            symbolTable.setFunctionExtensions("sparseTexelFetchARB",           1, &E_GL_ARB_sparse_texture2);
            symbolTable.setFunctionExtensions("sparseTexelFetchOffsetARB",     1, &E_GL_ARB_sparse_texture2);
            symbolTable.setFunctionExtensions("sparseTextureLodOffsetARB",     1, &E_GL_ARB_sparse_texture2);
            symbolTable.setFunctionExtensions("sparseTextureGradARB",          1, &E_GL_ARB_sparse_texture2);
            symbolTable.setFunctionExtensions("sparseTextureGradOffsetARB",    1, &E_GL_ARB_sparse_texture2);
            symbolTable.setFunctionExtensions("sparseTextureGatherARB",        1, &E_GL_ARB_sparse_texture2);
            symbolTable.setFunctionExtensions("sparseTextureGatherOffsetARB",  1, &E_GL_ARB_sparse_texture2);
            symbolTable.setFunctionExtensions("sparseTextureGatherOffsetsARB", 1, &E_GL_ARB_sparse_texture2);
            symbolTable.setFunctionExtensions("sparseImageLoadARB",            1, &E_GL_ARB_sparse_texture2);
            symbolTable.setFunctionExtensions("sparseTexelsResident",          1, &E_GL_ARB_sparse_texture2);
        }

        // E_GL_ARB_sparse_texture_clamp
        if (profile != EEsProfile)
        {
            symbolTable.setFunctionExtensions("sparseTextureClampARB",              1, &E_GL_ARB_sparse_texture_clamp);
            symbolTable.setFunctionExtensions("sparseTextureOffsetClampARB",        1, &E_GL_ARB_sparse_texture_clamp);
            symbolTable.setFunctionExtensions("sparseTextureGradClampARB",          1, &E_GL_ARB_sparse_texture_clamp);
            symbolTable.setFunctionExtensions("sparseTextureGradOffsetClampARB",    1, &E_GL_ARB_sparse_texture_clamp);
            symbolTable.setFunctionExtensions("textureClampARB",                    1, &E_GL_ARB_sparse_texture_clamp);
            symbolTable.setFunctionExtensions("textureOffsetClampARB",              1, &E_GL_ARB_sparse_texture_clamp);
            symbolTable.setFunctionExtensions("textureGradClampARB",                1, &E_GL_ARB_sparse_texture_clamp);
            symbolTable.setFunctionExtensions("textureGradOffsetClampARB",          1, &E_GL_ARB_sparse_texture_clamp);
        }

        // E_GL_AMD_shader_explicit_vertex_parameter
        if (profile != EEsProfile) {
            symbolTable.setVariableExtensions("gl_BaryCoordNoPerspAMD",         1, &E_GL_AMD_shader_explicit_vertex_parameter);
            symbolTable.setVariableExtensions("gl_BaryCoordNoPerspCentroidAMD", 1, &E_GL_AMD_shader_explicit_vertex_parameter);
            symbolTable.setVariableExtensions("gl_BaryCoordNoPerspSampleAMD",   1, &E_GL_AMD_shader_explicit_vertex_parameter);
            symbolTable.setVariableExtensions("gl_BaryCoordSmoothAMD",          1, &E_GL_AMD_shader_explicit_vertex_parameter);
            symbolTable.setVariableExtensions("gl_BaryCoordSmoothCentroidAMD",  1, &E_GL_AMD_shader_explicit_vertex_parameter);
            symbolTable.setVariableExtensions("gl_BaryCoordSmoothSampleAMD",    1, &E_GL_AMD_shader_explicit_vertex_parameter);
            symbolTable.setVariableExtensions("gl_BaryCoordPullModelAMD",       1, &E_GL_AMD_shader_explicit_vertex_parameter);

            symbolTable.setFunctionExtensions("interpolateAtVertexAMD",         1, &E_GL_AMD_shader_explicit_vertex_parameter);

            BuiltInVariable("gl_BaryCoordNoPerspAMD",           EbvBaryCoordNoPersp,         symbolTable);
            BuiltInVariable("gl_BaryCoordNoPerspCentroidAMD",   EbvBaryCoordNoPerspCentroid, symbolTable);
            BuiltInVariable("gl_BaryCoordNoPerspSampleAMD",     EbvBaryCoordNoPerspSample,   symbolTable);
            BuiltInVariable("gl_BaryCoordSmoothAMD",            EbvBaryCoordSmooth,          symbolTable);
            BuiltInVariable("gl_BaryCoordSmoothCentroidAMD",    EbvBaryCoordSmoothCentroid,  symbolTable);
            BuiltInVariable("gl_BaryCoordSmoothSampleAMD",      EbvBaryCoordSmoothSample,    symbolTable);
            BuiltInVariable("gl_BaryCoordPullModelAMD",         EbvBaryCoordPullModel,       symbolTable);
        }

        // E_GL_AMD_texture_gather_bias_lod
        if (profile != EEsProfile) {
            symbolTable.setFunctionExtensions("textureGatherLodAMD",                1, &E_GL_AMD_texture_gather_bias_lod);
            symbolTable.setFunctionExtensions("textureGatherLodOffsetAMD",          1, &E_GL_AMD_texture_gather_bias_lod);
            symbolTable.setFunctionExtensions("textureGatherLodOffsetsAMD",         1, &E_GL_AMD_texture_gather_bias_lod);
            symbolTable.setFunctionExtensions("sparseTextureGatherLodAMD",          1, &E_GL_AMD_texture_gather_bias_lod);
            symbolTable.setFunctionExtensions("sparseTextureGatherLodOffsetAMD",    1, &E_GL_AMD_texture_gather_bias_lod);
            symbolTable.setFunctionExtensions("sparseTextureGatherLodOffsetsAMD",   1, &E_GL_AMD_texture_gather_bias_lod);
        }

        // E_GL_AMD_shader_image_load_store_lod
        if (profile != EEsProfile) {
            symbolTable.setFunctionExtensions("imageLoadLodAMD",        1, &E_GL_AMD_shader_image_load_store_lod);
            symbolTable.setFunctionExtensions("imageStoreLodAMD",       1, &E_GL_AMD_shader_image_load_store_lod);
            symbolTable.setFunctionExtensions("sparseImageLoadLodAMD",  1, &E_GL_AMD_shader_image_load_store_lod);
        }
        if (profile != EEsProfile && version >= 430) {
            symbolTable.setVariableExtensions("gl_FragFullyCoveredNV", 1, &E_GL_NV_conservative_raster_underestimation);
            BuiltInVariable("gl_FragFullyCoveredNV", EbvFragFullyCoveredNV, symbolTable);
        }
        if ((profile != EEsProfile && version >= 450) ||
            (profile == EEsProfile && version >= 320)) {
            symbolTable.setVariableExtensions("gl_FragmentSizeNV",        1, &E_GL_NV_shading_rate_image);
            symbolTable.setVariableExtensions("gl_InvocationsPerPixelNV", 1, &E_GL_NV_shading_rate_image);
            BuiltInVariable("gl_FragmentSizeNV",        EbvFragmentSizeNV, symbolTable);
            BuiltInVariable("gl_InvocationsPerPixelNV", EbvInvocationsPerPixelNV, symbolTable);
            symbolTable.setVariableExtensions("gl_BaryCoordNV",        1, &E_GL_NV_fragment_shader_barycentric);
            symbolTable.setVariableExtensions("gl_BaryCoordNoPerspNV", 1, &E_GL_NV_fragment_shader_barycentric);
            BuiltInVariable("gl_BaryCoordNV",        EbvBaryCoordNV,        symbolTable);
            BuiltInVariable("gl_BaryCoordNoPerspNV", EbvBaryCoordNoPerspNV, symbolTable);
        }

        if ((profile != EEsProfile && version >= 450) ||
            (profile == EEsProfile && version >= 310)) {
            symbolTable.setVariableExtensions("gl_FragSizeEXT",            1, &E_GL_EXT_fragment_invocation_density);
            symbolTable.setVariableExtensions("gl_FragInvocationCountEXT", 1, &E_GL_EXT_fragment_invocation_density);
            BuiltInVariable("gl_FragSizeEXT",            EbvFragSizeEXT, symbolTable);
            BuiltInVariable("gl_FragInvocationCountEXT", EbvFragInvocationCountEXT, symbolTable);
        }

        symbolTable.setVariableExtensions("gl_FragDepthEXT", 1, &E_GL_EXT_frag_depth);

        symbolTable.setFunctionExtensions("clockARB",     1, &E_GL_ARB_shader_clock);
        symbolTable.setFunctionExtensions("clock2x32ARB", 1, &E_GL_ARB_shader_clock);

        symbolTable.setFunctionExtensions("clockRealtimeEXT",     1, &E_GL_EXT_shader_realtime_clock);
        symbolTable.setFunctionExtensions("clockRealtime2x32EXT", 1, &E_GL_EXT_shader_realtime_clock);

        if (profile == EEsProfile && version < 320) {
            symbolTable.setVariableExtensions("gl_PrimitiveID",  Num_AEP_geometry_shader, AEP_geometry_shader);
            symbolTable.setVariableExtensions("gl_Layer",        Num_AEP_geometry_shader, AEP_geometry_shader);
        }

        if (profile == EEsProfile && version < 320) {
            symbolTable.setFunctionExtensions("imageAtomicAdd",      1, &E_GL_OES_shader_image_atomic);
            symbolTable.setFunctionExtensions("imageAtomicMin",      1, &E_GL_OES_shader_image_atomic);
            symbolTable.setFunctionExtensions("imageAtomicMax",      1, &E_GL_OES_shader_image_atomic);
            symbolTable.setFunctionExtensions("imageAtomicAnd",      1, &E_GL_OES_shader_image_atomic);
            symbolTable.setFunctionExtensions("imageAtomicOr",       1, &E_GL_OES_shader_image_atomic);
            symbolTable.setFunctionExtensions("imageAtomicXor",      1, &E_GL_OES_shader_image_atomic);
            symbolTable.setFunctionExtensions("imageAtomicExchange", 1, &E_GL_OES_shader_image_atomic);
            symbolTable.setFunctionExtensions("imageAtomicCompSwap", 1, &E_GL_OES_shader_image_atomic);
        }

        if (profile != EEsProfile && version < 330 ) {
            symbolTable.setFunctionExtensions("floatBitsToInt", 1, &E_GL_ARB_shader_bit_encoding);
            symbolTable.setFunctionExtensions("floatBitsToUint", 1, &E_GL_ARB_shader_bit_encoding);
            symbolTable.setFunctionExtensions("intBitsToFloat", 1, &E_GL_ARB_shader_bit_encoding);
            symbolTable.setFunctionExtensions("uintBitsToFloat", 1, &E_GL_ARB_shader_bit_encoding);
        }

        if (profile != EEsProfile && version < 430 ) {
            symbolTable.setFunctionExtensions("imageSize", 1, &E_GL_ARB_shader_image_size);
        }

        // GL_ARB_shader_storage_buffer_object
        if (profile != EEsProfile && version < 430 ) {
            symbolTable.setFunctionExtensions("atomicAdd", 1, &E_GL_ARB_shader_storage_buffer_object);
            symbolTable.setFunctionExtensions("atomicMin", 1, &E_GL_ARB_shader_storage_buffer_object);
            symbolTable.setFunctionExtensions("atomicMax", 1, &E_GL_ARB_shader_storage_buffer_object);
            symbolTable.setFunctionExtensions("atomicAnd", 1, &E_GL_ARB_shader_storage_buffer_object);
            symbolTable.setFunctionExtensions("atomicOr", 1, &E_GL_ARB_shader_storage_buffer_object);
            symbolTable.setFunctionExtensions("atomicXor", 1, &E_GL_ARB_shader_storage_buffer_object);
            symbolTable.setFunctionExtensions("atomicExchange", 1, &E_GL_ARB_shader_storage_buffer_object);
            symbolTable.setFunctionExtensions("atomicCompSwap", 1, &E_GL_ARB_shader_storage_buffer_object);
        }

        // GL_ARB_shading_language_packing
        if (profile != EEsProfile && version < 400 ) {
            symbolTable.setFunctionExtensions("packUnorm2x16", 1, &E_GL_ARB_shading_language_packing);
            symbolTable.setFunctionExtensions("unpackUnorm2x16", 1, &E_GL_ARB_shading_language_packing);
            symbolTable.setFunctionExtensions("packSnorm4x8", 1, &E_GL_ARB_shading_language_packing);
            symbolTable.setFunctionExtensions("packUnorm4x8", 1, &E_GL_ARB_shading_language_packing);
            symbolTable.setFunctionExtensions("unpackSnorm4x8", 1, &E_GL_ARB_shading_language_packing);
            symbolTable.setFunctionExtensions("unpackUnorm4x8", 1, &E_GL_ARB_shading_language_packing);
        }
        if (profile != EEsProfile && version < 420 ) {
            symbolTable.setFunctionExtensions("packSnorm2x16", 1, &E_GL_ARB_shading_language_packing);
            symbolTable.setFunctionExtensions("unpackSnorm2x16", 1, &E_GL_ARB_shading_language_packing);
            symbolTable.setFunctionExtensions("unpackHalf2x16", 1, &E_GL_ARB_shading_language_packing);
            symbolTable.setFunctionExtensions("packHalf2x16", 1, &E_GL_ARB_shading_language_packing);
        }

        symbolTable.setVariableExtensions("gl_DeviceIndex",  1, &E_GL_EXT_device_group);
        BuiltInVariable("gl_DeviceIndex", EbvDeviceIndex, symbolTable);
        symbolTable.setVariableExtensions("gl_ViewIndex", 1, &E_GL_EXT_multiview);
        BuiltInVariable("gl_ViewIndex", EbvViewIndex, symbolTable);
        if (version >= 300 /* both ES and non-ES */) {
            symbolTable.setVariableExtensions("gl_ViewID_OVR", Num_OVR_multiview_EXTs, OVR_multiview_EXTs);
            BuiltInVariable("gl_ViewID_OVR", EbvViewIndex, symbolTable);
        }

        // GL_ARB_shader_ballot
        if (profile != EEsProfile) {
            symbolTable.setVariableExtensions("gl_SubGroupSizeARB",       1, &E_GL_ARB_shader_ballot);
            symbolTable.setVariableExtensions("gl_SubGroupInvocationARB", 1, &E_GL_ARB_shader_ballot);
            symbolTable.setVariableExtensions("gl_SubGroupEqMaskARB",     1, &E_GL_ARB_shader_ballot);
            symbolTable.setVariableExtensions("gl_SubGroupGeMaskARB",     1, &E_GL_ARB_shader_ballot);
            symbolTable.setVariableExtensions("gl_SubGroupGtMaskARB",     1, &E_GL_ARB_shader_ballot);
            symbolTable.setVariableExtensions("gl_SubGroupLeMaskARB",     1, &E_GL_ARB_shader_ballot);
            symbolTable.setVariableExtensions("gl_SubGroupLtMaskARB",     1, &E_GL_ARB_shader_ballot);

            BuiltInVariable("gl_SubGroupInvocationARB", EbvSubGroupInvocation, symbolTable);
            BuiltInVariable("gl_SubGroupEqMaskARB",     EbvSubGroupEqMask,     symbolTable);
            BuiltInVariable("gl_SubGroupGeMaskARB",     EbvSubGroupGeMask,     symbolTable);
            BuiltInVariable("gl_SubGroupGtMaskARB",     EbvSubGroupGtMask,     symbolTable);
            BuiltInVariable("gl_SubGroupLeMaskARB",     EbvSubGroupLeMask,     symbolTable);
            BuiltInVariable("gl_SubGroupLtMaskARB",     EbvSubGroupLtMask,     symbolTable);

            if (spvVersion.vulkan > 0)
                // Treat "gl_SubGroupSizeARB" as shader input instead of uniform for Vulkan
                SpecialQualifier("gl_SubGroupSizeARB", EvqVaryingIn, EbvSubGroupSize, symbolTable);
            else
                BuiltInVariable("gl_SubGroupSizeARB", EbvSubGroupSize, symbolTable);
        }

        // GL_KHR_shader_subgroup
        if ((profile == EEsProfile && version >= 310) ||
            (profile != EEsProfile && version >= 140)) {
            symbolTable.setVariableExtensions("gl_SubgroupSize",         1, &E_GL_KHR_shader_subgroup_basic);
            symbolTable.setVariableExtensions("gl_SubgroupInvocationID", 1, &E_GL_KHR_shader_subgroup_basic);
            symbolTable.setVariableExtensions("gl_SubgroupEqMask",       1, &E_GL_KHR_shader_subgroup_ballot);
            symbolTable.setVariableExtensions("gl_SubgroupGeMask",       1, &E_GL_KHR_shader_subgroup_ballot);
            symbolTable.setVariableExtensions("gl_SubgroupGtMask",       1, &E_GL_KHR_shader_subgroup_ballot);
            symbolTable.setVariableExtensions("gl_SubgroupLeMask",       1, &E_GL_KHR_shader_subgroup_ballot);
            symbolTable.setVariableExtensions("gl_SubgroupLtMask",       1, &E_GL_KHR_shader_subgroup_ballot);

            BuiltInVariable("gl_SubgroupSize",         EbvSubgroupSize2,       symbolTable);
            BuiltInVariable("gl_SubgroupInvocationID", EbvSubgroupInvocation2, symbolTable);
            BuiltInVariable("gl_SubgroupEqMask",       EbvSubgroupEqMask2,     symbolTable);
            BuiltInVariable("gl_SubgroupGeMask",       EbvSubgroupGeMask2,     symbolTable);
            BuiltInVariable("gl_SubgroupGtMask",       EbvSubgroupGtMask2,     symbolTable);
            BuiltInVariable("gl_SubgroupLeMask",       EbvSubgroupLeMask2,     symbolTable);
            BuiltInVariable("gl_SubgroupLtMask",       EbvSubgroupLtMask2,     symbolTable);

            symbolTable.setFunctionExtensions("subgroupBarrier",                 1, &E_GL_KHR_shader_subgroup_basic);
            symbolTable.setFunctionExtensions("subgroupMemoryBarrier",           1, &E_GL_KHR_shader_subgroup_basic);
            symbolTable.setFunctionExtensions("subgroupMemoryBarrierBuffer",     1, &E_GL_KHR_shader_subgroup_basic);
            symbolTable.setFunctionExtensions("subgroupMemoryBarrierImage",      1, &E_GL_KHR_shader_subgroup_basic);
            symbolTable.setFunctionExtensions("subgroupElect",                   1, &E_GL_KHR_shader_subgroup_basic);
            symbolTable.setFunctionExtensions("subgroupAll",                     1, &E_GL_KHR_shader_subgroup_vote);
            symbolTable.setFunctionExtensions("subgroupAny",                     1, &E_GL_KHR_shader_subgroup_vote);
            symbolTable.setFunctionExtensions("subgroupAllEqual",                1, &E_GL_KHR_shader_subgroup_vote);
            symbolTable.setFunctionExtensions("subgroupBroadcast",               1, &E_GL_KHR_shader_subgroup_ballot);
            symbolTable.setFunctionExtensions("subgroupBroadcastFirst",          1, &E_GL_KHR_shader_subgroup_ballot);
            symbolTable.setFunctionExtensions("subgroupBallot",                  1, &E_GL_KHR_shader_subgroup_ballot);
            symbolTable.setFunctionExtensions("subgroupInverseBallot",           1, &E_GL_KHR_shader_subgroup_ballot);
            symbolTable.setFunctionExtensions("subgroupBallotBitExtract",        1, &E_GL_KHR_shader_subgroup_ballot);
            symbolTable.setFunctionExtensions("subgroupBallotBitCount",          1, &E_GL_KHR_shader_subgroup_ballot);
            symbolTable.setFunctionExtensions("subgroupBallotInclusiveBitCount", 1, &E_GL_KHR_shader_subgroup_ballot);
            symbolTable.setFunctionExtensions("subgroupBallotExclusiveBitCount", 1, &E_GL_KHR_shader_subgroup_ballot);
            symbolTable.setFunctionExtensions("subgroupBallotFindLSB",           1, &E_GL_KHR_shader_subgroup_ballot);
            symbolTable.setFunctionExtensions("subgroupBallotFindMSB",           1, &E_GL_KHR_shader_subgroup_ballot);
            symbolTable.setFunctionExtensions("subgroupShuffle",                 1, &E_GL_KHR_shader_subgroup_shuffle);
            symbolTable.setFunctionExtensions("subgroupShuffleXor",              1, &E_GL_KHR_shader_subgroup_shuffle);
            symbolTable.setFunctionExtensions("subgroupShuffleUp",               1, &E_GL_KHR_shader_subgroup_shuffle_relative);
            symbolTable.setFunctionExtensions("subgroupShuffleDown",             1, &E_GL_KHR_shader_subgroup_shuffle_relative);
            symbolTable.setFunctionExtensions("subgroupAdd",                     1, &E_GL_KHR_shader_subgroup_arithmetic);
            symbolTable.setFunctionExtensions("subgroupMul",                     1, &E_GL_KHR_shader_subgroup_arithmetic);
            symbolTable.setFunctionExtensions("subgroupMin",                     1, &E_GL_KHR_shader_subgroup_arithmetic);
            symbolTable.setFunctionExtensions("subgroupMax",                     1, &E_GL_KHR_shader_subgroup_arithmetic);
            symbolTable.setFunctionExtensions("subgroupAnd",                     1, &E_GL_KHR_shader_subgroup_arithmetic);
            symbolTable.setFunctionExtensions("subgroupOr",                      1, &E_GL_KHR_shader_subgroup_arithmetic);
            symbolTable.setFunctionExtensions("subgroupXor",                     1, &E_GL_KHR_shader_subgroup_arithmetic);
            symbolTable.setFunctionExtensions("subgroupInclusiveAdd",            1, &E_GL_KHR_shader_subgroup_arithmetic);
            symbolTable.setFunctionExtensions("subgroupInclusiveMul",            1, &E_GL_KHR_shader_subgroup_arithmetic);
            symbolTable.setFunctionExtensions("subgroupInclusiveMin",            1, &E_GL_KHR_shader_subgroup_arithmetic);
            symbolTable.setFunctionExtensions("subgroupInclusiveMax",            1, &E_GL_KHR_shader_subgroup_arithmetic);
            symbolTable.setFunctionExtensions("subgroupInclusiveAnd",            1, &E_GL_KHR_shader_subgroup_arithmetic);
            symbolTable.setFunctionExtensions("subgroupInclusiveOr",             1, &E_GL_KHR_shader_subgroup_arithmetic);
            symbolTable.setFunctionExtensions("subgroupInclusiveXor",            1, &E_GL_KHR_shader_subgroup_arithmetic);
            symbolTable.setFunctionExtensions("subgroupExclusiveAdd",            1, &E_GL_KHR_shader_subgroup_arithmetic);
            symbolTable.setFunctionExtensions("subgroupExclusiveMul",            1, &E_GL_KHR_shader_subgroup_arithmetic);
            symbolTable.setFunctionExtensions("subgroupExclusiveMin",            1, &E_GL_KHR_shader_subgroup_arithmetic);
            symbolTable.setFunctionExtensions("subgroupExclusiveMax",            1, &E_GL_KHR_shader_subgroup_arithmetic);
            symbolTable.setFunctionExtensions("subgroupExclusiveAnd",            1, &E_GL_KHR_shader_subgroup_arithmetic);
            symbolTable.setFunctionExtensions("subgroupExclusiveOr",             1, &E_GL_KHR_shader_subgroup_arithmetic);
            symbolTable.setFunctionExtensions("subgroupExclusiveXor",            1, &E_GL_KHR_shader_subgroup_arithmetic);
            symbolTable.setFunctionExtensions("subgroupClusteredAdd",            1, &E_GL_KHR_shader_subgroup_clustered);
            symbolTable.setFunctionExtensions("subgroupClusteredMul",            1, &E_GL_KHR_shader_subgroup_clustered);
            symbolTable.setFunctionExtensions("subgroupClusteredMin",            1, &E_GL_KHR_shader_subgroup_clustered);
            symbolTable.setFunctionExtensions("subgroupClusteredMax",            1, &E_GL_KHR_shader_subgroup_clustered);
            symbolTable.setFunctionExtensions("subgroupClusteredAnd",            1, &E_GL_KHR_shader_subgroup_clustered);
            symbolTable.setFunctionExtensions("subgroupClusteredOr",             1, &E_GL_KHR_shader_subgroup_clustered);
            symbolTable.setFunctionExtensions("subgroupClusteredXor",            1, &E_GL_KHR_shader_subgroup_clustered);
            symbolTable.setFunctionExtensions("subgroupQuadBroadcast",           1, &E_GL_KHR_shader_subgroup_quad);
            symbolTable.setFunctionExtensions("subgroupQuadSwapHorizontal",      1, &E_GL_KHR_shader_subgroup_quad);
            symbolTable.setFunctionExtensions("subgroupQuadSwapVertical",        1, &E_GL_KHR_shader_subgroup_quad);
            symbolTable.setFunctionExtensions("subgroupQuadSwapDiagonal",        1, &E_GL_KHR_shader_subgroup_quad);
            symbolTable.setFunctionExtensions("subgroupPartitionNV",                          1, &E_GL_NV_shader_subgroup_partitioned);
            symbolTable.setFunctionExtensions("subgroupPartitionedAddNV",                     1, &E_GL_NV_shader_subgroup_partitioned);
            symbolTable.setFunctionExtensions("subgroupPartitionedMulNV",                     1, &E_GL_NV_shader_subgroup_partitioned);
            symbolTable.setFunctionExtensions("subgroupPartitionedMinNV",                     1, &E_GL_NV_shader_subgroup_partitioned);
            symbolTable.setFunctionExtensions("subgroupPartitionedMaxNV",                     1, &E_GL_NV_shader_subgroup_partitioned);
            symbolTable.setFunctionExtensions("subgroupPartitionedAndNV",                     1, &E_GL_NV_shader_subgroup_partitioned);
            symbolTable.setFunctionExtensions("subgroupPartitionedOrNV",                      1, &E_GL_NV_shader_subgroup_partitioned);
            symbolTable.setFunctionExtensions("subgroupPartitionedXorNV",                     1, &E_GL_NV_shader_subgroup_partitioned);
            symbolTable.setFunctionExtensions("subgroupPartitionedInclusiveAddNV",            1, &E_GL_NV_shader_subgroup_partitioned);
            symbolTable.setFunctionExtensions("subgroupPartitionedInclusiveMulNV",            1, &E_GL_NV_shader_subgroup_partitioned);
            symbolTable.setFunctionExtensions("subgroupPartitionedInclusiveMinNV",            1, &E_GL_NV_shader_subgroup_partitioned);
            symbolTable.setFunctionExtensions("subgroupPartitionedInclusiveMaxNV",            1, &E_GL_NV_shader_subgroup_partitioned);
            symbolTable.setFunctionExtensions("subgroupPartitionedInclusiveAndNV",            1, &E_GL_NV_shader_subgroup_partitioned);
            symbolTable.setFunctionExtensions("subgroupPartitionedInclusiveOrNV",             1, &E_GL_NV_shader_subgroup_partitioned);
            symbolTable.setFunctionExtensions("subgroupPartitionedInclusiveXorNV",            1, &E_GL_NV_shader_subgroup_partitioned);
            symbolTable.setFunctionExtensions("subgroupPartitionedExclusiveAddNV",            1, &E_GL_NV_shader_subgroup_partitioned);
            symbolTable.setFunctionExtensions("subgroupPartitionedExclusiveMulNV",            1, &E_GL_NV_shader_subgroup_partitioned);
            symbolTable.setFunctionExtensions("subgroupPartitionedExclusiveMinNV",            1, &E_GL_NV_shader_subgroup_partitioned);
            symbolTable.setFunctionExtensions("subgroupPartitionedExclusiveMaxNV",            1, &E_GL_NV_shader_subgroup_partitioned);
            symbolTable.setFunctionExtensions("subgroupPartitionedExclusiveAndNV",            1, &E_GL_NV_shader_subgroup_partitioned);
            symbolTable.setFunctionExtensions("subgroupPartitionedExclusiveOrNV",             1, &E_GL_NV_shader_subgroup_partitioned);
            symbolTable.setFunctionExtensions("subgroupPartitionedExclusiveXorNV",            1, &E_GL_NV_shader_subgroup_partitioned);

            // GL_NV_shader_sm_builtins
            symbolTable.setVariableExtensions("gl_WarpsPerSMNV",         1, &E_GL_NV_shader_sm_builtins);
            symbolTable.setVariableExtensions("gl_SMCountNV",            1, &E_GL_NV_shader_sm_builtins);
            symbolTable.setVariableExtensions("gl_WarpIDNV",             1, &E_GL_NV_shader_sm_builtins);
            symbolTable.setVariableExtensions("gl_SMIDNV",               1, &E_GL_NV_shader_sm_builtins);
            BuiltInVariable("gl_WarpsPerSMNV",          EbvWarpsPerSM,      symbolTable);
            BuiltInVariable("gl_SMCountNV",             EbvSMCount,         symbolTable);
            BuiltInVariable("gl_WarpIDNV",              EbvWarpID,          symbolTable);
            BuiltInVariable("gl_SMIDNV",                EbvSMID,            symbolTable);
        }

        if (profile == EEsProfile) {
            symbolTable.setFunctionExtensions("shadow2DEXT",        1, &E_GL_EXT_shadow_samplers);
            symbolTable.setFunctionExtensions("shadow2DProjEXT",    1, &E_GL_EXT_shadow_samplers);
        }

        if (spvVersion.vulkan > 0) {
            symbolTable.setVariableExtensions("gl_ScopeDevice",             1, &E_GL_KHR_memory_scope_semantics);
            symbolTable.setVariableExtensions("gl_ScopeWorkgroup",          1, &E_GL_KHR_memory_scope_semantics);
            symbolTable.setVariableExtensions("gl_ScopeSubgroup",           1, &E_GL_KHR_memory_scope_semantics);
            symbolTable.setVariableExtensions("gl_ScopeInvocation",         1, &E_GL_KHR_memory_scope_semantics);

            symbolTable.setVariableExtensions("gl_SemanticsRelaxed",        1, &E_GL_KHR_memory_scope_semantics);
            symbolTable.setVariableExtensions("gl_SemanticsAcquire",        1, &E_GL_KHR_memory_scope_semantics);
            symbolTable.setVariableExtensions("gl_SemanticsRelease",        1, &E_GL_KHR_memory_scope_semantics);
            symbolTable.setVariableExtensions("gl_SemanticsAcquireRelease", 1, &E_GL_KHR_memory_scope_semantics);
            symbolTable.setVariableExtensions("gl_SemanticsMakeAvailable",  1, &E_GL_KHR_memory_scope_semantics);
            symbolTable.setVariableExtensions("gl_SemanticsMakeVisible",    1, &E_GL_KHR_memory_scope_semantics);
            symbolTable.setVariableExtensions("gl_SemanticsVolatile",       1, &E_GL_KHR_memory_scope_semantics);

            symbolTable.setVariableExtensions("gl_StorageSemanticsNone",    1, &E_GL_KHR_memory_scope_semantics);
            symbolTable.setVariableExtensions("gl_StorageSemanticsBuffer",  1, &E_GL_KHR_memory_scope_semantics);
            symbolTable.setVariableExtensions("gl_StorageSemanticsShared",  1, &E_GL_KHR_memory_scope_semantics);
            symbolTable.setVariableExtensions("gl_StorageSemanticsImage",   1, &E_GL_KHR_memory_scope_semantics);
            symbolTable.setVariableExtensions("gl_StorageSemanticsOutput",  1, &E_GL_KHR_memory_scope_semantics);
        }

        symbolTable.setFunctionExtensions("helperInvocationEXT",            1, &E_GL_EXT_demote_to_helper_invocation);
#endif // !GLSLANG_WEB
        break;

    case EShLangCompute:
        BuiltInVariable("gl_NumWorkGroups",         EbvNumWorkGroups,        symbolTable);
        BuiltInVariable("gl_WorkGroupSize",         EbvWorkGroupSize,        symbolTable);
        BuiltInVariable("gl_WorkGroupID",           EbvWorkGroupId,          symbolTable);
        BuiltInVariable("gl_LocalInvocationID",     EbvLocalInvocationId,    symbolTable);
        BuiltInVariable("gl_GlobalInvocationID",    EbvGlobalInvocationId,   symbolTable);
        BuiltInVariable("gl_LocalInvocationIndex",  EbvLocalInvocationIndex, symbolTable);
        BuiltInVariable("gl_DeviceIndex",           EbvDeviceIndex,          symbolTable);
        BuiltInVariable("gl_ViewIndex",             EbvViewIndex,            symbolTable);

#ifndef GLSLANG_WEB
        if ((profile != EEsProfile && version >= 140) ||
            (profile == EEsProfile && version >= 310)) {
            symbolTable.setVariableExtensions("gl_DeviceIndex",  1, &E_GL_EXT_device_group);
            symbolTable.setVariableExtensions("gl_ViewIndex",    1, &E_GL_EXT_multiview);
        }

        if (profile != EEsProfile && version < 430) {
            symbolTable.setVariableExtensions("gl_NumWorkGroups",        1, &E_GL_ARB_compute_shader);
            symbolTable.setVariableExtensions("gl_WorkGroupSize",        1, &E_GL_ARB_compute_shader);
            symbolTable.setVariableExtensions("gl_WorkGroupID",          1, &E_GL_ARB_compute_shader);
            symbolTable.setVariableExtensions("gl_LocalInvocationID",    1, &E_GL_ARB_compute_shader);
            symbolTable.setVariableExtensions("gl_GlobalInvocationID",   1, &E_GL_ARB_compute_shader);
            symbolTable.setVariableExtensions("gl_LocalInvocationIndex", 1, &E_GL_ARB_compute_shader);

            symbolTable.setVariableExtensions("gl_MaxComputeWorkGroupCount",       1, &E_GL_ARB_compute_shader);
            symbolTable.setVariableExtensions("gl_MaxComputeWorkGroupSize",        1, &E_GL_ARB_compute_shader);
            symbolTable.setVariableExtensions("gl_MaxComputeUniformComponents",    1, &E_GL_ARB_compute_shader);
            symbolTable.setVariableExtensions("gl_MaxComputeTextureImageUnits",    1, &E_GL_ARB_compute_shader);
            symbolTable.setVariableExtensions("gl_MaxComputeImageUniforms",        1, &E_GL_ARB_compute_shader);
            symbolTable.setVariableExtensions("gl_MaxComputeAtomicCounters",       1, &E_GL_ARB_compute_shader);
            symbolTable.setVariableExtensions("gl_MaxComputeAtomicCounterBuffers", 1, &E_GL_ARB_compute_shader);

            symbolTable.setFunctionExtensions("barrier",                    1, &E_GL_ARB_compute_shader);
            symbolTable.setFunctionExtensions("memoryBarrierAtomicCounter", 1, &E_GL_ARB_compute_shader);
            symbolTable.setFunctionExtensions("memoryBarrierBuffer",        1, &E_GL_ARB_compute_shader);
            symbolTable.setFunctionExtensions("memoryBarrierImage",         1, &E_GL_ARB_compute_shader);
            symbolTable.setFunctionExtensions("memoryBarrierShared",        1, &E_GL_ARB_compute_shader);
            symbolTable.setFunctionExtensions("groupMemoryBarrier",         1, &E_GL_ARB_compute_shader);
        }


        symbolTable.setFunctionExtensions("controlBarrier",                 1, &E_GL_KHR_memory_scope_semantics);
        symbolTable.setFunctionExtensions("debugPrintfEXT",                 1, &E_GL_EXT_debug_printf);

        // GL_ARB_shader_ballot
        if (profile != EEsProfile) {
            symbolTable.setVariableExtensions("gl_SubGroupSizeARB",       1, &E_GL_ARB_shader_ballot);
            symbolTable.setVariableExtensions("gl_SubGroupInvocationARB", 1, &E_GL_ARB_shader_ballot);
            symbolTable.setVariableExtensions("gl_SubGroupEqMaskARB",     1, &E_GL_ARB_shader_ballot);
            symbolTable.setVariableExtensions("gl_SubGroupGeMaskARB",     1, &E_GL_ARB_shader_ballot);
            symbolTable.setVariableExtensions("gl_SubGroupGtMaskARB",     1, &E_GL_ARB_shader_ballot);
            symbolTable.setVariableExtensions("gl_SubGroupLeMaskARB",     1, &E_GL_ARB_shader_ballot);
            symbolTable.setVariableExtensions("gl_SubGroupLtMaskARB",     1, &E_GL_ARB_shader_ballot);

            BuiltInVariable("gl_SubGroupInvocationARB", EbvSubGroupInvocation, symbolTable);
            BuiltInVariable("gl_SubGroupEqMaskARB",     EbvSubGroupEqMask,     symbolTable);
            BuiltInVariable("gl_SubGroupGeMaskARB",     EbvSubGroupGeMask,     symbolTable);
            BuiltInVariable("gl_SubGroupGtMaskARB",     EbvSubGroupGtMask,     symbolTable);
            BuiltInVariable("gl_SubGroupLeMaskARB",     EbvSubGroupLeMask,     symbolTable);
            BuiltInVariable("gl_SubGroupLtMaskARB",     EbvSubGroupLtMask,     symbolTable);

            if (spvVersion.vulkan > 0)
                // Treat "gl_SubGroupSizeARB" as shader input instead of uniform for Vulkan
                SpecialQualifier("gl_SubGroupSizeARB", EvqVaryingIn, EbvSubGroupSize, symbolTable);
            else
                BuiltInVariable("gl_SubGroupSizeARB", EbvSubGroupSize, symbolTable);
        }

        // GL_KHR_shader_subgroup
        if ((profile == EEsProfile && version >= 310) ||
            (profile != EEsProfile && version >= 140)) {
            symbolTable.setVariableExtensions("gl_SubgroupSize",         1, &E_GL_KHR_shader_subgroup_basic);
            symbolTable.setVariableExtensions("gl_SubgroupInvocationID", 1, &E_GL_KHR_shader_subgroup_basic);
            symbolTable.setVariableExtensions("gl_SubgroupEqMask",       1, &E_GL_KHR_shader_subgroup_ballot);
            symbolTable.setVariableExtensions("gl_SubgroupGeMask",       1, &E_GL_KHR_shader_subgroup_ballot);
            symbolTable.setVariableExtensions("gl_SubgroupGtMask",       1, &E_GL_KHR_shader_subgroup_ballot);
            symbolTable.setVariableExtensions("gl_SubgroupLeMask",       1, &E_GL_KHR_shader_subgroup_ballot);
            symbolTable.setVariableExtensions("gl_SubgroupLtMask",       1, &E_GL_KHR_shader_subgroup_ballot);

            BuiltInVariable("gl_SubgroupSize",         EbvSubgroupSize2,       symbolTable);
            BuiltInVariable("gl_SubgroupInvocationID", EbvSubgroupInvocation2, symbolTable);
            BuiltInVariable("gl_SubgroupEqMask",       EbvSubgroupEqMask2,     symbolTable);
            BuiltInVariable("gl_SubgroupGeMask",       EbvSubgroupGeMask2,     symbolTable);
            BuiltInVariable("gl_SubgroupGtMask",       EbvSubgroupGtMask2,     symbolTable);
            BuiltInVariable("gl_SubgroupLeMask",       EbvSubgroupLeMask2,     symbolTable);
            BuiltInVariable("gl_SubgroupLtMask",       EbvSubgroupLtMask2,     symbolTable);

            // GL_NV_shader_sm_builtins
            symbolTable.setVariableExtensions("gl_WarpsPerSMNV",         1, &E_GL_NV_shader_sm_builtins);
            symbolTable.setVariableExtensions("gl_SMCountNV",            1, &E_GL_NV_shader_sm_builtins);
            symbolTable.setVariableExtensions("gl_WarpIDNV",             1, &E_GL_NV_shader_sm_builtins);
            symbolTable.setVariableExtensions("gl_SMIDNV",               1, &E_GL_NV_shader_sm_builtins);
            BuiltInVariable("gl_WarpsPerSMNV",          EbvWarpsPerSM,      symbolTable);
            BuiltInVariable("gl_SMCountNV",             EbvSMCount,         symbolTable);
            BuiltInVariable("gl_WarpIDNV",              EbvWarpID,          symbolTable);
            BuiltInVariable("gl_SMIDNV",                EbvSMID,            symbolTable);
        }

        // GL_KHR_shader_subgroup
        if ((profile == EEsProfile && version >= 310) ||
            (profile != EEsProfile && version >= 140)) {
            symbolTable.setVariableExtensions("gl_NumSubgroups", 1, &E_GL_KHR_shader_subgroup_basic);
            symbolTable.setVariableExtensions("gl_SubgroupID",   1, &E_GL_KHR_shader_subgroup_basic);

            BuiltInVariable("gl_NumSubgroups", EbvNumSubgroups, symbolTable);
            BuiltInVariable("gl_SubgroupID",   EbvSubgroupID,   symbolTable);

            symbolTable.setFunctionExtensions("subgroupMemoryBarrierShared", 1, &E_GL_KHR_shader_subgroup_basic);
        }

        {
            const char *coopExt[2] = { E_GL_NV_cooperative_matrix, E_GL_NV_integer_cooperative_matrix };
            symbolTable.setFunctionExtensions("coopMatLoadNV",   2, coopExt);
            symbolTable.setFunctionExtensions("coopMatStoreNV",  2, coopExt);
            symbolTable.setFunctionExtensions("coopMatMulAddNV", 2, coopExt);
        }

        if ((profile != EEsProfile && version >= 450) || (profile == EEsProfile && version >= 320)) {
            symbolTable.setFunctionExtensions("dFdx",                   1, &E_GL_NV_compute_shader_derivatives);
            symbolTable.setFunctionExtensions("dFdy",                   1, &E_GL_NV_compute_shader_derivatives);
            symbolTable.setFunctionExtensions("fwidth",                 1, &E_GL_NV_compute_shader_derivatives);
            symbolTable.setFunctionExtensions("dFdxFine",               1, &E_GL_NV_compute_shader_derivatives);
            symbolTable.setFunctionExtensions("dFdyFine",               1, &E_GL_NV_compute_shader_derivatives);
            symbolTable.setFunctionExtensions("fwidthFine",             1, &E_GL_NV_compute_shader_derivatives);
            symbolTable.setFunctionExtensions("dFdxCoarse",             1, &E_GL_NV_compute_shader_derivatives);
            symbolTable.setFunctionExtensions("dFdyCoarse",             1, &E_GL_NV_compute_shader_derivatives);
            symbolTable.setFunctionExtensions("fwidthCoarse",           1, &E_GL_NV_compute_shader_derivatives);
        }
#endif // !GLSLANG_WEB
        break;

<<<<<<< HEAD
#ifndef GLSLANG_WEB
=======
#if !defined(GLSLANG_WEB) && !defined(GLSLANG_ANGLE)
>>>>>>> 85ca9f51
    case EShLangRayGen:
    case EShLangIntersect:
    case EShLangAnyHit:
    case EShLangClosestHit:
    case EShLangMiss:
    case EShLangCallable:
        if (profile != EEsProfile && version >= 460) {
            const char *rtexts[] = { E_GL_NV_ray_tracing, E_GL_EXT_ray_tracing };
            symbolTable.setVariableExtensions("gl_LaunchIDNV", 1, &E_GL_NV_ray_tracing);
            symbolTable.setVariableExtensions("gl_LaunchIDEXT", 1, &E_GL_EXT_ray_tracing);
            symbolTable.setVariableExtensions("gl_LaunchSizeNV", 1, &E_GL_NV_ray_tracing);
            symbolTable.setVariableExtensions("gl_LaunchSizeEXT", 1, &E_GL_EXT_ray_tracing);
            symbolTable.setVariableExtensions("gl_PrimitiveID", 2, rtexts);
            symbolTable.setVariableExtensions("gl_InstanceID", 2, rtexts);
            symbolTable.setVariableExtensions("gl_InstanceCustomIndexNV", 1, &E_GL_NV_ray_tracing);
            symbolTable.setVariableExtensions("gl_InstanceCustomIndexEXT", 1, &E_GL_EXT_ray_tracing);
            symbolTable.setVariableExtensions("gl_GeometryIndexEXT", 1, &E_GL_EXT_ray_tracing);
            symbolTable.setVariableExtensions("gl_WorldRayOriginNV", 1, &E_GL_NV_ray_tracing);
            symbolTable.setVariableExtensions("gl_WorldRayOriginEXT", 1, &E_GL_EXT_ray_tracing);
            symbolTable.setVariableExtensions("gl_WorldRayDirectionNV", 1, &E_GL_NV_ray_tracing);
            symbolTable.setVariableExtensions("gl_WorldRayDirectionEXT", 1, &E_GL_EXT_ray_tracing);
            symbolTable.setVariableExtensions("gl_ObjectRayOriginNV", 1, &E_GL_NV_ray_tracing);
            symbolTable.setVariableExtensions("gl_ObjectRayOriginEXT", 1, &E_GL_EXT_ray_tracing);
            symbolTable.setVariableExtensions("gl_ObjectRayDirectionNV", 1, &E_GL_NV_ray_tracing);
            symbolTable.setVariableExtensions("gl_ObjectRayDirectionEXT", 1, &E_GL_EXT_ray_tracing);
            symbolTable.setVariableExtensions("gl_RayTminNV", 1, &E_GL_NV_ray_tracing);
            symbolTable.setVariableExtensions("gl_RayTminEXT", 1, &E_GL_EXT_ray_tracing);
            symbolTable.setVariableExtensions("gl_RayTmaxNV", 1, &E_GL_NV_ray_tracing);
            symbolTable.setVariableExtensions("gl_RayTmaxEXT", 1, &E_GL_EXT_ray_tracing);
            symbolTable.setVariableExtensions("gl_HitTNV", 1, &E_GL_NV_ray_tracing);
            symbolTable.setVariableExtensions("gl_HitTEXT", 1, &E_GL_EXT_ray_tracing);
            symbolTable.setVariableExtensions("gl_HitKindNV", 1, &E_GL_NV_ray_tracing);
            symbolTable.setVariableExtensions("gl_HitKindEXT", 1, &E_GL_EXT_ray_tracing);
            symbolTable.setVariableExtensions("gl_ObjectToWorldNV", 1, &E_GL_NV_ray_tracing);
            symbolTable.setVariableExtensions("gl_ObjectToWorldEXT", 1, &E_GL_EXT_ray_tracing);
            symbolTable.setVariableExtensions("gl_ObjectToWorld3x4EXT", 1, &E_GL_EXT_ray_tracing);
            symbolTable.setVariableExtensions("gl_WorldToObjectNV", 1, &E_GL_NV_ray_tracing);
            symbolTable.setVariableExtensions("gl_WorldToObjectEXT", 1, &E_GL_EXT_ray_tracing);
            symbolTable.setVariableExtensions("gl_WorldToObject3x4EXT", 1, &E_GL_EXT_ray_tracing);
            symbolTable.setVariableExtensions("gl_IncomingRayFlagsNV", 1, &E_GL_NV_ray_tracing);
            symbolTable.setVariableExtensions("gl_IncomingRayFlagsEXT", 1, &E_GL_EXT_ray_tracing);

            symbolTable.setVariableExtensions("gl_DeviceIndex", 1, &E_GL_EXT_device_group);


            symbolTable.setFunctionExtensions("traceNV", 1, &E_GL_NV_ray_tracing);
            symbolTable.setFunctionExtensions("traceRayEXT", 1, &E_GL_EXT_ray_tracing);
            symbolTable.setFunctionExtensions("reportIntersectionNV", 1, &E_GL_NV_ray_tracing);
            symbolTable.setFunctionExtensions("reportIntersectionEXT", 1, &E_GL_EXT_ray_tracing);
            symbolTable.setFunctionExtensions("ignoreIntersectionNV", 1, &E_GL_NV_ray_tracing);
            symbolTable.setFunctionExtensions("ignoreIntersectionEXT", 1, &E_GL_EXT_ray_tracing);
            symbolTable.setFunctionExtensions("terminateRayNV", 1, &E_GL_NV_ray_tracing);
            symbolTable.setFunctionExtensions("terminateRayEXT", 1, &E_GL_EXT_ray_tracing);
            symbolTable.setFunctionExtensions("executeCallableNV", 1, &E_GL_NV_ray_tracing);
            symbolTable.setFunctionExtensions("executeCallableEXT", 1, &E_GL_EXT_ray_tracing);


            BuiltInVariable("gl_LaunchIDNV",             EbvLaunchId,           symbolTable);
            BuiltInVariable("gl_LaunchIDEXT",            EbvLaunchId,           symbolTable);
            BuiltInVariable("gl_LaunchSizeNV",           EbvLaunchSize,         symbolTable);
            BuiltInVariable("gl_LaunchSizeEXT",          EbvLaunchSize,         symbolTable);
            BuiltInVariable("gl_PrimitiveID",            EbvPrimitiveId,        symbolTable);
            BuiltInVariable("gl_InstanceID",             EbvInstanceId,         symbolTable);
            BuiltInVariable("gl_InstanceCustomIndexNV",  EbvInstanceCustomIndex,symbolTable);
            BuiltInVariable("gl_InstanceCustomIndexEXT", EbvInstanceCustomIndex,symbolTable);
            BuiltInVariable("gl_GeometryIndexEXT",       EbvGeometryIndex,      symbolTable);
            BuiltInVariable("gl_WorldRayOriginNV",       EbvWorldRayOrigin,     symbolTable);
            BuiltInVariable("gl_WorldRayOriginEXT",      EbvWorldRayOrigin,     symbolTable);
            BuiltInVariable("gl_WorldRayDirectionNV",    EbvWorldRayDirection,  symbolTable);
            BuiltInVariable("gl_WorldRayDirectionEXT",   EbvWorldRayDirection,  symbolTable);
            BuiltInVariable("gl_ObjectRayOriginNV",      EbvObjectRayOrigin,    symbolTable);
            BuiltInVariable("gl_ObjectRayOriginEXT",     EbvObjectRayOrigin,    symbolTable);
            BuiltInVariable("gl_ObjectRayDirectionNV",   EbvObjectRayDirection, symbolTable);
            BuiltInVariable("gl_ObjectRayDirectionEXT",  EbvObjectRayDirection, symbolTable);
            BuiltInVariable("gl_RayTminNV",              EbvRayTmin,            symbolTable);
            BuiltInVariable("gl_RayTminEXT",             EbvRayTmin,            symbolTable);
            BuiltInVariable("gl_RayTmaxNV",              EbvRayTmax,            symbolTable);
            BuiltInVariable("gl_RayTmaxEXT",             EbvRayTmax,            symbolTable);
            BuiltInVariable("gl_HitTNV",                 EbvHitT,               symbolTable);
            BuiltInVariable("gl_HitTEXT",                EbvHitT,               symbolTable);
            BuiltInVariable("gl_HitKindNV",              EbvHitKind,            symbolTable);
            BuiltInVariable("gl_HitKindEXT",             EbvHitKind,            symbolTable);
            BuiltInVariable("gl_ObjectToWorldNV",        EbvObjectToWorld,      symbolTable);
            BuiltInVariable("gl_ObjectToWorldEXT",       EbvObjectToWorld,      symbolTable);
            BuiltInVariable("gl_ObjectToWorld3x4EXT",    EbvObjectToWorld3x4,   symbolTable);
            BuiltInVariable("gl_WorldToObjectNV",        EbvWorldToObject,      symbolTable);
            BuiltInVariable("gl_WorldToObjectEXT",       EbvWorldToObject,      symbolTable);
            BuiltInVariable("gl_WorldToObject3x4EXT",    EbvWorldToObject3x4,   symbolTable);
            BuiltInVariable("gl_IncomingRayFlagsNV",     EbvIncomingRayFlags,   symbolTable);
            BuiltInVariable("gl_IncomingRayFlagsEXT",    EbvIncomingRayFlags,   symbolTable);
            BuiltInVariable("gl_DeviceIndex",            EbvDeviceIndex,        symbolTable);

            // GL_ARB_shader_ballot
            symbolTable.setVariableExtensions("gl_SubGroupSizeARB",       1, &E_GL_ARB_shader_ballot);
            symbolTable.setVariableExtensions("gl_SubGroupInvocationARB", 1, &E_GL_ARB_shader_ballot);
            symbolTable.setVariableExtensions("gl_SubGroupEqMaskARB",     1, &E_GL_ARB_shader_ballot);
            symbolTable.setVariableExtensions("gl_SubGroupGeMaskARB",     1, &E_GL_ARB_shader_ballot);
            symbolTable.setVariableExtensions("gl_SubGroupGtMaskARB",     1, &E_GL_ARB_shader_ballot);
            symbolTable.setVariableExtensions("gl_SubGroupLeMaskARB",     1, &E_GL_ARB_shader_ballot);
            symbolTable.setVariableExtensions("gl_SubGroupLtMaskARB",     1, &E_GL_ARB_shader_ballot);

            BuiltInVariable("gl_SubGroupInvocationARB", EbvSubGroupInvocation, symbolTable);
            BuiltInVariable("gl_SubGroupEqMaskARB",     EbvSubGroupEqMask,     symbolTable);
            BuiltInVariable("gl_SubGroupGeMaskARB",     EbvSubGroupGeMask,     symbolTable);
            BuiltInVariable("gl_SubGroupGtMaskARB",     EbvSubGroupGtMask,     symbolTable);
            BuiltInVariable("gl_SubGroupLeMaskARB",     EbvSubGroupLeMask,     symbolTable);
            BuiltInVariable("gl_SubGroupLtMaskARB",     EbvSubGroupLtMask,     symbolTable);

            if (spvVersion.vulkan > 0)
                // Treat "gl_SubGroupSizeARB" as shader input instead of uniform for Vulkan
                SpecialQualifier("gl_SubGroupSizeARB", EvqVaryingIn, EbvSubGroupSize, symbolTable);
            else
                BuiltInVariable("gl_SubGroupSizeARB", EbvSubGroupSize, symbolTable);

            // GL_KHR_shader_subgroup
            symbolTable.setVariableExtensions("gl_NumSubgroups",         1, &E_GL_KHR_shader_subgroup_basic);
            symbolTable.setVariableExtensions("gl_SubgroupID",           1, &E_GL_KHR_shader_subgroup_basic);
            symbolTable.setVariableExtensions("gl_SubgroupSize",         1, &E_GL_KHR_shader_subgroup_basic);
            symbolTable.setVariableExtensions("gl_SubgroupInvocationID", 1, &E_GL_KHR_shader_subgroup_basic);
            symbolTable.setVariableExtensions("gl_SubgroupEqMask",       1, &E_GL_KHR_shader_subgroup_ballot);
            symbolTable.setVariableExtensions("gl_SubgroupGeMask",       1, &E_GL_KHR_shader_subgroup_ballot);
            symbolTable.setVariableExtensions("gl_SubgroupGtMask",       1, &E_GL_KHR_shader_subgroup_ballot);
            symbolTable.setVariableExtensions("gl_SubgroupLeMask",       1, &E_GL_KHR_shader_subgroup_ballot);
            symbolTable.setVariableExtensions("gl_SubgroupLtMask",       1, &E_GL_KHR_shader_subgroup_ballot);

            BuiltInVariable("gl_NumSubgroups",         EbvNumSubgroups,        symbolTable);
            BuiltInVariable("gl_SubgroupID",           EbvSubgroupID,          symbolTable);
            BuiltInVariable("gl_SubgroupSize",         EbvSubgroupSize2,       symbolTable);
            BuiltInVariable("gl_SubgroupInvocationID", EbvSubgroupInvocation2, symbolTable);
            BuiltInVariable("gl_SubgroupEqMask",       EbvSubgroupEqMask2,     symbolTable);
            BuiltInVariable("gl_SubgroupGeMask",       EbvSubgroupGeMask2,     symbolTable);
            BuiltInVariable("gl_SubgroupGtMask",       EbvSubgroupGtMask2,     symbolTable);
            BuiltInVariable("gl_SubgroupLeMask",       EbvSubgroupLeMask2,     symbolTable);
            BuiltInVariable("gl_SubgroupLtMask",       EbvSubgroupLtMask2,     symbolTable);

            // GL_NV_shader_sm_builtins
            symbolTable.setVariableExtensions("gl_WarpsPerSMNV",         1, &E_GL_NV_shader_sm_builtins);
            symbolTable.setVariableExtensions("gl_SMCountNV",            1, &E_GL_NV_shader_sm_builtins);
            symbolTable.setVariableExtensions("gl_WarpIDNV",             1, &E_GL_NV_shader_sm_builtins);
            symbolTable.setVariableExtensions("gl_SMIDNV",               1, &E_GL_NV_shader_sm_builtins);
            BuiltInVariable("gl_WarpsPerSMNV",          EbvWarpsPerSM,      symbolTable);
            BuiltInVariable("gl_SMCountNV",             EbvSMCount,         symbolTable);
            BuiltInVariable("gl_WarpIDNV",              EbvWarpID,          symbolTable);
            BuiltInVariable("gl_SMIDNV",                EbvSMID,            symbolTable);
        }
        break;

    case EShLangMeshNV:
        if ((profile != EEsProfile && version >= 450) || (profile == EEsProfile && version >= 320)) {
            // per-vertex builtins
            symbolTable.setVariableExtensions("gl_MeshVerticesNV", "gl_Position",     1, &E_GL_NV_mesh_shader);
            symbolTable.setVariableExtensions("gl_MeshVerticesNV", "gl_PointSize",    1, &E_GL_NV_mesh_shader);
            symbolTable.setVariableExtensions("gl_MeshVerticesNV", "gl_ClipDistance", 1, &E_GL_NV_mesh_shader);
            symbolTable.setVariableExtensions("gl_MeshVerticesNV", "gl_CullDistance", 1, &E_GL_NV_mesh_shader);

            BuiltInVariable("gl_MeshVerticesNV", "gl_Position",     EbvPosition,     symbolTable);
            BuiltInVariable("gl_MeshVerticesNV", "gl_PointSize",    EbvPointSize,    symbolTable);
            BuiltInVariable("gl_MeshVerticesNV", "gl_ClipDistance", EbvClipDistance, symbolTable);
            BuiltInVariable("gl_MeshVerticesNV", "gl_CullDistance", EbvCullDistance, symbolTable);

            symbolTable.setVariableExtensions("gl_MeshVerticesNV", "gl_PositionPerViewNV",     1, &E_GL_NV_mesh_shader);
            symbolTable.setVariableExtensions("gl_MeshVerticesNV", "gl_ClipDistancePerViewNV", 1, &E_GL_NV_mesh_shader);
            symbolTable.setVariableExtensions("gl_MeshVerticesNV", "gl_CullDistancePerViewNV", 1, &E_GL_NV_mesh_shader);

            BuiltInVariable("gl_MeshVerticesNV", "gl_PositionPerViewNV",     EbvPositionPerViewNV,     symbolTable);
            BuiltInVariable("gl_MeshVerticesNV", "gl_ClipDistancePerViewNV", EbvClipDistancePerViewNV, symbolTable);
            BuiltInVariable("gl_MeshVerticesNV", "gl_CullDistancePerViewNV", EbvCullDistancePerViewNV, symbolTable);

            // per-primitive builtins
            symbolTable.setVariableExtensions("gl_MeshPrimitivesNV", "gl_PrimitiveID",   1, &E_GL_NV_mesh_shader);
            symbolTable.setVariableExtensions("gl_MeshPrimitivesNV", "gl_Layer",         1, &E_GL_NV_mesh_shader);
            symbolTable.setVariableExtensions("gl_MeshPrimitivesNV", "gl_ViewportIndex", 1, &E_GL_NV_mesh_shader);
            symbolTable.setVariableExtensions("gl_MeshPrimitivesNV", "gl_ViewportMask",  1, &E_GL_NV_mesh_shader);

            BuiltInVariable("gl_MeshPrimitivesNV", "gl_PrimitiveID",   EbvPrimitiveId,    symbolTable);
            BuiltInVariable("gl_MeshPrimitivesNV", "gl_Layer",         EbvLayer,          symbolTable);
            BuiltInVariable("gl_MeshPrimitivesNV", "gl_ViewportIndex", EbvViewportIndex,  symbolTable);
            BuiltInVariable("gl_MeshPrimitivesNV", "gl_ViewportMask",  EbvViewportMaskNV, symbolTable);

            // per-view per-primitive builtins
            symbolTable.setVariableExtensions("gl_MeshPrimitivesNV", "gl_LayerPerViewNV",        1, &E_GL_NV_mesh_shader);
            symbolTable.setVariableExtensions("gl_MeshPrimitivesNV", "gl_ViewportMaskPerViewNV", 1, &E_GL_NV_mesh_shader);

            BuiltInVariable("gl_MeshPrimitivesNV", "gl_LayerPerViewNV",        EbvLayerPerViewNV,        symbolTable);
            BuiltInVariable("gl_MeshPrimitivesNV", "gl_ViewportMaskPerViewNV", EbvViewportMaskPerViewNV, symbolTable);

            // other builtins
            symbolTable.setVariableExtensions("gl_PrimitiveCountNV",     1, &E_GL_NV_mesh_shader);
            symbolTable.setVariableExtensions("gl_PrimitiveIndicesNV",   1, &E_GL_NV_mesh_shader);
            symbolTable.setVariableExtensions("gl_MeshViewCountNV",      1, &E_GL_NV_mesh_shader);
            symbolTable.setVariableExtensions("gl_MeshViewIndicesNV",    1, &E_GL_NV_mesh_shader);
            symbolTable.setVariableExtensions("gl_WorkGroupSize",        1, &E_GL_NV_mesh_shader);
            symbolTable.setVariableExtensions("gl_WorkGroupID",          1, &E_GL_NV_mesh_shader);
            symbolTable.setVariableExtensions("gl_LocalInvocationID",    1, &E_GL_NV_mesh_shader);
            symbolTable.setVariableExtensions("gl_GlobalInvocationID",   1, &E_GL_NV_mesh_shader);
            symbolTable.setVariableExtensions("gl_LocalInvocationIndex", 1, &E_GL_NV_mesh_shader);

            BuiltInVariable("gl_PrimitiveCountNV",     EbvPrimitiveCountNV,     symbolTable);
            BuiltInVariable("gl_PrimitiveIndicesNV",   EbvPrimitiveIndicesNV,   symbolTable);
            BuiltInVariable("gl_MeshViewCountNV",      EbvMeshViewCountNV,      symbolTable);
            BuiltInVariable("gl_MeshViewIndicesNV",    EbvMeshViewIndicesNV,    symbolTable);
            BuiltInVariable("gl_WorkGroupSize",        EbvWorkGroupSize,        symbolTable);
            BuiltInVariable("gl_WorkGroupID",          EbvWorkGroupId,          symbolTable);
            BuiltInVariable("gl_LocalInvocationID",    EbvLocalInvocationId,    symbolTable);
            BuiltInVariable("gl_GlobalInvocationID",   EbvGlobalInvocationId,   symbolTable);
            BuiltInVariable("gl_LocalInvocationIndex", EbvLocalInvocationIndex, symbolTable);

            // builtin constants
            symbolTable.setVariableExtensions("gl_MaxMeshOutputVerticesNV",   1, &E_GL_NV_mesh_shader);
            symbolTable.setVariableExtensions("gl_MaxMeshOutputPrimitivesNV", 1, &E_GL_NV_mesh_shader);
            symbolTable.setVariableExtensions("gl_MaxMeshWorkGroupSizeNV",    1, &E_GL_NV_mesh_shader);
            symbolTable.setVariableExtensions("gl_MaxMeshViewCountNV",        1, &E_GL_NV_mesh_shader);

            // builtin functions
            symbolTable.setFunctionExtensions("barrier",                      1, &E_GL_NV_mesh_shader);
            symbolTable.setFunctionExtensions("memoryBarrierShared",          1, &E_GL_NV_mesh_shader);
            symbolTable.setFunctionExtensions("groupMemoryBarrier",           1, &E_GL_NV_mesh_shader);
        }

        if (profile != EEsProfile && version >= 450) {
            // GL_EXT_device_group
            symbolTable.setVariableExtensions("gl_DeviceIndex", 1, &E_GL_EXT_device_group);
            BuiltInVariable("gl_DeviceIndex", EbvDeviceIndex, symbolTable);

            // GL_ARB_shader_draw_parameters
            symbolTable.setVariableExtensions("gl_DrawIDARB", 1, &E_GL_ARB_shader_draw_parameters);
            BuiltInVariable("gl_DrawIDARB", EbvDrawId, symbolTable);
            if (version >= 460) {
                BuiltInVariable("gl_DrawID", EbvDrawId, symbolTable);
            }

            // GL_ARB_shader_ballot
            symbolTable.setVariableExtensions("gl_SubGroupSizeARB",       1, &E_GL_ARB_shader_ballot);
            symbolTable.setVariableExtensions("gl_SubGroupInvocationARB", 1, &E_GL_ARB_shader_ballot);
            symbolTable.setVariableExtensions("gl_SubGroupEqMaskARB",     1, &E_GL_ARB_shader_ballot);
            symbolTable.setVariableExtensions("gl_SubGroupGeMaskARB",     1, &E_GL_ARB_shader_ballot);
            symbolTable.setVariableExtensions("gl_SubGroupGtMaskARB",     1, &E_GL_ARB_shader_ballot);
            symbolTable.setVariableExtensions("gl_SubGroupLeMaskARB",     1, &E_GL_ARB_shader_ballot);
            symbolTable.setVariableExtensions("gl_SubGroupLtMaskARB",     1, &E_GL_ARB_shader_ballot);

            BuiltInVariable("gl_SubGroupInvocationARB", EbvSubGroupInvocation, symbolTable);
            BuiltInVariable("gl_SubGroupEqMaskARB",     EbvSubGroupEqMask,     symbolTable);
            BuiltInVariable("gl_SubGroupGeMaskARB",     EbvSubGroupGeMask,     symbolTable);
            BuiltInVariable("gl_SubGroupGtMaskARB",     EbvSubGroupGtMask,     symbolTable);
            BuiltInVariable("gl_SubGroupLeMaskARB",     EbvSubGroupLeMask,     symbolTable);
            BuiltInVariable("gl_SubGroupLtMaskARB",     EbvSubGroupLtMask,     symbolTable);

            if (spvVersion.vulkan > 0)
                // Treat "gl_SubGroupSizeARB" as shader input instead of uniform for Vulkan
                SpecialQualifier("gl_SubGroupSizeARB", EvqVaryingIn, EbvSubGroupSize, symbolTable);
            else
                BuiltInVariable("gl_SubGroupSizeARB", EbvSubGroupSize, symbolTable);
        }

        // GL_KHR_shader_subgroup
        if ((profile == EEsProfile && version >= 310) ||
            (profile != EEsProfile && version >= 140)) {
            symbolTable.setVariableExtensions("gl_NumSubgroups",         1, &E_GL_KHR_shader_subgroup_basic);
            symbolTable.setVariableExtensions("gl_SubgroupID",           1, &E_GL_KHR_shader_subgroup_basic);
            symbolTable.setVariableExtensions("gl_SubgroupSize",         1, &E_GL_KHR_shader_subgroup_basic);
            symbolTable.setVariableExtensions("gl_SubgroupInvocationID", 1, &E_GL_KHR_shader_subgroup_basic);
            symbolTable.setVariableExtensions("gl_SubgroupEqMask",       1, &E_GL_KHR_shader_subgroup_ballot);
            symbolTable.setVariableExtensions("gl_SubgroupGeMask",       1, &E_GL_KHR_shader_subgroup_ballot);
            symbolTable.setVariableExtensions("gl_SubgroupGtMask",       1, &E_GL_KHR_shader_subgroup_ballot);
            symbolTable.setVariableExtensions("gl_SubgroupLeMask",       1, &E_GL_KHR_shader_subgroup_ballot);
            symbolTable.setVariableExtensions("gl_SubgroupLtMask",       1, &E_GL_KHR_shader_subgroup_ballot);

            BuiltInVariable("gl_NumSubgroups",         EbvNumSubgroups,        symbolTable);
            BuiltInVariable("gl_SubgroupID",           EbvSubgroupID,          symbolTable);
            BuiltInVariable("gl_SubgroupSize",         EbvSubgroupSize2,       symbolTable);
            BuiltInVariable("gl_SubgroupInvocationID", EbvSubgroupInvocation2, symbolTable);
            BuiltInVariable("gl_SubgroupEqMask",       EbvSubgroupEqMask2,     symbolTable);
            BuiltInVariable("gl_SubgroupGeMask",       EbvSubgroupGeMask2,     symbolTable);
            BuiltInVariable("gl_SubgroupGtMask",       EbvSubgroupGtMask2,     symbolTable);
            BuiltInVariable("gl_SubgroupLeMask",       EbvSubgroupLeMask2,     symbolTable);
            BuiltInVariable("gl_SubgroupLtMask",       EbvSubgroupLtMask2,     symbolTable);

            symbolTable.setFunctionExtensions("subgroupMemoryBarrierShared", 1, &E_GL_KHR_shader_subgroup_basic);

            // GL_NV_shader_sm_builtins
            symbolTable.setVariableExtensions("gl_WarpsPerSMNV",         1, &E_GL_NV_shader_sm_builtins);
            symbolTable.setVariableExtensions("gl_SMCountNV",            1, &E_GL_NV_shader_sm_builtins);
            symbolTable.setVariableExtensions("gl_WarpIDNV",             1, &E_GL_NV_shader_sm_builtins);
            symbolTable.setVariableExtensions("gl_SMIDNV",               1, &E_GL_NV_shader_sm_builtins);
            BuiltInVariable("gl_WarpsPerSMNV",          EbvWarpsPerSM,      symbolTable);
            BuiltInVariable("gl_SMCountNV",             EbvSMCount,         symbolTable);
            BuiltInVariable("gl_WarpIDNV",              EbvWarpID,          symbolTable);
            BuiltInVariable("gl_SMIDNV",                EbvSMID,            symbolTable);
        }
        break;

    case EShLangTaskNV:
        if ((profile != EEsProfile && version >= 450) || (profile == EEsProfile && version >= 320)) {
            symbolTable.setVariableExtensions("gl_TaskCountNV",          1, &E_GL_NV_mesh_shader);
            symbolTable.setVariableExtensions("gl_WorkGroupSize",        1, &E_GL_NV_mesh_shader);
            symbolTable.setVariableExtensions("gl_WorkGroupID",          1, &E_GL_NV_mesh_shader);
            symbolTable.setVariableExtensions("gl_LocalInvocationID",    1, &E_GL_NV_mesh_shader);
            symbolTable.setVariableExtensions("gl_GlobalInvocationID",   1, &E_GL_NV_mesh_shader);
            symbolTable.setVariableExtensions("gl_LocalInvocationIndex", 1, &E_GL_NV_mesh_shader);
            symbolTable.setVariableExtensions("gl_MeshViewCountNV",      1, &E_GL_NV_mesh_shader);
            symbolTable.setVariableExtensions("gl_MeshViewIndicesNV",    1, &E_GL_NV_mesh_shader);

            BuiltInVariable("gl_TaskCountNV",          EbvTaskCountNV,          symbolTable);
            BuiltInVariable("gl_WorkGroupSize",        EbvWorkGroupSize,        symbolTable);
            BuiltInVariable("gl_WorkGroupID",          EbvWorkGroupId,          symbolTable);
            BuiltInVariable("gl_LocalInvocationID",    EbvLocalInvocationId,    symbolTable);
            BuiltInVariable("gl_GlobalInvocationID",   EbvGlobalInvocationId,   symbolTable);
            BuiltInVariable("gl_LocalInvocationIndex", EbvLocalInvocationIndex, symbolTable);
            BuiltInVariable("gl_MeshViewCountNV",      EbvMeshViewCountNV,      symbolTable);
            BuiltInVariable("gl_MeshViewIndicesNV",    EbvMeshViewIndicesNV,    symbolTable);

            symbolTable.setVariableExtensions("gl_MaxTaskWorkGroupSizeNV", 1, &E_GL_NV_mesh_shader);
            symbolTable.setVariableExtensions("gl_MaxMeshViewCountNV",     1, &E_GL_NV_mesh_shader);

            symbolTable.setFunctionExtensions("barrier",                   1, &E_GL_NV_mesh_shader);
            symbolTable.setFunctionExtensions("memoryBarrierShared",       1, &E_GL_NV_mesh_shader);
            symbolTable.setFunctionExtensions("groupMemoryBarrier",        1, &E_GL_NV_mesh_shader);
        }

        if (profile != EEsProfile && version >= 450) {
            // GL_EXT_device_group
            symbolTable.setVariableExtensions("gl_DeviceIndex", 1, &E_GL_EXT_device_group);
            BuiltInVariable("gl_DeviceIndex", EbvDeviceIndex, symbolTable);

            // GL_ARB_shader_draw_parameters
            symbolTable.setVariableExtensions("gl_DrawIDARB", 1, &E_GL_ARB_shader_draw_parameters);
            BuiltInVariable("gl_DrawIDARB", EbvDrawId, symbolTable);
            if (version >= 460) {
                BuiltInVariable("gl_DrawID", EbvDrawId, symbolTable);
            }

            // GL_ARB_shader_ballot
            symbolTable.setVariableExtensions("gl_SubGroupSizeARB",       1, &E_GL_ARB_shader_ballot);
            symbolTable.setVariableExtensions("gl_SubGroupInvocationARB", 1, &E_GL_ARB_shader_ballot);
            symbolTable.setVariableExtensions("gl_SubGroupEqMaskARB",     1, &E_GL_ARB_shader_ballot);
            symbolTable.setVariableExtensions("gl_SubGroupGeMaskARB",     1, &E_GL_ARB_shader_ballot);
            symbolTable.setVariableExtensions("gl_SubGroupGtMaskARB",     1, &E_GL_ARB_shader_ballot);
            symbolTable.setVariableExtensions("gl_SubGroupLeMaskARB",     1, &E_GL_ARB_shader_ballot);
            symbolTable.setVariableExtensions("gl_SubGroupLtMaskARB",     1, &E_GL_ARB_shader_ballot);

            BuiltInVariable("gl_SubGroupInvocationARB", EbvSubGroupInvocation, symbolTable);
            BuiltInVariable("gl_SubGroupEqMaskARB",     EbvSubGroupEqMask,     symbolTable);
            BuiltInVariable("gl_SubGroupGeMaskARB",     EbvSubGroupGeMask,     symbolTable);
            BuiltInVariable("gl_SubGroupGtMaskARB",     EbvSubGroupGtMask,     symbolTable);
            BuiltInVariable("gl_SubGroupLeMaskARB",     EbvSubGroupLeMask,     symbolTable);
            BuiltInVariable("gl_SubGroupLtMaskARB",     EbvSubGroupLtMask,     symbolTable);

            if (spvVersion.vulkan > 0)
                // Treat "gl_SubGroupSizeARB" as shader input instead of uniform for Vulkan
                SpecialQualifier("gl_SubGroupSizeARB", EvqVaryingIn, EbvSubGroupSize, symbolTable);
            else
                BuiltInVariable("gl_SubGroupSizeARB", EbvSubGroupSize, symbolTable);
        }

        // GL_KHR_shader_subgroup
        if ((profile == EEsProfile && version >= 310) ||
            (profile != EEsProfile && version >= 140)) {
            symbolTable.setVariableExtensions("gl_NumSubgroups",         1, &E_GL_KHR_shader_subgroup_basic);
            symbolTable.setVariableExtensions("gl_SubgroupID",           1, &E_GL_KHR_shader_subgroup_basic);
            symbolTable.setVariableExtensions("gl_SubgroupSize",         1, &E_GL_KHR_shader_subgroup_basic);
            symbolTable.setVariableExtensions("gl_SubgroupInvocationID", 1, &E_GL_KHR_shader_subgroup_basic);
            symbolTable.setVariableExtensions("gl_SubgroupEqMask",       1, &E_GL_KHR_shader_subgroup_ballot);
            symbolTable.setVariableExtensions("gl_SubgroupGeMask",       1, &E_GL_KHR_shader_subgroup_ballot);
            symbolTable.setVariableExtensions("gl_SubgroupGtMask",       1, &E_GL_KHR_shader_subgroup_ballot);
            symbolTable.setVariableExtensions("gl_SubgroupLeMask",       1, &E_GL_KHR_shader_subgroup_ballot);
            symbolTable.setVariableExtensions("gl_SubgroupLtMask",       1, &E_GL_KHR_shader_subgroup_ballot);

            BuiltInVariable("gl_NumSubgroups",         EbvNumSubgroups,        symbolTable);
            BuiltInVariable("gl_SubgroupID",           EbvSubgroupID,          symbolTable);
            BuiltInVariable("gl_SubgroupSize",         EbvSubgroupSize2,       symbolTable);
            BuiltInVariable("gl_SubgroupInvocationID", EbvSubgroupInvocation2, symbolTable);
            BuiltInVariable("gl_SubgroupEqMask",       EbvSubgroupEqMask2,     symbolTable);
            BuiltInVariable("gl_SubgroupGeMask",       EbvSubgroupGeMask2,     symbolTable);
            BuiltInVariable("gl_SubgroupGtMask",       EbvSubgroupGtMask2,     symbolTable);
            BuiltInVariable("gl_SubgroupLeMask",       EbvSubgroupLeMask2,     symbolTable);
            BuiltInVariable("gl_SubgroupLtMask",       EbvSubgroupLtMask2,     symbolTable);

            symbolTable.setFunctionExtensions("subgroupMemoryBarrierShared", 1, &E_GL_KHR_shader_subgroup_basic);

            // GL_NV_shader_sm_builtins
            symbolTable.setVariableExtensions("gl_WarpsPerSMNV",         1, &E_GL_NV_shader_sm_builtins);
            symbolTable.setVariableExtensions("gl_SMCountNV",            1, &E_GL_NV_shader_sm_builtins);
            symbolTable.setVariableExtensions("gl_WarpIDNV",             1, &E_GL_NV_shader_sm_builtins);
            symbolTable.setVariableExtensions("gl_SMIDNV",               1, &E_GL_NV_shader_sm_builtins);
            BuiltInVariable("gl_WarpsPerSMNV",          EbvWarpsPerSM,      symbolTable);
            BuiltInVariable("gl_SMCountNV",             EbvSMCount,         symbolTable);
            BuiltInVariable("gl_WarpIDNV",              EbvWarpID,          symbolTable);
            BuiltInVariable("gl_SMIDNV",                EbvSMID,            symbolTable);
        }
        break;
#endif

    default:
        assert(false && "Language not supported");
        break;
    }

    //
    // Next, identify which built-ins have a mapping to an operator.
    // If PureOperatorBuiltins is false, those that are not identified as such are
    // expected to be resolved through a library of functions, versus as
    // operations.
    //

    relateTabledBuiltins(version, profile, spvVersion, language, symbolTable);

#ifndef GLSLANG_WEB
    symbolTable.relateToOperator("doubleBitsToInt64",  EOpDoubleBitsToInt64);
    symbolTable.relateToOperator("doubleBitsToUint64", EOpDoubleBitsToUint64);
    symbolTable.relateToOperator("int64BitsToDouble",  EOpInt64BitsToDouble);
    symbolTable.relateToOperator("uint64BitsToDouble", EOpUint64BitsToDouble);
    symbolTable.relateToOperator("halfBitsToInt16",  EOpFloat16BitsToInt16);
    symbolTable.relateToOperator("halfBitsToUint16", EOpFloat16BitsToUint16);
    symbolTable.relateToOperator("float16BitsToInt16",  EOpFloat16BitsToInt16);
    symbolTable.relateToOperator("float16BitsToUint16", EOpFloat16BitsToUint16);
    symbolTable.relateToOperator("int16BitsToFloat16",  EOpInt16BitsToFloat16);
    symbolTable.relateToOperator("uint16BitsToFloat16", EOpUint16BitsToFloat16);

    symbolTable.relateToOperator("int16BitsToHalf",  EOpInt16BitsToFloat16);
    symbolTable.relateToOperator("uint16BitsToHalf", EOpUint16BitsToFloat16);

    symbolTable.relateToOperator("packSnorm4x8",    EOpPackSnorm4x8);
    symbolTable.relateToOperator("unpackSnorm4x8",  EOpUnpackSnorm4x8);
    symbolTable.relateToOperator("packUnorm4x8",    EOpPackUnorm4x8);
    symbolTable.relateToOperator("unpackUnorm4x8",  EOpUnpackUnorm4x8);

    symbolTable.relateToOperator("packDouble2x32",    EOpPackDouble2x32);
    symbolTable.relateToOperator("unpackDouble2x32",  EOpUnpackDouble2x32);

    symbolTable.relateToOperator("packInt2x32",     EOpPackInt2x32);
    symbolTable.relateToOperator("unpackInt2x32",   EOpUnpackInt2x32);
    symbolTable.relateToOperator("packUint2x32",    EOpPackUint2x32);
    symbolTable.relateToOperator("unpackUint2x32",  EOpUnpackUint2x32);

    symbolTable.relateToOperator("packInt2x16",     EOpPackInt2x16);
    symbolTable.relateToOperator("unpackInt2x16",   EOpUnpackInt2x16);
    symbolTable.relateToOperator("packUint2x16",    EOpPackUint2x16);
    symbolTable.relateToOperator("unpackUint2x16",  EOpUnpackUint2x16);

    symbolTable.relateToOperator("packInt4x16",     EOpPackInt4x16);
    symbolTable.relateToOperator("unpackInt4x16",   EOpUnpackInt4x16);
    symbolTable.relateToOperator("packUint4x16",    EOpPackUint4x16);
    symbolTable.relateToOperator("unpackUint4x16",  EOpUnpackUint4x16);
    symbolTable.relateToOperator("packFloat2x16",   EOpPackFloat2x16);
    symbolTable.relateToOperator("unpackFloat2x16", EOpUnpackFloat2x16);

    symbolTable.relateToOperator("pack16",          EOpPack16);
    symbolTable.relateToOperator("pack32",          EOpPack32);
    symbolTable.relateToOperator("pack64",          EOpPack64);

    symbolTable.relateToOperator("unpack32",        EOpUnpack32);
    symbolTable.relateToOperator("unpack16",        EOpUnpack16);
    symbolTable.relateToOperator("unpack8",         EOpUnpack8);

    symbolTable.relateToOperator("controlBarrier",             EOpBarrier);
    symbolTable.relateToOperator("memoryBarrierAtomicCounter", EOpMemoryBarrierAtomicCounter);
    symbolTable.relateToOperator("memoryBarrierImage",         EOpMemoryBarrierImage);

    symbolTable.relateToOperator("atomicLoad",     EOpAtomicLoad);
    symbolTable.relateToOperator("atomicStore",    EOpAtomicStore);

    symbolTable.relateToOperator("atomicCounterIncrement", EOpAtomicCounterIncrement);
    symbolTable.relateToOperator("atomicCounterDecrement", EOpAtomicCounterDecrement);
    symbolTable.relateToOperator("atomicCounter",          EOpAtomicCounter);

    symbolTable.relateToOperator("clockARB",     EOpReadClockSubgroupKHR);
    symbolTable.relateToOperator("clock2x32ARB", EOpReadClockSubgroupKHR);

    symbolTable.relateToOperator("clockRealtimeEXT",     EOpReadClockDeviceKHR);
    symbolTable.relateToOperator("clockRealtime2x32EXT", EOpReadClockDeviceKHR);

    if (profile != EEsProfile && version >= 460) {
        symbolTable.relateToOperator("atomicCounterAdd",      EOpAtomicCounterAdd);
        symbolTable.relateToOperator("atomicCounterSubtract", EOpAtomicCounterSubtract);
        symbolTable.relateToOperator("atomicCounterMin",      EOpAtomicCounterMin);
        symbolTable.relateToOperator("atomicCounterMax",      EOpAtomicCounterMax);
        symbolTable.relateToOperator("atomicCounterAnd",      EOpAtomicCounterAnd);
        symbolTable.relateToOperator("atomicCounterOr",       EOpAtomicCounterOr);
        symbolTable.relateToOperator("atomicCounterXor",      EOpAtomicCounterXor);
        symbolTable.relateToOperator("atomicCounterExchange", EOpAtomicCounterExchange);
        symbolTable.relateToOperator("atomicCounterCompSwap", EOpAtomicCounterCompSwap);
    }

    symbolTable.relateToOperator("fma",               EOpFma);
    symbolTable.relateToOperator("frexp",             EOpFrexp);
    symbolTable.relateToOperator("ldexp",             EOpLdexp);
    symbolTable.relateToOperator("uaddCarry",         EOpAddCarry);
    symbolTable.relateToOperator("usubBorrow",        EOpSubBorrow);
    symbolTable.relateToOperator("umulExtended",      EOpUMulExtended);
    symbolTable.relateToOperator("imulExtended",      EOpIMulExtended);
    symbolTable.relateToOperator("bitfieldExtract",   EOpBitfieldExtract);
    symbolTable.relateToOperator("bitfieldInsert",    EOpBitfieldInsert);
    symbolTable.relateToOperator("bitfieldReverse",   EOpBitFieldReverse);
    symbolTable.relateToOperator("bitCount",          EOpBitCount);
    symbolTable.relateToOperator("findLSB",           EOpFindLSB);
    symbolTable.relateToOperator("findMSB",           EOpFindMSB);

    symbolTable.relateToOperator("helperInvocationEXT",  EOpIsHelperInvocation);

    symbolTable.relateToOperator("countLeadingZeros",  EOpCountLeadingZeros);
    symbolTable.relateToOperator("countTrailingZeros", EOpCountTrailingZeros);
    symbolTable.relateToOperator("absoluteDifference", EOpAbsDifference);
    symbolTable.relateToOperator("addSaturate",        EOpAddSaturate);
    symbolTable.relateToOperator("subtractSaturate",   EOpSubSaturate);
    symbolTable.relateToOperator("average",            EOpAverage);
    symbolTable.relateToOperator("averageRounded",     EOpAverageRounded);
    symbolTable.relateToOperator("multiply32x16",      EOpMul32x16);
    symbolTable.relateToOperator("debugPrintfEXT",     EOpDebugPrintf);


    if (PureOperatorBuiltins) {
        symbolTable.relateToOperator("imageSize",               EOpImageQuerySize);
        symbolTable.relateToOperator("imageSamples",            EOpImageQuerySamples);
        symbolTable.relateToOperator("imageLoad",               EOpImageLoad);
        symbolTable.relateToOperator("imageStore",              EOpImageStore);
        symbolTable.relateToOperator("imageAtomicAdd",          EOpImageAtomicAdd);
        symbolTable.relateToOperator("imageAtomicMin",          EOpImageAtomicMin);
        symbolTable.relateToOperator("imageAtomicMax",          EOpImageAtomicMax);
        symbolTable.relateToOperator("imageAtomicAnd",          EOpImageAtomicAnd);
        symbolTable.relateToOperator("imageAtomicOr",           EOpImageAtomicOr);
        symbolTable.relateToOperator("imageAtomicXor",          EOpImageAtomicXor);
        symbolTable.relateToOperator("imageAtomicExchange",     EOpImageAtomicExchange);
        symbolTable.relateToOperator("imageAtomicCompSwap",     EOpImageAtomicCompSwap);
        symbolTable.relateToOperator("imageAtomicLoad",         EOpImageAtomicLoad);
        symbolTable.relateToOperator("imageAtomicStore",        EOpImageAtomicStore);

        symbolTable.relateToOperator("subpassLoad",             EOpSubpassLoad);
        symbolTable.relateToOperator("subpassLoadMS",           EOpSubpassLoadMS);

        symbolTable.relateToOperator("textureGather",           EOpTextureGather);
        symbolTable.relateToOperator("textureGatherOffset",     EOpTextureGatherOffset);
        symbolTable.relateToOperator("textureGatherOffsets",    EOpTextureGatherOffsets);

        symbolTable.relateToOperator("noise1", EOpNoise);
        symbolTable.relateToOperator("noise2", EOpNoise);
        symbolTable.relateToOperator("noise3", EOpNoise);
        symbolTable.relateToOperator("noise4", EOpNoise);

        symbolTable.relateToOperator("textureFootprintNV",          EOpImageSampleFootprintNV);
        symbolTable.relateToOperator("textureFootprintClampNV",     EOpImageSampleFootprintClampNV);
        symbolTable.relateToOperator("textureFootprintLodNV",       EOpImageSampleFootprintLodNV);
        symbolTable.relateToOperator("textureFootprintGradNV",      EOpImageSampleFootprintGradNV);
        symbolTable.relateToOperator("textureFootprintGradClampNV", EOpImageSampleFootprintGradClampNV);

        if (spvVersion.spv == 0 && IncludeLegacy(version, profile, spvVersion))
            symbolTable.relateToOperator("ftransform", EOpFtransform);

        if (spvVersion.spv == 0 && (IncludeLegacy(version, profile, spvVersion) ||
            (profile == EEsProfile && version == 100))) {

            symbolTable.relateToOperator("texture1D",                EOpTexture);
            symbolTable.relateToOperator("texture1DGradARB",         EOpTextureGrad);
            symbolTable.relateToOperator("texture1DProj",            EOpTextureProj);
            symbolTable.relateToOperator("texture1DProjGradARB",     EOpTextureProjGrad);
            symbolTable.relateToOperator("texture1DLod",             EOpTextureLod);
            symbolTable.relateToOperator("texture1DProjLod",         EOpTextureProjLod);

            symbolTable.relateToOperator("texture2DRect",            EOpTexture);
            symbolTable.relateToOperator("texture2DRectProj",        EOpTextureProj);
            symbolTable.relateToOperator("texture2DRectGradARB",     EOpTextureGrad);
            symbolTable.relateToOperator("texture2DRectProjGradARB", EOpTextureProjGrad);
            symbolTable.relateToOperator("shadow2DRect",             EOpTexture);
            symbolTable.relateToOperator("shadow2DRectProj",         EOpTextureProj);
            symbolTable.relateToOperator("shadow2DRectGradARB",      EOpTextureGrad);
            symbolTable.relateToOperator("shadow2DRectProjGradARB",  EOpTextureProjGrad);

            symbolTable.relateToOperator("texture2D",                EOpTexture);
            symbolTable.relateToOperator("texture2DProj",            EOpTextureProj);
            symbolTable.relateToOperator("texture2DGradEXT",         EOpTextureGrad);
            symbolTable.relateToOperator("texture2DGradARB",         EOpTextureGrad);
            symbolTable.relateToOperator("texture2DProjGradEXT",     EOpTextureProjGrad);
            symbolTable.relateToOperator("texture2DProjGradARB",     EOpTextureProjGrad);
            symbolTable.relateToOperator("texture2DLod",             EOpTextureLod);
            symbolTable.relateToOperator("texture2DLodEXT",          EOpTextureLod);
            symbolTable.relateToOperator("texture2DProjLod",         EOpTextureProjLod);
            symbolTable.relateToOperator("texture2DProjLodEXT",      EOpTextureProjLod);

            symbolTable.relateToOperator("texture1DArray",           EOpTexture);
            symbolTable.relateToOperator("texture2DArray",           EOpTexture);
            symbolTable.relateToOperator("shadow1DArray",            EOpTexture);
            symbolTable.relateToOperator("shadow2DArray",            EOpTexture);
            symbolTable.relateToOperator("texture1DArrayLod",        EOpTextureLod);
            symbolTable.relateToOperator("texture2DArrayLod",        EOpTextureLod);
            symbolTable.relateToOperator("shadow1DArrayLod",         EOpTextureLod);
            symbolTable.relateToOperator("shadow2DArrayLod",         EOpTextureLod);

            symbolTable.relateToOperator("texture3D",                EOpTexture);
            symbolTable.relateToOperator("texture3DGradARB",         EOpTextureGrad);
            symbolTable.relateToOperator("texture3DProj",            EOpTextureProj);
            symbolTable.relateToOperator("texture3DProjGradARB",     EOpTextureProjGrad);
            symbolTable.relateToOperator("texture3DLod",             EOpTextureLod);
            symbolTable.relateToOperator("texture3DProjLod",         EOpTextureProjLod);
            symbolTable.relateToOperator("textureCube",              EOpTexture);
            symbolTable.relateToOperator("textureCubeGradEXT",       EOpTextureGrad);
            symbolTable.relateToOperator("textureCubeGradARB",       EOpTextureGrad);
            symbolTable.relateToOperator("textureCubeLod",           EOpTextureLod);
            symbolTable.relateToOperator("textureCubeLodEXT",        EOpTextureLod);
            symbolTable.relateToOperator("shadow1D",                 EOpTexture);
            symbolTable.relateToOperator("shadow1DGradARB",          EOpTextureGrad);
            symbolTable.relateToOperator("shadow2D",                 EOpTexture);
            symbolTable.relateToOperator("shadow2DGradARB",          EOpTextureGrad);
            symbolTable.relateToOperator("shadow1DProj",             EOpTextureProj);
            symbolTable.relateToOperator("shadow2DProj",             EOpTextureProj);
            symbolTable.relateToOperator("shadow1DProjGradARB",      EOpTextureProjGrad);
            symbolTable.relateToOperator("shadow2DProjGradARB",      EOpTextureProjGrad);
            symbolTable.relateToOperator("shadow1DLod",              EOpTextureLod);
            symbolTable.relateToOperator("shadow2DLod",              EOpTextureLod);
            symbolTable.relateToOperator("shadow1DProjLod",          EOpTextureProjLod);
            symbolTable.relateToOperator("shadow2DProjLod",          EOpTextureProjLod);
        }

        if (profile != EEsProfile) {
            symbolTable.relateToOperator("sparseTextureARB",                EOpSparseTexture);
            symbolTable.relateToOperator("sparseTextureLodARB",             EOpSparseTextureLod);
            symbolTable.relateToOperator("sparseTextureOffsetARB",          EOpSparseTextureOffset);
            symbolTable.relateToOperator("sparseTexelFetchARB",             EOpSparseTextureFetch);
            symbolTable.relateToOperator("sparseTexelFetchOffsetARB",       EOpSparseTextureFetchOffset);
            symbolTable.relateToOperator("sparseTextureLodOffsetARB",       EOpSparseTextureLodOffset);
            symbolTable.relateToOperator("sparseTextureGradARB",            EOpSparseTextureGrad);
            symbolTable.relateToOperator("sparseTextureGradOffsetARB",      EOpSparseTextureGradOffset);
            symbolTable.relateToOperator("sparseTextureGatherARB",          EOpSparseTextureGather);
            symbolTable.relateToOperator("sparseTextureGatherOffsetARB",    EOpSparseTextureGatherOffset);
            symbolTable.relateToOperator("sparseTextureGatherOffsetsARB",   EOpSparseTextureGatherOffsets);
            symbolTable.relateToOperator("sparseImageLoadARB",              EOpSparseImageLoad);
            symbolTable.relateToOperator("sparseTexelsResidentARB",         EOpSparseTexelsResident);

            symbolTable.relateToOperator("sparseTextureClampARB",           EOpSparseTextureClamp);
            symbolTable.relateToOperator("sparseTextureOffsetClampARB",     EOpSparseTextureOffsetClamp);
            symbolTable.relateToOperator("sparseTextureGradClampARB",       EOpSparseTextureGradClamp);
            symbolTable.relateToOperator("sparseTextureGradOffsetClampARB", EOpSparseTextureGradOffsetClamp);
            symbolTable.relateToOperator("textureClampARB",                 EOpTextureClamp);
            symbolTable.relateToOperator("textureOffsetClampARB",           EOpTextureOffsetClamp);
            symbolTable.relateToOperator("textureGradClampARB",             EOpTextureGradClamp);
            symbolTable.relateToOperator("textureGradOffsetClampARB",       EOpTextureGradOffsetClamp);

            symbolTable.relateToOperator("ballotARB",                       EOpBallot);
            symbolTable.relateToOperator("readInvocationARB",               EOpReadInvocation);
            symbolTable.relateToOperator("readFirstInvocationARB",          EOpReadFirstInvocation);

            if (version >= 430) {
                symbolTable.relateToOperator("anyInvocationARB",            EOpAnyInvocation);
                symbolTable.relateToOperator("allInvocationsARB",           EOpAllInvocations);
                symbolTable.relateToOperator("allInvocationsEqualARB",      EOpAllInvocationsEqual);
            }
            if (version >= 460) {
                symbolTable.relateToOperator("anyInvocation",               EOpAnyInvocation);
                symbolTable.relateToOperator("allInvocations",              EOpAllInvocations);
                symbolTable.relateToOperator("allInvocationsEqual",         EOpAllInvocationsEqual);
            }
            symbolTable.relateToOperator("minInvocationsAMD",                           EOpMinInvocations);
            symbolTable.relateToOperator("maxInvocationsAMD",                           EOpMaxInvocations);
            symbolTable.relateToOperator("addInvocationsAMD",                           EOpAddInvocations);
            symbolTable.relateToOperator("minInvocationsNonUniformAMD",                 EOpMinInvocationsNonUniform);
            symbolTable.relateToOperator("maxInvocationsNonUniformAMD",                 EOpMaxInvocationsNonUniform);
            symbolTable.relateToOperator("addInvocationsNonUniformAMD",                 EOpAddInvocationsNonUniform);
            symbolTable.relateToOperator("minInvocationsInclusiveScanAMD",              EOpMinInvocationsInclusiveScan);
            symbolTable.relateToOperator("maxInvocationsInclusiveScanAMD",              EOpMaxInvocationsInclusiveScan);
            symbolTable.relateToOperator("addInvocationsInclusiveScanAMD",              EOpAddInvocationsInclusiveScan);
            symbolTable.relateToOperator("minInvocationsInclusiveScanNonUniformAMD",    EOpMinInvocationsInclusiveScanNonUniform);
            symbolTable.relateToOperator("maxInvocationsInclusiveScanNonUniformAMD",    EOpMaxInvocationsInclusiveScanNonUniform);
            symbolTable.relateToOperator("addInvocationsInclusiveScanNonUniformAMD",    EOpAddInvocationsInclusiveScanNonUniform);
            symbolTable.relateToOperator("minInvocationsExclusiveScanAMD",              EOpMinInvocationsExclusiveScan);
            symbolTable.relateToOperator("maxInvocationsExclusiveScanAMD",              EOpMaxInvocationsExclusiveScan);
            symbolTable.relateToOperator("addInvocationsExclusiveScanAMD",              EOpAddInvocationsExclusiveScan);
            symbolTable.relateToOperator("minInvocationsExclusiveScanNonUniformAMD",    EOpMinInvocationsExclusiveScanNonUniform);
            symbolTable.relateToOperator("maxInvocationsExclusiveScanNonUniformAMD",    EOpMaxInvocationsExclusiveScanNonUniform);
            symbolTable.relateToOperator("addInvocationsExclusiveScanNonUniformAMD",    EOpAddInvocationsExclusiveScanNonUniform);
            symbolTable.relateToOperator("swizzleInvocationsAMD",                       EOpSwizzleInvocations);
            symbolTable.relateToOperator("swizzleInvocationsMaskedAMD",                 EOpSwizzleInvocationsMasked);
            symbolTable.relateToOperator("writeInvocationAMD",                          EOpWriteInvocation);
            symbolTable.relateToOperator("mbcntAMD",                                    EOpMbcnt);

            symbolTable.relateToOperator("min3",    EOpMin3);
            symbolTable.relateToOperator("max3",    EOpMax3);
            symbolTable.relateToOperator("mid3",    EOpMid3);

            symbolTable.relateToOperator("cubeFaceIndexAMD",    EOpCubeFaceIndex);
            symbolTable.relateToOperator("cubeFaceCoordAMD",    EOpCubeFaceCoord);
            symbolTable.relateToOperator("timeAMD",             EOpTime);

            symbolTable.relateToOperator("textureGatherLodAMD",                 EOpTextureGatherLod);
            symbolTable.relateToOperator("textureGatherLodOffsetAMD",           EOpTextureGatherLodOffset);
            symbolTable.relateToOperator("textureGatherLodOffsetsAMD",          EOpTextureGatherLodOffsets);
            symbolTable.relateToOperator("sparseTextureGatherLodAMD",           EOpSparseTextureGatherLod);
            symbolTable.relateToOperator("sparseTextureGatherLodOffsetAMD",     EOpSparseTextureGatherLodOffset);
            symbolTable.relateToOperator("sparseTextureGatherLodOffsetsAMD",    EOpSparseTextureGatherLodOffsets);

            symbolTable.relateToOperator("imageLoadLodAMD",                     EOpImageLoadLod);
            symbolTable.relateToOperator("imageStoreLodAMD",                    EOpImageStoreLod);
            symbolTable.relateToOperator("sparseImageLoadLodAMD",               EOpSparseImageLoadLod);

            symbolTable.relateToOperator("fragmentMaskFetchAMD",                EOpFragmentMaskFetch);
            symbolTable.relateToOperator("fragmentFetchAMD",                    EOpFragmentFetch);
        }

        // GL_KHR_shader_subgroup
        if ((profile == EEsProfile && version >= 310) ||
            (profile != EEsProfile && version >= 140)) {
            symbolTable.relateToOperator("subgroupBarrier",                 EOpSubgroupBarrier);
            symbolTable.relateToOperator("subgroupMemoryBarrier",           EOpSubgroupMemoryBarrier);
            symbolTable.relateToOperator("subgroupMemoryBarrierBuffer",     EOpSubgroupMemoryBarrierBuffer);
            symbolTable.relateToOperator("subgroupMemoryBarrierImage",      EOpSubgroupMemoryBarrierImage);
            symbolTable.relateToOperator("subgroupElect",                   EOpSubgroupElect);
            symbolTable.relateToOperator("subgroupAll",                     EOpSubgroupAll);
            symbolTable.relateToOperator("subgroupAny",                     EOpSubgroupAny);
            symbolTable.relateToOperator("subgroupAllEqual",                EOpSubgroupAllEqual);
            symbolTable.relateToOperator("subgroupBroadcast",               EOpSubgroupBroadcast);
            symbolTable.relateToOperator("subgroupBroadcastFirst",          EOpSubgroupBroadcastFirst);
            symbolTable.relateToOperator("subgroupBallot",                  EOpSubgroupBallot);
            symbolTable.relateToOperator("subgroupInverseBallot",           EOpSubgroupInverseBallot);
            symbolTable.relateToOperator("subgroupBallotBitExtract",        EOpSubgroupBallotBitExtract);
            symbolTable.relateToOperator("subgroupBallotBitCount",          EOpSubgroupBallotBitCount);
            symbolTable.relateToOperator("subgroupBallotInclusiveBitCount", EOpSubgroupBallotInclusiveBitCount);
            symbolTable.relateToOperator("subgroupBallotExclusiveBitCount", EOpSubgroupBallotExclusiveBitCount);
            symbolTable.relateToOperator("subgroupBallotFindLSB",           EOpSubgroupBallotFindLSB);
            symbolTable.relateToOperator("subgroupBallotFindMSB",           EOpSubgroupBallotFindMSB);
            symbolTable.relateToOperator("subgroupShuffle",                 EOpSubgroupShuffle);
            symbolTable.relateToOperator("subgroupShuffleXor",              EOpSubgroupShuffleXor);
            symbolTable.relateToOperator("subgroupShuffleUp",               EOpSubgroupShuffleUp);
            symbolTable.relateToOperator("subgroupShuffleDown",             EOpSubgroupShuffleDown);
            symbolTable.relateToOperator("subgroupAdd",                     EOpSubgroupAdd);
            symbolTable.relateToOperator("subgroupMul",                     EOpSubgroupMul);
            symbolTable.relateToOperator("subgroupMin",                     EOpSubgroupMin);
            symbolTable.relateToOperator("subgroupMax",                     EOpSubgroupMax);
            symbolTable.relateToOperator("subgroupAnd",                     EOpSubgroupAnd);
            symbolTable.relateToOperator("subgroupOr",                      EOpSubgroupOr);
            symbolTable.relateToOperator("subgroupXor",                     EOpSubgroupXor);
            symbolTable.relateToOperator("subgroupInclusiveAdd",            EOpSubgroupInclusiveAdd);
            symbolTable.relateToOperator("subgroupInclusiveMul",            EOpSubgroupInclusiveMul);
            symbolTable.relateToOperator("subgroupInclusiveMin",            EOpSubgroupInclusiveMin);
            symbolTable.relateToOperator("subgroupInclusiveMax",            EOpSubgroupInclusiveMax);
            symbolTable.relateToOperator("subgroupInclusiveAnd",            EOpSubgroupInclusiveAnd);
            symbolTable.relateToOperator("subgroupInclusiveOr",             EOpSubgroupInclusiveOr);
            symbolTable.relateToOperator("subgroupInclusiveXor",            EOpSubgroupInclusiveXor);
            symbolTable.relateToOperator("subgroupExclusiveAdd",            EOpSubgroupExclusiveAdd);
            symbolTable.relateToOperator("subgroupExclusiveMul",            EOpSubgroupExclusiveMul);
            symbolTable.relateToOperator("subgroupExclusiveMin",            EOpSubgroupExclusiveMin);
            symbolTable.relateToOperator("subgroupExclusiveMax",            EOpSubgroupExclusiveMax);
            symbolTable.relateToOperator("subgroupExclusiveAnd",            EOpSubgroupExclusiveAnd);
            symbolTable.relateToOperator("subgroupExclusiveOr",             EOpSubgroupExclusiveOr);
            symbolTable.relateToOperator("subgroupExclusiveXor",            EOpSubgroupExclusiveXor);
            symbolTable.relateToOperator("subgroupClusteredAdd",            EOpSubgroupClusteredAdd);
            symbolTable.relateToOperator("subgroupClusteredMul",            EOpSubgroupClusteredMul);
            symbolTable.relateToOperator("subgroupClusteredMin",            EOpSubgroupClusteredMin);
            symbolTable.relateToOperator("subgroupClusteredMax",            EOpSubgroupClusteredMax);
            symbolTable.relateToOperator("subgroupClusteredAnd",            EOpSubgroupClusteredAnd);
            symbolTable.relateToOperator("subgroupClusteredOr",             EOpSubgroupClusteredOr);
            symbolTable.relateToOperator("subgroupClusteredXor",            EOpSubgroupClusteredXor);
            symbolTable.relateToOperator("subgroupQuadBroadcast",           EOpSubgroupQuadBroadcast);
            symbolTable.relateToOperator("subgroupQuadSwapHorizontal",      EOpSubgroupQuadSwapHorizontal);
            symbolTable.relateToOperator("subgroupQuadSwapVertical",        EOpSubgroupQuadSwapVertical);
            symbolTable.relateToOperator("subgroupQuadSwapDiagonal",        EOpSubgroupQuadSwapDiagonal);

            symbolTable.relateToOperator("subgroupPartitionNV",                          EOpSubgroupPartition);
            symbolTable.relateToOperator("subgroupPartitionedAddNV",                     EOpSubgroupPartitionedAdd);
            symbolTable.relateToOperator("subgroupPartitionedMulNV",                     EOpSubgroupPartitionedMul);
            symbolTable.relateToOperator("subgroupPartitionedMinNV",                     EOpSubgroupPartitionedMin);
            symbolTable.relateToOperator("subgroupPartitionedMaxNV",                     EOpSubgroupPartitionedMax);
            symbolTable.relateToOperator("subgroupPartitionedAndNV",                     EOpSubgroupPartitionedAnd);
            symbolTable.relateToOperator("subgroupPartitionedOrNV",                      EOpSubgroupPartitionedOr);
            symbolTable.relateToOperator("subgroupPartitionedXorNV",                     EOpSubgroupPartitionedXor);
            symbolTable.relateToOperator("subgroupPartitionedInclusiveAddNV",            EOpSubgroupPartitionedInclusiveAdd);
            symbolTable.relateToOperator("subgroupPartitionedInclusiveMulNV",            EOpSubgroupPartitionedInclusiveMul);
            symbolTable.relateToOperator("subgroupPartitionedInclusiveMinNV",            EOpSubgroupPartitionedInclusiveMin);
            symbolTable.relateToOperator("subgroupPartitionedInclusiveMaxNV",            EOpSubgroupPartitionedInclusiveMax);
            symbolTable.relateToOperator("subgroupPartitionedInclusiveAndNV",            EOpSubgroupPartitionedInclusiveAnd);
            symbolTable.relateToOperator("subgroupPartitionedInclusiveOrNV",             EOpSubgroupPartitionedInclusiveOr);
            symbolTable.relateToOperator("subgroupPartitionedInclusiveXorNV",            EOpSubgroupPartitionedInclusiveXor);
            symbolTable.relateToOperator("subgroupPartitionedExclusiveAddNV",            EOpSubgroupPartitionedExclusiveAdd);
            symbolTable.relateToOperator("subgroupPartitionedExclusiveMulNV",            EOpSubgroupPartitionedExclusiveMul);
            symbolTable.relateToOperator("subgroupPartitionedExclusiveMinNV",            EOpSubgroupPartitionedExclusiveMin);
            symbolTable.relateToOperator("subgroupPartitionedExclusiveMaxNV",            EOpSubgroupPartitionedExclusiveMax);
            symbolTable.relateToOperator("subgroupPartitionedExclusiveAndNV",            EOpSubgroupPartitionedExclusiveAnd);
            symbolTable.relateToOperator("subgroupPartitionedExclusiveOrNV",             EOpSubgroupPartitionedExclusiveOr);
            symbolTable.relateToOperator("subgroupPartitionedExclusiveXorNV",            EOpSubgroupPartitionedExclusiveXor);
        }

        if (profile == EEsProfile) {
            symbolTable.relateToOperator("shadow2DEXT",              EOpTexture);
            symbolTable.relateToOperator("shadow2DProjEXT",          EOpTextureProj);
        }
    }

    switch(language) {
    case EShLangVertex:
        break;

    case EShLangTessControl:
    case EShLangTessEvaluation:
        break;

    case EShLangGeometry:
        symbolTable.relateToOperator("EmitStreamVertex",   EOpEmitStreamVertex);
        symbolTable.relateToOperator("EndStreamPrimitive", EOpEndStreamPrimitive);
        symbolTable.relateToOperator("EmitVertex",         EOpEmitVertex);
        symbolTable.relateToOperator("EndPrimitive",       EOpEndPrimitive);
        break;

    case EShLangFragment:
        if (profile != EEsProfile && version >= 400) {
            symbolTable.relateToOperator("dFdxFine",     EOpDPdxFine);
            symbolTable.relateToOperator("dFdyFine",     EOpDPdyFine);
            symbolTable.relateToOperator("fwidthFine",   EOpFwidthFine);
            symbolTable.relateToOperator("dFdxCoarse",   EOpDPdxCoarse);
            symbolTable.relateToOperator("dFdyCoarse",   EOpDPdyCoarse);
            symbolTable.relateToOperator("fwidthCoarse", EOpFwidthCoarse);
        }

        if (profile != EEsProfile && version >= 460) {
            symbolTable.relateToOperator("rayQueryInitializeEXT",                                             EOpRayQueryInitialize);
            symbolTable.relateToOperator("rayQueryTerminateEXT",                                              EOpRayQueryTerminate);
            symbolTable.relateToOperator("rayQueryGenerateIntersectionEXT",                                   EOpRayQueryGenerateIntersection);
            symbolTable.relateToOperator("rayQueryConfirmIntersectionEXT",                                    EOpRayQueryConfirmIntersection);
            symbolTable.relateToOperator("rayQueryProceedEXT",                                                EOpRayQueryProceed);
            symbolTable.relateToOperator("rayQueryGetIntersectionTypeEXT",                                    EOpRayQueryGetIntersectionType);
            symbolTable.relateToOperator("rayQueryGetRayTMinEXT",                                             EOpRayQueryGetRayTMin);
            symbolTable.relateToOperator("rayQueryGetRayFlagsEXT",                                            EOpRayQueryGetRayFlags);
            symbolTable.relateToOperator("rayQueryGetIntersectionTEXT",                                       EOpRayQueryGetIntersectionT);
            symbolTable.relateToOperator("rayQueryGetIntersectionInstanceCustomIndexEXT",                     EOpRayQueryGetIntersectionInstanceCustomIndex);
            symbolTable.relateToOperator("rayQueryGetIntersectionInstanceIdEXT",                              EOpRayQueryGetIntersectionInstanceId);
            symbolTable.relateToOperator("rayQueryGetIntersectionInstanceShaderBindingTableRecordOffsetEXT",  EOpRayQueryGetIntersectionInstanceShaderBindingTableRecordOffset);
            symbolTable.relateToOperator("rayQueryGetIntersectionGeometryIndexEXT",                           EOpRayQueryGetIntersectionGeometryIndex);
            symbolTable.relateToOperator("rayQueryGetIntersectionPrimitiveIndexEXT",                          EOpRayQueryGetIntersectionPrimitiveIndex);
            symbolTable.relateToOperator("rayQueryGetIntersectionBarycentricsEXT",                            EOpRayQueryGetIntersectionBarycentrics);
            symbolTable.relateToOperator("rayQueryGetIntersectionFrontFaceEXT",                               EOpRayQueryGetIntersectionFrontFace);
            symbolTable.relateToOperator("rayQueryGetIntersectionCandidateAABBOpaqueEXT",                     EOpRayQueryGetIntersectionCandidateAABBOpaque);
            symbolTable.relateToOperator("rayQueryGetIntersectionObjectRayDirectionEXT",                      EOpRayQueryGetIntersectionObjectRayDirection);
            symbolTable.relateToOperator("rayQueryGetIntersectionObjectRayOriginEXT",                         EOpRayQueryGetIntersectionObjectRayOrigin);
            symbolTable.relateToOperator("rayQueryGetWorldRayDirectionEXT",                                   EOpRayQueryGetWorldRayDirection);
            symbolTable.relateToOperator("rayQueryGetWorldRayOriginEXT",                                      EOpRayQueryGetWorldRayOrigin);
            symbolTable.relateToOperator("rayQueryGetIntersectionObjectToWorldEXT",                           EOpRayQueryGetIntersectionObjectToWorld);
            symbolTable.relateToOperator("rayQueryGetIntersectionWorldToObjectEXT",                           EOpRayQueryGetIntersectionWorldToObject);
        }

        symbolTable.relateToOperator("interpolateAtCentroid", EOpInterpolateAtCentroid);
        symbolTable.relateToOperator("interpolateAtSample",   EOpInterpolateAtSample);
        symbolTable.relateToOperator("interpolateAtOffset",   EOpInterpolateAtOffset);

        if (profile != EEsProfile)
            symbolTable.relateToOperator("interpolateAtVertexAMD", EOpInterpolateAtVertex);

        symbolTable.relateToOperator("beginInvocationInterlockARB", EOpBeginInvocationInterlock);
        symbolTable.relateToOperator("endInvocationInterlockARB",   EOpEndInvocationInterlock);

        break;

    case EShLangCompute:
        symbolTable.relateToOperator("subgroupMemoryBarrierShared", EOpSubgroupMemoryBarrierShared);
        if ((profile != EEsProfile && version >= 450) ||
            (profile == EEsProfile && version >= 320)) {
            symbolTable.relateToOperator("dFdx",        EOpDPdx);
            symbolTable.relateToOperator("dFdy",        EOpDPdy);
            symbolTable.relateToOperator("fwidth",      EOpFwidth);
            symbolTable.relateToOperator("dFdxFine",    EOpDPdxFine);
            symbolTable.relateToOperator("dFdyFine",    EOpDPdyFine);
            symbolTable.relateToOperator("fwidthFine",  EOpFwidthFine);
            symbolTable.relateToOperator("dFdxCoarse",  EOpDPdxCoarse);
            symbolTable.relateToOperator("dFdyCoarse",  EOpDPdyCoarse);
            symbolTable.relateToOperator("fwidthCoarse",EOpFwidthCoarse);
        }
        symbolTable.relateToOperator("coopMatLoadNV",              EOpCooperativeMatrixLoad);
        symbolTable.relateToOperator("coopMatStoreNV",             EOpCooperativeMatrixStore);
        symbolTable.relateToOperator("coopMatMulAddNV",            EOpCooperativeMatrixMulAdd);
        break;

    case EShLangRayGen:
    case EShLangClosestHit:
    case EShLangMiss:
        if (profile != EEsProfile && version >= 460) {
            symbolTable.relateToOperator("traceNV", EOpTrace);
            symbolTable.relateToOperator("traceRayEXT", EOpTrace);
            symbolTable.relateToOperator("executeCallableNV", EOpExecuteCallable);
            symbolTable.relateToOperator("executeCallableEXT", EOpExecuteCallable);
        }
        break;
    case EShLangIntersect:
        if (profile != EEsProfile && version >= 460) {
            symbolTable.relateToOperator("reportIntersectionNV", EOpReportIntersection);
            symbolTable.relateToOperator("reportIntersectionEXT", EOpReportIntersection);
	}
        break;
    case EShLangAnyHit:
        if (profile != EEsProfile && version >= 460) {
            symbolTable.relateToOperator("ignoreIntersectionNV", EOpIgnoreIntersection);
            symbolTable.relateToOperator("ignoreIntersectionEXT", EOpIgnoreIntersection);
            symbolTable.relateToOperator("terminateRayNV", EOpTerminateRay);
            symbolTable.relateToOperator("terminateRayEXT", EOpTerminateRay);
        }
        break;
    case EShLangCallable:
        if (profile != EEsProfile && version >= 460) {
            symbolTable.relateToOperator("executeCallableNV", EOpExecuteCallable);
            symbolTable.relateToOperator("executeCallableEXT", EOpExecuteCallable);
        }
        break;
    case EShLangMeshNV:
        if ((profile != EEsProfile && version >= 450) || (profile == EEsProfile && version >= 320)) {
            symbolTable.relateToOperator("writePackedPrimitiveIndices4x8NV", EOpWritePackedPrimitiveIndices4x8NV);
        }
        // fall through
    case EShLangTaskNV:
        if ((profile != EEsProfile && version >= 450) || (profile == EEsProfile && version >= 320)) {
            symbolTable.relateToOperator("memoryBarrierShared", EOpMemoryBarrierShared);
            symbolTable.relateToOperator("groupMemoryBarrier", EOpGroupMemoryBarrier);
            symbolTable.relateToOperator("subgroupMemoryBarrierShared", EOpSubgroupMemoryBarrierShared);
        }
        break;

    default:
        assert(false && "Language not supported");
    }
#endif // !GLSLANG_WEB
}

//
// Add context-dependent (resource-specific) built-ins not handled by the above.  These
// would be ones that need to be programmatically added because they cannot
// be added by simple text strings.  For these, also
// 1) Map built-in functions to operators, for those that will turn into an operation node
//    instead of remaining a function call.
// 2) Tag extension-related symbols added to their base version with their extensions, so
//    that if an early version has the extension turned off, there is an error reported on use.
//
void TBuiltIns::identifyBuiltIns(int version, EProfile profile, const SpvVersion& spvVersion, EShLanguage language, TSymbolTable& symbolTable, const TBuiltInResource &resources)
{
#ifndef GLSLANG_WEB
#if defined(GLSLANG_ANGLE)
    profile = ECoreProfile;
    version = 450;
#endif
    if (profile != EEsProfile && version >= 430 && version < 440) {
        symbolTable.setVariableExtensions("gl_MaxTransformFeedbackBuffers", 1, &E_GL_ARB_enhanced_layouts);
        symbolTable.setVariableExtensions("gl_MaxTransformFeedbackInterleavedComponents", 1, &E_GL_ARB_enhanced_layouts);
    }
    if (profile != EEsProfile && version >= 130 && version < 420) {
        symbolTable.setVariableExtensions("gl_MinProgramTexelOffset", 1, &E_GL_ARB_shading_language_420pack);
        symbolTable.setVariableExtensions("gl_MaxProgramTexelOffset", 1, &E_GL_ARB_shading_language_420pack);
    }
    if (profile != EEsProfile && version >= 150 && version < 410)
        symbolTable.setVariableExtensions("gl_MaxViewports", 1, &E_GL_ARB_viewport_array);

    switch(language) {
    case EShLangFragment:
        // Set up gl_FragData based on current array size.
        if (version == 100 || IncludeLegacy(version, profile, spvVersion) || (! ForwardCompatibility && profile != EEsProfile && version < 420)) {
            TPrecisionQualifier pq = profile == EEsProfile ? EpqMedium : EpqNone;
            TType fragData(EbtFloat, EvqFragColor, pq, 4);
            TArraySizes* arraySizes = new TArraySizes;
            arraySizes->addInnerSize(resources.maxDrawBuffers);
            fragData.transferArraySizes(arraySizes);
            symbolTable.insert(*new TVariable(NewPoolTString("gl_FragData"), fragData));
            SpecialQualifier("gl_FragData", EvqFragColor, EbvFragData, symbolTable);
        }

        // GL_EXT_blend_func_extended
        if (profile == EEsProfile && version >= 100) {
           symbolTable.setVariableExtensions("gl_MaxDualSourceDrawBuffersEXT",    1, &E_GL_EXT_blend_func_extended);
           symbolTable.setVariableExtensions("gl_SecondaryFragColorEXT",    1, &E_GL_EXT_blend_func_extended);
           symbolTable.setVariableExtensions("gl_SecondaryFragDataEXT",    1, &E_GL_EXT_blend_func_extended);
           SpecialQualifier("gl_SecondaryFragColorEXT", EvqVaryingOut, EbvSecondaryFragColorEXT, symbolTable);
           SpecialQualifier("gl_SecondaryFragDataEXT", EvqVaryingOut, EbvSecondaryFragDataEXT, symbolTable);
        }

        break;

    case EShLangTessControl:
    case EShLangTessEvaluation:
        // Because of the context-dependent array size (gl_MaxPatchVertices),
        // these variables were added later than the others and need to be mapped now.

        // standard members
        BuiltInVariable("gl_in", "gl_Position",     EbvPosition,     symbolTable);
        BuiltInVariable("gl_in", "gl_PointSize",    EbvPointSize,    symbolTable);
        BuiltInVariable("gl_in", "gl_ClipDistance", EbvClipDistance, symbolTable);
        BuiltInVariable("gl_in", "gl_CullDistance", EbvCullDistance, symbolTable);

        // compatibility members
        BuiltInVariable("gl_in", "gl_ClipVertex",          EbvClipVertex,          symbolTable);
        BuiltInVariable("gl_in", "gl_FrontColor",          EbvFrontColor,          symbolTable);
        BuiltInVariable("gl_in", "gl_BackColor",           EbvBackColor,           symbolTable);
        BuiltInVariable("gl_in", "gl_FrontSecondaryColor", EbvFrontSecondaryColor, symbolTable);
        BuiltInVariable("gl_in", "gl_BackSecondaryColor",  EbvBackSecondaryColor,  symbolTable);
        BuiltInVariable("gl_in", "gl_TexCoord",            EbvTexCoord,            symbolTable);
        BuiltInVariable("gl_in", "gl_FogFragCoord",        EbvFogFragCoord,        symbolTable);

        symbolTable.setVariableExtensions("gl_in", "gl_SecondaryPositionNV", 1, &E_GL_NV_stereo_view_rendering);
        symbolTable.setVariableExtensions("gl_in", "gl_PositionPerViewNV",   1, &E_GL_NVX_multiview_per_view_attributes);

        BuiltInVariable("gl_in", "gl_SecondaryPositionNV", EbvSecondaryPositionNV, symbolTable);
        BuiltInVariable("gl_in", "gl_PositionPerViewNV",   EbvPositionPerViewNV,   symbolTable);

        // extension requirements
        if (profile == EEsProfile) {
            symbolTable.setVariableExtensions("gl_in", "gl_PointSize", Num_AEP_tessellation_point_size, AEP_tessellation_point_size);
        }

        break;

    default:
        break;
    }
#endif
}

} // end namespace glslang<|MERGE_RESOLUTION|>--- conflicted
+++ resolved
@@ -147,13 +147,10 @@
 #ifdef GLSLANG_WEB
     const Versioning* Es300Desktop130 = nullptr;
     const Versioning* Es310Desktop420 = nullptr;
-<<<<<<< HEAD
-=======
 #elif defined(GLSLANG_ANGLE)
     const Versioning* Es300Desktop130 = nullptr;
     const Versioning* Es310Desktop420 = nullptr;
     const Versioning* Es310Desktop450 = nullptr;
->>>>>>> 85ca9f51
 #else
     const Versioning Es300Desktop130Version[] = { { EEsProfile,      0, 300, 0, nullptr },
                                                   { EDesktopProfile, 0, 130, 0, nullptr },
@@ -3121,28 +3118,7 @@
                               "\n");
     }
 
-<<<<<<< HEAD
-    if ((profile == EEsProfile && version >= 300 && version < 310) ||
-        (profile != EEsProfile && version >= 150 && version < 450)) { // GL_EXT_shader_integer_mix
-        commonBuiltins.append("int mix(int, int, bool);"
-                              "ivec2 mix(ivec2, ivec2, bvec2);"
-                              "ivec3 mix(ivec3, ivec3, bvec3);"
-                              "ivec4 mix(ivec4, ivec4, bvec4);"
-                              "uint  mix(uint,  uint,  bool );"
-                              "uvec2 mix(uvec2, uvec2, bvec2);"
-                              "uvec3 mix(uvec3, uvec3, bvec3);"
-                              "uvec4 mix(uvec4, uvec4, bvec4);"
-                              "bool  mix(bool,  bool,  bool );"
-                              "bvec2 mix(bvec2, bvec2, bvec2);"
-                              "bvec3 mix(bvec3, bvec3, bvec3);"
-                              "bvec4 mix(bvec4, bvec4, bvec4);"
-
-                              "\n");
-    }
-
-=======
 #ifndef GLSLANG_ANGLE
->>>>>>> 85ca9f51
     // GL_AMD_gpu_shader_half_float/Explicit types
     if (profile != EEsProfile && version >= 450) {
         commonBuiltins.append(
@@ -4179,10 +4155,7 @@
 
     commonBuiltins.append("void debugPrintfEXT();\n");
 
-<<<<<<< HEAD
-=======
 #ifndef GLSLANG_ANGLE
->>>>>>> 85ca9f51
     if (profile != EEsProfile && version >= 450) {
         // coopMatStoreNV perhaps ought to have "out" on the buf parameter, but
         // adding it introduces undesirable tempArgs on the stack. What we want
@@ -5678,17 +5651,10 @@
             "in    uvec3  gl_LaunchSizeEXT;"
             "\n";
 
-<<<<<<< HEAD
 
         commonBuiltins.append(constRayQueryIntersection);
         commonBuiltins.append(constRayFlags);
 
-=======
-
-        commonBuiltins.append(constRayQueryIntersection);
-        commonBuiltins.append(constRayFlags);
-
->>>>>>> 85ca9f51
         stageBuiltins[EShLangRayGen].append(rayGenDecls);
         stageBuiltins[EShLangIntersect].append(intersectDecls);
         stageBuiltins[EShLangAnyHit].append(hitDecls);
@@ -5708,15 +5674,6 @@
         stageBuiltins[EShLangAnyHit].append(deviceIndex);
         stageBuiltins[EShLangClosestHit].append(deviceIndex);
         stageBuiltins[EShLangMiss].append(deviceIndex);
-<<<<<<< HEAD
-    }
-
-    if (version >= 300 /* both ES and non-ES */) {
-        stageBuiltins[EShLangFragment].append(
-            "flat in highp uint gl_ViewID_OVR;"     // GL_OVR_multiview, GL_OVR_multiview2
-            "\n");
-=======
->>>>>>> 85ca9f51
     }
 
     if ((profile != EEsProfile && version >= 420) ||
@@ -8370,11 +8327,7 @@
 #endif // !GLSLANG_WEB
         break;
 
-<<<<<<< HEAD
-#ifndef GLSLANG_WEB
-=======
 #if !defined(GLSLANG_WEB) && !defined(GLSLANG_ANGLE)
->>>>>>> 85ca9f51
     case EShLangRayGen:
     case EShLangIntersect:
     case EShLangAnyHit:

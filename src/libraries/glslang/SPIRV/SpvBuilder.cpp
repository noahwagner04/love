--- conflicted
+++ resolved
@@ -2855,12 +2855,7 @@
         // loaded image types get decorated. TODO: This should maybe move to
         // createImageTextureFunctionCall.
         addDecoration(id, nonUniform);
-<<<<<<< HEAD
-        id = createLoad(id, memoryAccess, scope, alignment);
-        setPrecision(id, precision);
-=======
         id = createLoad(id, precision, memoryAccess, scope, alignment);
->>>>>>> 85ca9f51
         addDecoration(id, nonUniform);
     }
 

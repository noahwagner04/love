//
// Copyright (C) 2014-2016 LunarG, Inc.
// Copyright (C) 2018-2020 Google, Inc.
//
// All rights reserved.
//
// Redistribution and use in source and binary forms, with or without
// modification, are permitted provided that the following conditions
// are met:
//
//    Redistributions of source code must retain the above copyright
//    notice, this list of conditions and the following disclaimer.
//
//    Redistributions in binary form must reproduce the above
//    copyright notice, this list of conditions and the following
//    disclaimer in the documentation and/or other materials provided
//    with the distribution.
//
//    Neither the name of 3Dlabs Inc. Ltd. nor the names of its
//    contributors may be used to endorse or promote products derived
//    from this software without specific prior written permission.
//
// THIS SOFTWARE IS PROVIDED BY THE COPYRIGHT HOLDERS AND CONTRIBUTORS
// "AS IS" AND ANY EXPRESS OR IMPLIED WARRANTIES, INCLUDING, BUT NOT
// LIMITED TO, THE IMPLIED WARRANTIES OF MERCHANTABILITY AND FITNESS
// FOR A PARTICULAR PURPOSE ARE DISCLAIMED. IN NO EVENT SHALL THE
// COPYRIGHT HOLDERS OR CONTRIBUTORS BE LIABLE FOR ANY DIRECT, INDIRECT,
// INCIDENTAL, SPECIAL, EXEMPLARY, OR CONSEQUENTIAL DAMAGES (INCLUDING,
// BUT NOT LIMITED TO, PROCUREMENT OF SUBSTITUTE GOODS OR SERVICES;
// LOSS OF USE, DATA, OR PROFITS; OR BUSINESS INTERRUPTION) HOWEVER
// CAUSED AND ON ANY THEORY OF LIABILITY, WHETHER IN CONTRACT, STRICT
// LIABILITY, OR TORT (INCLUDING NEGLIGENCE OR OTHERWISE) ARISING IN
// ANY WAY OUT OF THE USE OF THIS SOFTWARE, EVEN IF ADVISED OF THE
// POSSIBILITY OF SUCH DAMAGE.

//
// Call into SPIRV-Tools to disassemble, validate, and optimize.
//

#if ENABLE_OPT

#include <cstdio>
#include <iostream>

#include "SpvTools.h"
#include "spirv-tools/optimizer.hpp"
#include "spirv-tools/libspirv.h"

namespace glslang {

// Translate glslang's view of target versioning to what SPIRV-Tools uses.
spv_target_env MapToSpirvToolsEnv(const SpvVersion& spvVersion, spv::SpvBuildLogger* logger)
{
    switch (spvVersion.vulkan) {
    case glslang::EShTargetVulkan_1_0:
        return spv_target_env::SPV_ENV_VULKAN_1_0;
    case glslang::EShTargetVulkan_1_1:
        switch (spvVersion.spv) {
        case EShTargetSpv_1_0:
        case EShTargetSpv_1_1:
        case EShTargetSpv_1_2:
        case EShTargetSpv_1_3:
            return spv_target_env::SPV_ENV_VULKAN_1_1;
        case EShTargetSpv_1_4:
            return spv_target_env::SPV_ENV_VULKAN_1_1_SPIRV_1_4;
        default:
            logger->missingFunctionality("Target version for SPIRV-Tools validator");
            return spv_target_env::SPV_ENV_VULKAN_1_1;
        }
    case glslang::EShTargetVulkan_1_2:
        return spv_target_env::SPV_ENV_VULKAN_1_2;
    default:
        break;
    }

    if (spvVersion.openGl > 0)
        return spv_target_env::SPV_ENV_OPENGL_4_5;

    logger->missingFunctionality("Target version for SPIRV-Tools validator");
    return spv_target_env::SPV_ENV_UNIVERSAL_1_0;
}

// Callback passed to spvtools::Optimizer::SetMessageConsumer
void OptimizerMesssageConsumer(spv_message_level_t level, const char *source,
        const spv_position_t &position, const char *message)
{
    auto &out = std::cerr;
    switch (level)
    {
    case SPV_MSG_FATAL:
    case SPV_MSG_INTERNAL_ERROR:
    case SPV_MSG_ERROR:
        out << "error: ";
        break;
    case SPV_MSG_WARNING:
        out << "warning: ";
        break;
    case SPV_MSG_INFO:
    case SPV_MSG_DEBUG:
        out << "info: ";
        break;
    default:
        break;
    }
    if (source)
    {
        out << source << ":";
    }
    out << position.line << ":" << position.column << ":" << position.index << ":";
    if (message)
    {
        out << " " << message;
    }
    out << std::endl;
}

// Use the SPIRV-Tools disassembler to print SPIR-V.
void SpirvToolsDisassemble(std::ostream& out, const std::vector<unsigned int>& spirv)
{
    // disassemble
    spv_context context = spvContextCreate(SPV_ENV_UNIVERSAL_1_3);
    spv_text text;
    spv_diagnostic diagnostic = nullptr;
    spvBinaryToText(context, spirv.data(), spirv.size(),
        SPV_BINARY_TO_TEXT_OPTION_FRIENDLY_NAMES | SPV_BINARY_TO_TEXT_OPTION_INDENT,
        &text, &diagnostic);

    // dump
    if (diagnostic == nullptr)
        out << text->str;
    else
        spvDiagnosticPrint(diagnostic);

    // teardown
    spvDiagnosticDestroy(diagnostic);
    spvContextDestroy(context);
}

// Apply the SPIRV-Tools validator to generated SPIR-V.
void SpirvToolsValidate(const glslang::TIntermediate& intermediate, std::vector<unsigned int>& spirv,
                        spv::SpvBuildLogger* logger, bool prelegalization)
{
    // validate
    spv_context context = spvContextCreate(MapToSpirvToolsEnv(intermediate.getSpv(), logger));
    spv_const_binary_t binary = { spirv.data(), spirv.size() };
    spv_diagnostic diagnostic = nullptr;
    spv_validator_options options = spvValidatorOptionsCreate();
    spvValidatorOptionsSetRelaxBlockLayout(options, intermediate.usingHlslOffsets());
    spvValidatorOptionsSetBeforeHlslLegalization(options, prelegalization);
    spvValidateWithOptions(context, options, &binary, &diagnostic);

    // report
    if (diagnostic != nullptr) {
        logger->error("SPIRV-Tools Validation Errors");
        logger->error(diagnostic->error);
    }

    // tear down
    spvValidatorOptionsDestroy(options);
    spvDiagnosticDestroy(diagnostic);
    spvContextDestroy(context);
}

<<<<<<< HEAD
// Apply the SPIRV-Tools optimizer to generated SPIR-V, for the purpose of
// legalizing HLSL SPIR-V.
void SpirvToolsLegalize(const glslang::TIntermediate& intermediate, std::vector<unsigned int>& spirv,
                        spv::SpvBuildLogger* logger, const SpvOptions* options)
=======
// Apply the SPIRV-Tools optimizer to generated SPIR-V.  HLSL SPIR-V is legalized in the process.
void SpirvToolsTransform(const glslang::TIntermediate& intermediate, std::vector<unsigned int>& spirv,
                         spv::SpvBuildLogger* logger, const SpvOptions* options)
>>>>>>> 85ca9f51
{
    spv_target_env target_env = MapToSpirvToolsEnv(intermediate.getSpv(), logger);

    spvtools::Optimizer optimizer(target_env);
    optimizer.SetMessageConsumer(OptimizerMesssageConsumer);

    // If debug (specifically source line info) is being generated, propagate
    // line information into all SPIR-V instructions. This avoids loss of
    // information when instructions are deleted or moved. Later, remove
    // redundant information to minimize final SPRIR-V size.
    if (options->generateDebugInfo) {
        optimizer.RegisterPass(spvtools::CreatePropagateLineInfoPass());
    }
    else if (options->stripDebugInfo) {
        optimizer.RegisterPass(spvtools::CreateStripDebugInfoPass());
    }
    optimizer.RegisterPass(spvtools::CreateWrapOpKillPass());
    optimizer.RegisterPass(spvtools::CreateDeadBranchElimPass());
    optimizer.RegisterPass(spvtools::CreateMergeReturnPass());
    optimizer.RegisterPass(spvtools::CreateInlineExhaustivePass());
    optimizer.RegisterPass(spvtools::CreateEliminateDeadFunctionsPass());
    optimizer.RegisterPass(spvtools::CreateScalarReplacementPass());
    optimizer.RegisterPass(spvtools::CreateLocalAccessChainConvertPass());
    optimizer.RegisterPass(spvtools::CreateLocalSingleBlockLoadStoreElimPass());
    optimizer.RegisterPass(spvtools::CreateLocalSingleStoreElimPass());
    optimizer.RegisterPass(spvtools::CreateSimplificationPass());
    optimizer.RegisterPass(spvtools::CreateAggressiveDCEPass());
    optimizer.RegisterPass(spvtools::CreateVectorDCEPass());
    optimizer.RegisterPass(spvtools::CreateDeadInsertElimPass());
    optimizer.RegisterPass(spvtools::CreateAggressiveDCEPass());
    optimizer.RegisterPass(spvtools::CreateDeadBranchElimPass());
    optimizer.RegisterPass(spvtools::CreateBlockMergePass());
    optimizer.RegisterPass(spvtools::CreateLocalMultiStoreElimPass());
    optimizer.RegisterPass(spvtools::CreateIfConversionPass());
    optimizer.RegisterPass(spvtools::CreateSimplificationPass());
    optimizer.RegisterPass(spvtools::CreateAggressiveDCEPass());
    optimizer.RegisterPass(spvtools::CreateVectorDCEPass());
    optimizer.RegisterPass(spvtools::CreateDeadInsertElimPass());
    if (options->optimizeSize) {
        optimizer.RegisterPass(spvtools::CreateRedundancyEliminationPass());
    }
    optimizer.RegisterPass(spvtools::CreateAggressiveDCEPass());
    optimizer.RegisterPass(spvtools::CreateCFGCleanupPass());
    if (options->generateDebugInfo) {
        optimizer.RegisterPass(spvtools::CreateRedundantLineInfoElimPass());
    }

    spvtools::OptimizerOptions spvOptOptions;
    optimizer.SetTargetEnv(MapToSpirvToolsEnv(intermediate.getSpv(), logger));
    spvOptOptions.set_run_validator(false); // The validator may run as a separate step later on
<<<<<<< HEAD
=======
    optimizer.Run(spirv.data(), spirv.size(), &spirv, spvOptOptions);
}

// Apply the SPIRV-Tools optimizer to strip debug info from SPIR-V.  This is implicitly done by
// SpirvToolsTransform if spvOptions->stripDebugInfo is set, but can be called separately if
// optimization is disabled.
void SpirvToolsStripDebugInfo(const glslang::TIntermediate& intermediate,
        std::vector<unsigned int>& spirv, spv::SpvBuildLogger* logger)
{
    spv_target_env target_env = MapToSpirvToolsEnv(intermediate.getSpv(), logger);

    spvtools::Optimizer optimizer(target_env);
    optimizer.SetMessageConsumer(OptimizerMesssageConsumer);

    optimizer.RegisterPass(spvtools::CreateStripDebugInfoPass());

    spvtools::OptimizerOptions spvOptOptions;
    optimizer.SetTargetEnv(MapToSpirvToolsEnv(intermediate.getSpv(), logger));
    spvOptOptions.set_run_validator(false); // The validator may run as a separate step later on
>>>>>>> 85ca9f51
    optimizer.Run(spirv.data(), spirv.size(), &spirv, spvOptOptions);
}

}; // end namespace glslang

#endif<|MERGE_RESOLUTION|>--- conflicted
+++ resolved
@@ -161,16 +161,9 @@
     spvContextDestroy(context);
 }
 
-<<<<<<< HEAD
-// Apply the SPIRV-Tools optimizer to generated SPIR-V, for the purpose of
-// legalizing HLSL SPIR-V.
-void SpirvToolsLegalize(const glslang::TIntermediate& intermediate, std::vector<unsigned int>& spirv,
-                        spv::SpvBuildLogger* logger, const SpvOptions* options)
-=======
 // Apply the SPIRV-Tools optimizer to generated SPIR-V.  HLSL SPIR-V is legalized in the process.
 void SpirvToolsTransform(const glslang::TIntermediate& intermediate, std::vector<unsigned int>& spirv,
                          spv::SpvBuildLogger* logger, const SpvOptions* options)
->>>>>>> 85ca9f51
 {
     spv_target_env target_env = MapToSpirvToolsEnv(intermediate.getSpv(), logger);
 
@@ -221,8 +214,6 @@
     spvtools::OptimizerOptions spvOptOptions;
     optimizer.SetTargetEnv(MapToSpirvToolsEnv(intermediate.getSpv(), logger));
     spvOptOptions.set_run_validator(false); // The validator may run as a separate step later on
-<<<<<<< HEAD
-=======
     optimizer.Run(spirv.data(), spirv.size(), &spirv, spvOptOptions);
 }
 
@@ -242,7 +233,6 @@
     spvtools::OptimizerOptions spvOptOptions;
     optimizer.SetTargetEnv(MapToSpirvToolsEnv(intermediate.getSpv(), logger));
     spvOptOptions.set_run_validator(false); // The validator may run as a separate step later on
->>>>>>> 85ca9f51
     optimizer.Run(spirv.data(), spirv.size(), &spirv, spvOptOptions);
 }
 

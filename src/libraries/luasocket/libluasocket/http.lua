--- conflicted
+++ resolved
@@ -254,18 +254,11 @@
     local nreqt = reqt.url and url.parse(reqt.url, default) or {}
     -- explicit components override url
     for i,v in base.pairs(reqt) do nreqt[i] = v end
-<<<<<<< HEAD
     if nreqt.port == "" then nreqt.port = PORT end
     if not (nreqt.host and nreqt.host ~= "") then
         socket.try(nil, "invalid host '" .. base.tostring(nreqt.host) .. "'")
     end
-    -- compute uri if user hasn't overriden
-=======
-    if nreqt.port == "" then nreqt.port = 80 end
-    socket.try(nreqt.host and nreqt.host ~= "", 
-        "invalid host '" .. base.tostring(nreqt.host) .. "'")
     -- compute uri if user hasn't overridden
->>>>>>> 77949030
     nreqt.uri = reqt.uri or adjusturi(nreqt)
     -- adjust headers in request
     nreqt.headers = adjustheaders(nreqt)

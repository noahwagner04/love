--- conflicted
+++ resolved
@@ -1769,11 +1769,7 @@
 		FA620A301AA2F8DB005DB4C2 /* wrap_Texture.cpp */ = {isa = PBXFileReference; fileEncoding = 4; lastKnownFileType = sourcecode.cpp.cpp; path = wrap_Texture.cpp; sourceTree = "<group>"; };
 		FA620A311AA2F8DB005DB4C2 /* wrap_Texture.h */ = {isa = PBXFileReference; fileEncoding = 4; lastKnownFileType = sourcecode.c.h; path = wrap_Texture.h; sourceTree = "<group>"; };
 		FA620A391AA305F6005DB4C2 /* types.cpp */ = {isa = PBXFileReference; fileEncoding = 4; lastKnownFileType = sourcecode.cpp.cpp; path = types.cpp; sourceTree = "<group>"; };
-<<<<<<< HEAD
-=======
-		FA665DC321C34C900074BBD6 /* wrap_GraphicsShader.lua */ = {isa = PBXFileReference; lastKnownFileType = text; path = wrap_GraphicsShader.lua; sourceTree = "<group>"; };
 		FA69B918273828DD00CDC2E7 /* jitsetup.lua */ = {isa = PBXFileReference; lastKnownFileType = text; path = jitsetup.lua; sourceTree = "<group>"; };
->>>>>>> cee8f8ae
 		FA6A2B641F5F7B6B0074C308 /* wrap_Data.h */ = {isa = PBXFileReference; fileEncoding = 4; lastKnownFileType = sourcecode.c.h; path = wrap_Data.h; sourceTree = "<group>"; };
 		FA6A2B651F5F7B6B0074C308 /* wrap_Data.cpp */ = {isa = PBXFileReference; fileEncoding = 4; lastKnownFileType = sourcecode.cpp.cpp; path = wrap_Data.cpp; sourceTree = "<group>"; };
 		FA6A2B681F5F7F560074C308 /* DataView.cpp */ = {isa = PBXFileReference; lastKnownFileType = sourcecode.cpp.cpp; path = DataView.cpp; sourceTree = "<group>"; };

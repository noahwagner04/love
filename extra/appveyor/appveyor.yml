<<<<<<< HEAD
version: 0.11.0.{build}
=======
version: 0.10.2.{build}
>>>>>>> cc4dd24b

image: Visual Studio 2013

shallow_clone: true

init:
# Make VS 2013 command line tools available
- call "C:\Program Files (x86)\Microsoft Visual Studio 12.0\VC\vcvarsall.bat" %platform%

install:
# We need to install NSIS to create the packaged installer executable.
- choco install nsis-unicode -y

# Move all woking directory items except `appveyor.yml` to `love` subdirectory.
- md love
- for /D %%i in (*) do @if "%%i" NEQ "love" @move %%i love\%%i
- for %%i in (*) do @if "%%i" NEQ "appveyor.yml" @move %%i love\%%i
# clone megasource and move into top directory.
- hg clone https://bitbucket.org/rude/megasource megasource
- cd megasource
- for /D %%i in (*) do @move %%i ..\%%i
- for %%i in (*) do @move %%i ..\%%i
- cd ..
# move love source to megasource's libs\love.
- move love libs\love

before_build:
- cmake -G "Visual Studio 12" -H. -Bbuild

build_script:
- cmake --build build --target PACKAGE --config Release

after_build:

before_test:

test_script:

artifacts:
- path: build\*.zip
- path: build\*.exe
<|MERGE_RESOLUTION|>--- conflicted
+++ resolved
@@ -1,46 +1,42 @@
-<<<<<<< HEAD
-version: 0.11.0.{build}
-=======
-version: 0.10.2.{build}
->>>>>>> cc4dd24b
-
-image: Visual Studio 2013
-
-shallow_clone: true
-
-init:
-# Make VS 2013 command line tools available
-- call "C:\Program Files (x86)\Microsoft Visual Studio 12.0\VC\vcvarsall.bat" %platform%
-
-install:
-# We need to install NSIS to create the packaged installer executable.
-- choco install nsis-unicode -y
-
-# Move all woking directory items except `appveyor.yml` to `love` subdirectory.
-- md love
-- for /D %%i in (*) do @if "%%i" NEQ "love" @move %%i love\%%i
-- for %%i in (*) do @if "%%i" NEQ "appveyor.yml" @move %%i love\%%i
-# clone megasource and move into top directory.
-- hg clone https://bitbucket.org/rude/megasource megasource
-- cd megasource
-- for /D %%i in (*) do @move %%i ..\%%i
-- for %%i in (*) do @move %%i ..\%%i
-- cd ..
-# move love source to megasource's libs\love.
-- move love libs\love
-
-before_build:
-- cmake -G "Visual Studio 12" -H. -Bbuild
-
-build_script:
-- cmake --build build --target PACKAGE --config Release
-
-after_build:
-
-before_test:
-
-test_script:
-
-artifacts:
-- path: build\*.zip
-- path: build\*.exe
+version: 0.11.0.{build}
+
+image: Visual Studio 2013
+
+shallow_clone: true
+
+init:
+# Make VS 2013 command line tools available
+- call "C:\Program Files (x86)\Microsoft Visual Studio 12.0\VC\vcvarsall.bat" %platform%
+
+install:
+# We need to install NSIS to create the packaged installer executable.
+- choco install nsis-unicode -y
+
+# Move all woking directory items except `appveyor.yml` to `love` subdirectory.
+- md love
+- for /D %%i in (*) do @if "%%i" NEQ "love" @move %%i love\%%i
+- for %%i in (*) do @if "%%i" NEQ "appveyor.yml" @move %%i love\%%i
+# clone megasource and move into top directory.
+- hg clone https://bitbucket.org/rude/megasource megasource
+- cd megasource
+- for /D %%i in (*) do @move %%i ..\%%i
+- for %%i in (*) do @move %%i ..\%%i
+- cd ..
+# move love source to megasource's libs\love.
+- move love libs\love
+
+before_build:
+- cmake -G "Visual Studio 12" -H. -Bbuild
+
+build_script:
+- cmake --build build --target PACKAGE --config Release
+
+after_build:
+
+before_test:
+
+test_script:
+
+artifacts:
+- path: build\*.zip
+- path: build\*.exe